import {State} from './contract/state';
import {Signature} from 'ethers/utils';
import * as Signatures from './signatures';
import * as Transactions from './transactions';

export {Signatures, Transactions};

// TODO: Move these to their own interface files once they've stabilized
export interface SignedState {
  state: State;
  signature: Signature;
}

export interface ChannelStorage {
  challengeState?: State;
<<<<<<< HEAD
  finalizesAt: number;
=======
  finalizesAt?: string;
>>>>>>> a25b56ca
  turnNumRecord: number;
}<|MERGE_RESOLUTION|>--- conflicted
+++ resolved
@@ -13,10 +13,6 @@
 
 export interface ChannelStorage {
   challengeState?: State;
-<<<<<<< HEAD
-  finalizesAt: number;
-=======
-  finalizesAt?: string;
->>>>>>> a25b56ca
+  finalizesAt?: number;
   turnNumRecord: number;
 }