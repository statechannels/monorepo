--- conflicted
+++ resolved
@@ -9,11 +9,7 @@
   "scripts": {
     "prepare": "yarn build ",
     "test": "npx ganache-then-jest",
-<<<<<<< HEAD
-    "test:ci": "yarn build && npx ganache-then-jest",
-=======
-    "test:ci": "yarn prettier:check && yarn clearContracts && npx ganache-then-jest",
->>>>>>> 056bdeb2
+    "test:ci": "yarn prettier:check && yarn clearContracts && yarn test",
     "deploy": "yarn clearContracts && npx deploy-contracts",
     "build:typescript": "tslint --project . && tsc",
     "clearContracts": "rm -rf build/contracts",
