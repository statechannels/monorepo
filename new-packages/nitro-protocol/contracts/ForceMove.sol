pragma solidity ^0.5.11;
pragma experimental ABIEncoderV2;

import './ForceMoveApp.sol';

contract ForceMove {
    struct Signature {
        uint8 v;
        bytes32 r;
        bytes32 s;
    }

    struct FixedPart {
        uint256 chainId;
        address[] participants;
        uint256 channelNonce;
        address appDefinition;
        uint256 challengeDuration;
    }

    struct State {
        // participants sign the hash of this
        uint256 turnNum;
        bool isFinal;
        bytes32 channelId; // keccack(chainId,participants,channelNonce)
        bytes32 appPartHash;
        //     keccak256(abi.encode(
        //         fixedPart.challengeDuration,
        //         fixedPart.appDefinition,
        //         variablePart.appData
        //     )
        // )
        bytes32 outcomeHash;
    }

    struct ChannelStorage {
        uint256 turnNumRecord;
        uint256 finalizesAt;
        bytes32 stateHash; // keccak256(abi.encode(State))
        address challengerAddress;
        bytes32 outcomeHash;
    }

    struct ChannelStorageLite {
        uint256 finalizesAt;
        bytes32 stateHash;
        address challengerAddress;
        bytes32 outcomeHash;
    }

    mapping(bytes32 => bytes32) public channelStorageHashes;

    // Public methods:

    function getData(bytes32 channelId)
        public
        view
        returns (uint48 finalizesAt, uint48 turnNumRecord, uint160 fingerprint)
    {
        (turnNumRecord, finalizesAt, fingerprint) = _getData(channelStorageHashes[channelId]);
    }

    function forceMove(
        uint48 turnNumRecord,
        FixedPart memory fixedPart,
        uint256 largestTurnNum,
        ForceMoveApp.VariablePart[] memory variableParts,
        uint8 isFinalCount, // how many of the states are final
        Signature[] memory sigs,
        uint8[] memory whoSignedWhat,
        Signature memory challengerSig
    ) public {
        // Calculate channelId from fixed part
        bytes32 channelId = keccak256(
            abi.encode(fixedPart.chainId, fixedPart.participants, fixedPart.channelNonce)
        );
        // ------------
        // REQUIREMENTS
        // ------------

        // Check that the proposed largestTurnNum is larger than or equal to the turnNumRecord that is being committed to
        require(largestTurnNum >= turnNumRecord, 'Stale challenge!');

        _requireChannelOpen(turnNumRecord, channelId);

        bytes32 supportedStateHash = _stateSupportedBy(
            largestTurnNum,
            variableParts,
            isFinalCount,
            channelId,
            fixedPart,
            sigs,
            whoSignedWhat
        );

        // check that the forceMove is signed by a participant and store their address

        address challenger = _recoverSigner( // TODO: what if someone nabs this signature off of a transaction and uses it in a front-ran tx?
            keccak256(
                abi.encode(
                    largestTurnNum,
                    channelId,
                    'forceMove' // Express statement of intent to forceMove this channel to this turnNum
                )
            ),
            challengerSig.v,
            challengerSig.r,
            challengerSig.s
        );
        require(
            _isAddressInArray(challenger, fixedPart.participants),
            'Challenger is not a participant'
        );

        // ------------
        // EFFECTS
        // ------------

        emit ChallengeRegistered(
            channelId,
            largestTurnNum,
            now + fixedPart.challengeDuration,
            challenger,
            isFinalCount > 0,
            fixedPart,
            variableParts
        );

<<<<<<< HEAD
        channelStorageHashes[channelId] = _getHash(
            ChannelStorage(
                largestTurnNum,
                now + fixedPart.challengeDuration,
                stateHashes[variableParts.length - 1],
                challenger,
                keccak256(abi.encode(variableParts[variableParts.length - 1].outcome))
=======
        channelStorageHashes[channelId] = keccak256(
            abi.encode(
                ChannelStorage(
                    largestTurnNum,
                    now + fixedPart.challengeDuration,
                    supportedStateHash,
                    challenger,
                    keccak256(abi.encode(variableParts[variableParts.length - 1].outcome))
                )
>>>>>>> 566508c3
            )
        );

    }

    function respond(
        uint256 turnNumRecord,
        uint256 finalizesAt,
        address challenger,
        bool[2] memory isFinalAB,
        FixedPart memory fixedPart,
        ForceMoveApp.VariablePart[2] memory variablePartAB,
        // variablePartAB[0] = challengeVariablePart
        // variablePartAB[1] = responseVariablePart
        Signature memory sig
    ) public {
        // Calculate channelId from fixed part
        bytes32 channelId = keccak256(
            abi.encode(fixedPart.chainId, fixedPart.participants, fixedPart.channelNonce)
        );

        bytes32 challengeOutcomeHash = keccak256(abi.encode(variablePartAB[0].outcome));
        bytes32 responseOutcomeHash = keccak256(abi.encode(variablePartAB[1].outcome));
        bytes32 challengeStateHash = keccak256(
            abi.encode(
                State(
                    turnNumRecord,
                    isFinalAB[0],
                    channelId,
                    keccak256(
                        abi.encode(
                            fixedPart.challengeDuration,
                            fixedPart.appDefinition,
                            variablePartAB[0].appData
                        )
                    ),
                    challengeOutcomeHash
                )
            )
        );
        bytes32 responseStateHash = keccak256(
            abi.encode(
                State(
                    turnNumRecord + 1,
                    isFinalAB[1],
                    channelId,
                    keccak256(
                        abi.encode(
                            fixedPart.challengeDuration,
                            fixedPart.appDefinition,
                            variablePartAB[1].appData
                        )
                    ),
                    responseOutcomeHash
                )
            )
        );

        // requirements

        _requireOngoingChallenge(
            ChannelStorage(
                turnNumRecord,
                finalizesAt,
                challengeStateHash,
                challenger,
                challengeOutcomeHash
            ),
            channelId
        );

        require(
            _recoverSigner(responseStateHash, sig.v, sig.r, sig.s) ==
                fixedPart.participants[(turnNumRecord + 1) % fixedPart.participants.length],
            'Response not signed by authorized mover'
        );

        require(
            _validTransition(
                fixedPart.participants.length,
                isFinalAB,
                variablePartAB,
                turnNumRecord + 1,
                fixedPart.appDefinition
            ) // reason string is not required (_validTransition never returns false, only reverts with its own reason)
        );

        // effects
        _clearChallenge(channelId, turnNumRecord + 1);
    }

    function refute(
        uint256 turnNumRecord,
        uint256 refutationStateTurnNum,
        uint256 finalizesAt,
        address challenger,
        bool[2] memory isFinalAB,
        FixedPart memory fixedPart,
        ForceMoveApp.VariablePart[2] memory variablePartAB,
        // variablePartAB[0] = challengeVariablePart
        // variablePartAB[1] = refutationVariablePart
        Signature memory refutationStateSig
    ) public {
        // requirements

        require(
            refutationStateTurnNum > turnNumRecord,
            'Refutation state must have a higher turn number'
        );
        // Calculate channelId from fixed part
        bytes32 channelId = keccak256(
            abi.encode(fixedPart.chainId, fixedPart.participants, fixedPart.channelNonce)
        );

        bytes32 challengeOutcomeHash = keccak256(abi.encode(variablePartAB[0].outcome));
        bytes32 refutationOutcomeHash = keccak256(abi.encode(variablePartAB[1].outcome));
        bytes32 challengeStateHash = keccak256(
            abi.encode(
                State(
                    turnNumRecord,
                    isFinalAB[0],
                    channelId,
                    keccak256(
                        abi.encode(
                            fixedPart.challengeDuration,
                            fixedPart.appDefinition,
                            variablePartAB[0].appData
                        )
                    ),
                    challengeOutcomeHash
                )
            )
        );
        bytes32 refutationStateHash = keccak256(
            abi.encode(
                State(
                    refutationStateTurnNum,
                    isFinalAB[1],
                    channelId,
                    keccak256(
                        abi.encode(
                            fixedPart.challengeDuration,
                            fixedPart.appDefinition,
                            variablePartAB[1].appData
                        )
                    ),
                    refutationOutcomeHash
                )
            )
        );

        // requirements

        _requireOngoingChallenge(
            ChannelStorage(
                turnNumRecord,
                finalizesAt,
                challengeStateHash,
                challenger, // this is a check that the asserted challenger is in fact the challenger
                challengeOutcomeHash
            ),
            channelId
        );

        require(
            _recoverSigner(
                    refutationStateHash,
                    refutationStateSig.v,
                    refutationStateSig.r,
                    refutationStateSig.s
                ) ==
                challenger,
            'Refutation state not signed by challenger'
        );

        // effects
        _clearChallenge(channelId, turnNumRecord);
    }

    function checkpoint(
        FixedPart memory fixedPart,
        uint48 largestTurnNum,
        ForceMoveApp.VariablePart[] memory variableParts,
        uint8 isFinalCount, // how many of the states are final
        Signature[] memory sigs,
        uint8[] memory whoSignedWhat,
        ChannelStorage memory channelStorage
    ) public {
        // Calculate channelId from fixed part
        bytes32 channelId = keccak256(
            abi.encode(fixedPart.chainId, fixedPart.participants, fixedPart.channelNonce)
        );

        // ------------
        // REQUIREMENTS
        // ------------

        _requireChannelNotFinalized(channelStorage, channelId);
        _requireIncreasedTurnNumber(channelStorage, channelId, largestTurnNum);

        _stateSupportedBy(
            largestTurnNum,
            variableParts,
            isFinalCount,
            channelId,
            fixedPart,
            sigs,
            whoSignedWhat
        ); // reverts if no state supported by input data

        // effects
        _clearChallenge(channelId, largestTurnNum);

    }

    function concludeFromOpen(
        uint48 turnNumRecord,
        uint256 largestTurnNum,
        FixedPart memory fixedPart, // don't need appDefinition
        bytes32 appPartHash,
        bytes32 outcomeHash,
        uint8 numStates,
        uint8[] memory whoSignedWhat,
        Signature[] memory sigs
    ) public {
        // Calculate channelId from fixed part
        bytes32 channelId = keccak256(
            abi.encode(fixedPart.chainId, fixedPart.participants, fixedPart.channelNonce)
        );

        _requireChannelOpen(turnNumRecord, channelId);

        _conclude(
            largestTurnNum,
            numStates,
            fixedPart.participants,
            channelId,
            appPartHash,
            outcomeHash,
            sigs,
            whoSignedWhat
        );
    }

    function concludeFromChallenge(
        uint48 largestTurnNum,
        FixedPart memory fixedPart, // don't need appDefinition
        bytes32 appPartHash,
        uint8 numStates,
        uint8[] memory whoSignedWhat,
        Signature[] memory sigs,
<<<<<<< HEAD
        ChannelStorage memory channelStorage
=======
        bytes32 newOutcomeHash,
        bytes memory channelStorageLiteBytes // This is to avoid a 'stack too deep' error by minimising the number of local variables
>>>>>>> 566508c3
    ) public {
        // Calculate channelId from fixed part
        bytes32 channelId = keccak256(
            abi.encode(fixedPart.chainId, fixedPart.participants, fixedPart.channelNonce)
        );

<<<<<<< HEAD
        _requireOngoingChallenge(channelStorage, channelId);
=======
        ChannelStorageLite memory channelStorageLite = abi.decode(
            channelStorageLiteBytes,
            (ChannelStorageLite)
        );

        require(now < channelStorageLite.finalizesAt, 'Channel already finalized!');

        require(
            keccak256(
                    abi.encode(
                        ChannelStorage(
                            turnNumRecord,
                            channelStorageLite.finalizesAt,
                            channelStorageLite.stateHash, // challengeStateHash
                            channelStorageLite.challengerAddress,
                            channelStorageLite.outcomeHash
                        )
                    )
                ) ==
                channelStorageHashes[channelId],
            'Challenge State does not match stored version'
        );
>>>>>>> 566508c3

        _conclude(
            largestTurnNum,
            numStates,
            fixedPart.participants,
            channelId,
            appPartHash,
<<<<<<< HEAD
            channelStorage.outcomeHash,
=======
            newOutcomeHash,
>>>>>>> 566508c3
            sigs,
            whoSignedWhat
        );
    }
    // Internal methods:

    function _isAddressInArray(address suspect, address[] memory addresses)
        internal
        pure
        returns (bool)
    {
        for (uint256 i = 0; i < addresses.length; i++) {
            if (suspect == addresses[i]) {
                return true;
            }
        }
        return false;
    }

    function _validSignatures(
        uint256 largestTurnNum,
        address[] memory participants,
        bytes32[] memory stateHashes,
        Signature[] memory sigs,
        uint8[] memory whoSignedWhat // whoSignedWhat[i] is the index of the state in stateHashes that was signed by participants[i]
    ) internal pure returns (bool) {
        uint256 nParticipants = participants.length;
        uint256 nStates = stateHashes.length;

        require(
            _acceptableWhoSignedWhat(whoSignedWhat, largestTurnNum, nParticipants, nStates),
            'Unacceptable whoSignedWhat array'
        );
        for (uint256 i = 0; i < nParticipants; i++) {
            address signer = _recoverSigner(
                stateHashes[whoSignedWhat[i]],
                sigs[i].v,
                sigs[i].r,
                sigs[i].s
            );
            if (signer != participants[i]) {
                return false;
            }
        }
        return true;
    }

    function _acceptableWhoSignedWhat(
        uint8[] memory whoSignedWhat,
        uint256 largestTurnNum,
        uint256 nParticipants,
        uint256 nStates
    ) internal pure returns (bool) {
        require(
            whoSignedWhat.length == nParticipants,
            '_validSignatures: whoSignedWhat must be the same length as participants'
        );
        for (uint256 i = 0; i < nParticipants; i++) {
            uint256 offset = (nParticipants + largestTurnNum - i) % nParticipants;
            // offset is the difference between the index of participant[i] and the index of the participant who owns the largesTurnNum state
            // the additional nParticipants in the dividend ensures offset always positive
            if (whoSignedWhat[i] + offset < nStates - 1) {
                return false;
            }
        }
        return true;
    }

    bytes constant prefix = '\x19Ethereum Signed Message:\n32';
    function _recoverSigner(bytes32 _d, uint8 _v, bytes32 _r, bytes32 _s)
        internal
        pure
        returns (address)
    {
        bytes32 prefixedHash = keccak256(abi.encodePacked(prefix, _d));
        address a = ecrecover(prefixedHash, _v, _r, _s);
        return (a);
    }

    function _stateSupportedBy(
        uint256 largestTurnNum,
        ForceMoveApp.VariablePart[] memory variableParts,
        uint8 isFinalCount,
        bytes32 channelId,
        FixedPart memory fixedPart,
        Signature[] memory sigs,
        uint8[] memory whoSignedWhat // whoSignedWhat[i] is the index of the state in stateHashes that was signed by participants[i]
    ) internal pure returns (bytes32) {
        bytes32[] memory stateHashes = _validTransitionChain(
            largestTurnNum,
            variableParts,
            isFinalCount,
            channelId,
            fixedPart
        ); // if this function returns the array (and doesn't revert), this implies a validTransition chain

        require(
            _validSignatures(
                largestTurnNum,
                fixedPart.participants,
                stateHashes,
                sigs,
                whoSignedWhat
            ),
            'Invalid signatures'
        );

        return stateHashes[stateHashes.length - 1];
    }

    function _validTransitionChain(
        // returns stateHashes array (implies true) else reverts
        uint256 largestTurnNum,
        ForceMoveApp.VariablePart[] memory variableParts,
        uint8 isFinalCount,
        bytes32 channelId,
        FixedPart memory fixedPart
    ) internal pure returns (bytes32[] memory) {
        bytes32[] memory stateHashes = new bytes32[](variableParts.length);
        for (uint256 i = 0; i < variableParts.length; i++) {
            stateHashes[i] = keccak256(
                abi.encode(
                    State(
                        largestTurnNum + i - variableParts.length + 1, // turnNum
                        i > variableParts.length - isFinalCount, // isFinal
                        channelId,
                        keccak256(
                            abi.encode(
                                fixedPart.challengeDuration,
                                fixedPart.appDefinition,
                                variableParts[i].appData
                            )
                        ),
                        keccak256(abi.encode(variableParts[i].outcome))
                    )
                )
            );
            if (i + 1 != variableParts.length) {
                // no transition from final state
                require(
                    _validTransition(
                        fixedPart.participants.length, // nParticipants
                        [
                            i > variableParts.length - isFinalCount,
                            i + 1 > variableParts.length - isFinalCount
                        ], // [a.isFinal, b.isFinal]
                        [variableParts[i], variableParts[i + 1]], // [a,b]
                        largestTurnNum + i - variableParts.length + 2, // b.turnNum
                        fixedPart.appDefinition
                    )
                ); // reason string not necessary (called function will provide reason for reverting)
            }
        }
        return stateHashes;
    }

    function _validTransition(
        uint256 nParticipants,
        bool[2] memory isFinalAB, // [a.isFinal, b.isFinal]
        ForceMoveApp.VariablePart[2] memory ab, // [a,b]
        uint256 turnNumB,
        address appDefinition
    ) internal pure returns (bool) {
        // a prior check on the signatures for the submitted states implies that the following fields are equal for a and b:
        // chainId, participants, channelNonce, appDefinition, challengeDuration
        // and that the b.turnNum = a.turnNum + 1
        if (isFinalAB[1]) {
            require(
                keccak256(ab[1].outcome) == keccak256(ab[0].outcome),
                'InvalidTransitionError: Cannot move to a final state with a different default outcome'
            );
        } else {
            require(
                !isFinalAB[0],
                'InvalidTransitionError: Cannot move from a final state to a non final state'
            );
            if (turnNumB <= 2 * nParticipants) {
                require(
                    keccak256(ab[1].outcome) == keccak256(ab[0].outcome),
                    'InvalidTransitionError: Cannot change the default outcome during setup phase'
                );
                require(
                    keccak256(ab[1].appData) == keccak256(ab[0].appData),
                    'InvalidTransitionError: Cannot change the appData during setup phase'
                );
            } else {
                require(
                    ForceMoveApp(appDefinition).validTransition(
                        ab[0],
                        ab[1],
                        turnNumB,
                        nParticipants
                    )
                );
                // reason string not necessary (called function will provide reason for reverting)
            }
        }
        return true;
    }

    function _clearChallenge(bytes32 channelId, uint256 newTurnNumRecord) internal {
        channelStorageHashes[channelId] = _getHash(
            ChannelStorage(newTurnNumRecord, 0, bytes32(0), address(0), bytes32(0))
        );
        emit ChallengeCleared(channelId, newTurnNumRecord);
    }

    function _conclude(
        uint256 largestTurnNum,
        uint8 numStates,
        address[] memory participants,
        bytes32 channelId,
        bytes32 appPartHash,
        bytes32 outcomeHash,
        Signature[] memory sigs,
        uint8[] memory whoSignedWhat
    ) internal {
        bytes32[] memory stateHashes = new bytes32[](numStates);
        for (uint256 i = 0; i < numStates; i++) {
            stateHashes[i] = keccak256(
                abi.encode(
                    State(
                        largestTurnNum + (i + 1) - numStates, // turnNum
                        true, // isFinal
                        channelId,
                        appPartHash,
                        outcomeHash
                    )
                )
            );
        }

        // check the supplied states are supported by n signatures
        require(
            _validSignatures(largestTurnNum, participants, stateHashes, sigs, whoSignedWhat),
            'Invalid signatures'
        );

        // effects

        // set channel storage
        channelStorageHashes[channelId] = _getHash(
            ChannelStorage(0, now, bytes32(0), address(0), outcomeHash)
        );

        // emit event
        emit Concluded(channelId);
    }

    function _requireChannelOpen(uint48 turnNumRecord, bytes32 channelId) internal view {
        // EITHER there is no information stored against channelId at all (OK)
        // OR there is, in which case we must check the channel is still open
        // and that the committed turnNumRecord is correct
        require(
            channelStorageHashes[channelId] == bytes32(0) ||
                channelStorageHashes[channelId] ==
                _getHash(ChannelStorage(turnNumRecord, 0, 0, address(0), 0)),
            'Channel not open.'
        );
    }

    function _requireMatchingStorage(ChannelStorage memory cs, bytes32 channelId) internal view {
        require(
            _matchesHash(cs, channelStorageHashes[channelId]),
            'Channel storage does not match stored version.'
        );
    }

    function _requireIncreasedTurnNumber(
        ChannelStorage memory cs,
        bytes32 channelId,
        uint48 newTurnNumRecord
    ) internal view {
        _requireMatchingStorage(cs, channelId);
        require(newTurnNumRecord > cs.turnNumRecord, 'turnNumRecord not increased.');
    }

    function _requireChallengePresent(ChannelStorage memory cs, bytes32 channelId) internal view {
        _requireMatchingStorage(cs, channelId);
        require(cs.finalizesAt > 0, 'Challenge not present.');
    }

    function _requireOngoingChallenge(ChannelStorage memory cs, bytes32 channelId) internal view {
        _requireMatchingStorage(cs, channelId);
        require(cs.finalizesAt > now, 'Challenge expired or not present.');

    }

    function _requireChannelNotFinalized(ChannelStorage memory cs, bytes32 channelId)
        internal
        view
    {
        require(cs.finalizesAt == 0 || cs.finalizesAt > now, 'Challenge expired');
        _requireMatchingStorage(cs, channelId);
    }

    function _getHash(ChannelStorage memory channelStorage)
        internal
        pure
        returns (bytes32 newHash)
    {
        // The hash is constructed from left to right.
        uint256 result;
        uint16 cursor = 256;

        // Shift turnNumRecord 208 bits left to fill the first 48 bits
        result = uint256(channelStorage.turnNumRecord) << (cursor -= 48);

        // logical or with finalizesAt padded with 160 zeros to get the next 48 bits
        result |= (channelStorage.finalizesAt << (cursor -= 48));

        // logical or with the last 160 bits of the hash of the encoded storage
        result |= uint256(uint160(uint256(keccak256(abi.encode(channelStorage)))));

        newHash = bytes32(result);
    }

    function _getData(bytes32 storageHash)
        public
        pure
        returns (uint48 turnNumRecord, uint48 finalizesAt, uint160 fingerprint)
    {
        uint16 cursor = 256;
        turnNumRecord = uint48(uint256(storageHash) >> (cursor -= 48));
        finalizesAt = uint48(uint256(storageHash) >> (cursor -= 48));
        fingerprint = uint160(uint256(storageHash));
    }

    function _matchesHash(ChannelStorage memory cs, bytes32 h) internal pure returns (bool) {
        return _getHash(cs) == h;
    }

    // events
    event ChallengeRegistered(
        bytes32 indexed channelId,
        // everything needed to respond or refute
        uint256 turnNunmRecord,
        uint256 finalizesAt,
        address challenger,
        bool isFinal,
        FixedPart fixedPart,
        ForceMoveApp.VariablePart[] variableParts
    );

    event ChallengeCleared(bytes32 indexed channelId, uint256 newTurnNumRecord);
    event Concluded(bytes32 indexed channelId);
}<|MERGE_RESOLUTION|>--- conflicted
+++ resolved
@@ -126,25 +126,13 @@
             variableParts
         );
 
-<<<<<<< HEAD
         channelStorageHashes[channelId] = _getHash(
             ChannelStorage(
                 largestTurnNum,
                 now + fixedPart.challengeDuration,
-                stateHashes[variableParts.length - 1],
+                supportedStateHash,
                 challenger,
                 keccak256(abi.encode(variableParts[variableParts.length - 1].outcome))
-=======
-        channelStorageHashes[channelId] = keccak256(
-            abi.encode(
-                ChannelStorage(
-                    largestTurnNum,
-                    now + fixedPart.challengeDuration,
-                    supportedStateHash,
-                    challenger,
-                    keccak256(abi.encode(variableParts[variableParts.length - 1].outcome))
-                )
->>>>>>> 566508c3
             )
         );
 
@@ -396,44 +384,15 @@
         uint8 numStates,
         uint8[] memory whoSignedWhat,
         Signature[] memory sigs,
-<<<<<<< HEAD
+        bytes32 newOutcomeHash,
         ChannelStorage memory channelStorage
-=======
-        bytes32 newOutcomeHash,
-        bytes memory channelStorageLiteBytes // This is to avoid a 'stack too deep' error by minimising the number of local variables
->>>>>>> 566508c3
     ) public {
         // Calculate channelId from fixed part
         bytes32 channelId = keccak256(
             abi.encode(fixedPart.chainId, fixedPart.participants, fixedPart.channelNonce)
         );
 
-<<<<<<< HEAD
         _requireOngoingChallenge(channelStorage, channelId);
-=======
-        ChannelStorageLite memory channelStorageLite = abi.decode(
-            channelStorageLiteBytes,
-            (ChannelStorageLite)
-        );
-
-        require(now < channelStorageLite.finalizesAt, 'Channel already finalized!');
-
-        require(
-            keccak256(
-                    abi.encode(
-                        ChannelStorage(
-                            turnNumRecord,
-                            channelStorageLite.finalizesAt,
-                            channelStorageLite.stateHash, // challengeStateHash
-                            channelStorageLite.challengerAddress,
-                            channelStorageLite.outcomeHash
-                        )
-                    )
-                ) ==
-                channelStorageHashes[channelId],
-            'Challenge State does not match stored version'
-        );
->>>>>>> 566508c3
 
         _conclude(
             largestTurnNum,
@@ -441,11 +400,7 @@
             fixedPart.participants,
             channelId,
             appPartHash,
-<<<<<<< HEAD
-            channelStorage.outcomeHash,
-=======
             newOutcomeHash,
->>>>>>> 566508c3
             sigs,
             whoSignedWhat
         );
