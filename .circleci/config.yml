--- conflicted
+++ resolved
@@ -265,15 +265,10 @@
           file: netlify-stats
       - attach_workspace:
           at: /home/circleci/project
-<<<<<<< HEAD
-      - run: yarn build:netlify:ci
-      - run: yarn release:netlify:ci
-      - upload_logs:
-          file: netlify-stats
-=======
       - run: yarn build:netlify
       - run: yarn release:netlify
->>>>>>> 18c33062
+      - upload_logs:
+          file: netlify-stats
 
 workflows:
   statechannels:
