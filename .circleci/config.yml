version: 2.1

orbs:
  slack: circleci/slack@3.4.1
  puppeteer: threetreeslight/puppeteer@0.1.2

defaults: &defaults
  working_directory: /home/circleci/project
  resource_class: medium
  docker:
    - image: counterfactual/statechannels:0.5.13 # Fast contract compilation with solc installed
      environment:
        USE_NATIVE_SOLC: true
    - image: circleci/postgres:12.0-alpine
      environment:
        POSTGRES_USER: root
        POSTGRES_DB: hub_wallet_test
        POSTGRES_PASSWORD: ''
        NODE_ENV: test

save_dep: &save_dep
  save_cache:
    key: dependency-cache-{{ checksum "yarn.lock" }}
    paths:
      - node_modules
      - packages/*/node_modules

restore_dep: &restore_dep
  restore_cache:
    key: dependency-cache-{{ checksum "yarn.lock" }}

commands:

  log_stats:
    description: 'Log stats '
    parameters:
      file:
        type: string
        default: stats
    steps:
      - run:
          command: bash bin/log_memory.sh <<parameters.file>>
          background: true

  upload_logs:
    description: 'Upload logs '
    parameters:
      file:
        type: string
        default: memory-usage.txt
    steps:
      - store_artifacts:
          path: /home/circleci/<< parameters.file >>.txt
          destination: << parameters.file >>

  upload_gas_report:
    description: 'Upload gas report '
    parameters:
      package:
        type: string
    steps:
      - store_artifacts:
          path: /home/circleci/project/packages/<< parameters.package >>/gas.json
          destination: << parameters.package >>-gas.json
      - store_artifacts:
          path: /home/circleci/project/packages/<< parameters.package >>/gas.md
          destination: << parameters.package >>-gas.md

  notify_slack:
    description: 'Notify slack '
    steps:
      - slack/status:
          failure_message: 'A $CIRCLE_JOB job has failed on master!'
          fail_only: true
          mentions: 'SRHGGRGS0' # Group ID for ActiveDevs
          only_for_branches: 'master'

jobs:

  prepare:
    <<: *defaults
    steps:
      - checkout
      - log_stats:
          file: prepare-stats
      - <<: *restore_dep
      - run: yarn --frozen-lockfile
      - <<: *save_dep

      - persist_to_workspace:
          root: /home/circleci/project
          paths:
            - packages/*/dist
            - packages/*/build
            - packages/*/lib
            - packages/*/node_modules
            - packages/client-api-schema/types
            - node_modules
      - upload_logs:
          file: prepare-stats
      - notify_slack

  build:
    <<: *defaults
    steps:
      - checkout
      - attach_workspace:
          at: /home/circleci/project
      - run: yarn lint:check
      - run: yarn build:ci
      - notify_slack

  test:
    <<: *defaults
    steps:
      - checkout
      - log_stats:
          file: test-stats
      - attach_workspace:
          at: /home/circleci/project
      - run:
          command: yarn test:ci
          no_output_timeout: 30m
      - upload_logs:
          file: test-stats
      - notify_slack
      - upload_gas_report:
          package: rps
      - upload_gas_report:
          package: nitro-protocol

  integration-test:
<<<<<<< HEAD
    <<: *defaults
    environment:
      USE_VIRTUAL_FUNDING: FALSE
      USE_GANACHE_DEPLOYMENT_CACHE: true
      GANACHE_CACHE_FOLDER: ../../.ganache-deployments
      GANACHE_PORT: 8547
=======
    resource_class: medium
    working_directory: /home/circleci/project
    docker:
      - image: circleci/node:10.16.3
>>>>>>> 7a4413d5
    steps:
      - checkout:
          path: /home/circleci/project
      - puppeteer/install
      - log_stats:
          file: integration-test-stats
      - attach_workspace:
          at: /home/circleci/project
      - run:
          command: (cd packages/devtools && yarn run start:shared-ganache)
          background: true
      - run:
          command: (cd packages/wallet && yarn run wait-on ${GANACHE_CACHE_FOLDER} && yarn run start:integration)
          background: true
      - run:
          command: (cd packages/rps && yarn run wait-on ${GANACHE_CACHE_FOLDER} && yarn run start)
          background: true
      # - run:
      #     command: (cd packages/hub && yarn run wait-on ${GANACHE_CACHE_FOLDER} && yarn run hub:start:dev)
      #     background: true
      - run: (cd packages/wallet && yarn run test:ci:integration)
      - upload_logs:
          file: integration-test-stats
      - notify_slack

workflows:
  statechannels:
    jobs:
      - prepare

      - build:
          requires:
            - prepare

      - test:
          requires:
            - prepare

      - integration-test:
          requires:
            - prepare<|MERGE_RESOLUTION|>--- conflicted
+++ resolved
@@ -130,19 +130,15 @@
           package: nitro-protocol
 
   integration-test:
-<<<<<<< HEAD
-    <<: *defaults
+    resource_class: medium
+    working_directory: /home/circleci/project
+    docker:
+      - image: circleci/node:10.16.3
     environment:
       USE_VIRTUAL_FUNDING: FALSE
       USE_GANACHE_DEPLOYMENT_CACHE: true
       GANACHE_CACHE_FOLDER: ../../.ganache-deployments
       GANACHE_PORT: 8547
-=======
-    resource_class: medium
-    working_directory: /home/circleci/project
-    docker:
-      - image: circleci/node:10.16.3
->>>>>>> 7a4413d5
     steps:
       - checkout:
           path: /home/circleci/project
