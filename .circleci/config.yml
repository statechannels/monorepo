version: 2.1

defaults: &defaults
  working_directory: /home/circleci/project
  docker:
    - image: circleci/node:10.16.3

save_code: &save_code
  save_cache:
    key: code-{{ .Revision }}
    paths:
      - .git

save_dep: &save_dep
  save_cache:
    key: dependency-cache-{{ checksum "yarn.lock" }}
    paths:
      - node_modules
      - packages/*/node_modules

restore_code: &restore_code
  restore_cache:
    key: code-{{ .Revision }}

restore_dep: &restore_dep
  restore_cache:
    key: dependency-cache-{{ checksum "yarn.lock" }}

commands:
  log_stats:
    description: "Log stats "
    parameters:
      file:
        type: string
        default: stats
    steps:
      - run:
<<<<<<< HEAD
          command: bash bin/log_memory.sh
=======
          command: |
            FILE=/home/circleci/<<parameters.file>>.txt
            USAGE=/sys/fs/cgroup/memory/memory.usage_in_bytes
            MAX_USAGE=/sys/fs/cgroup/memory/memory.max_usage_in_bytes
            COUNTER=0
            echo "System $(grep MemTotal /proc/meminfo )" >> $FILE
            while true; do
              echo "${COUNTER} seconds ----------" >> $FILE;
              echo "Current Memory: $(($(cat $USAGE) / 1000000)) mB" >> $FILE
              echo "Max Memory:     $(($(cat $MAX_USAGE) / 1000000)) mB" >> $FILE
              # The %mem field in the output of `ps afu` is incorrect, as it divides by the memory
              # avaiable to the whole system.
              # It seems like containers have about 70 gB of memory, so 1% usage corresponds to ~700 mB.
              # You can validate this assumption on line 1 of $FILE.
              ps afu >> $FILE 
              sleep 1;
              COUNTER=$((COUNTER + 1));
            done 
>>>>>>> 73e9c457
          background: true
  upload_logs:
    description: "Upload logs "
    parameters:
      file:
        type: string
        default: memory-usage.txt
    steps:
      - store_artifacts:
          path: /home/circleci/<< parameters.file >>.txt
          destination: << parameters.file >>

jobs:
  build:
    <<: *defaults
    steps:
      - <<: *restore_code
      - checkout
      - log_stats:
          file: build-stats
      - <<: *save_code
      - <<: *restore_dep
      - run:
          name: "yarn --frozen-lockfile"
          command: yarn --frozen-lockfile

      - run: yarn build:ci

      - <<: *save_dep

      - persist_to_workspace:
          root: /home/circleci/project
          paths:
            - packages/*/dist
            - packages/*/build
            - packages/*/lib
            - packages/*/node_modules
            - node_modules
      - upload_logs:
          file: build-stats

  lint:
    <<: *defaults
    steps:
      - <<: *restore_code
      - checkout
      - attach_workspace:
          at: /home/circleci/project
      - run: yarn lint:check

  test:
    <<: *defaults

    steps:
      - <<: *restore_code
      - checkout
      - log_stats:
          file: test-stats
      - attach_workspace:
          at: /home/circleci/project
<<<<<<< HEAD
      - run: yarn test:ci --since $(git merge-base $CIRCLE_BRANCH origin/master)
=======
      - run:
          command: yarn startGanache
          background: true
      - run: yarn test:ci --since origin/master
>>>>>>> 73e9c457
      - upload_logs:
          file: test-stats

workflows:
  statechannels:
    jobs:
      - build

      - lint:
          requires:
            - build

      - test:
          requires:
            - build<|MERGE_RESOLUTION|>--- conflicted
+++ resolved
@@ -35,28 +35,7 @@
         default: stats
     steps:
       - run:
-<<<<<<< HEAD
           command: bash bin/log_memory.sh
-=======
-          command: |
-            FILE=/home/circleci/<<parameters.file>>.txt
-            USAGE=/sys/fs/cgroup/memory/memory.usage_in_bytes
-            MAX_USAGE=/sys/fs/cgroup/memory/memory.max_usage_in_bytes
-            COUNTER=0
-            echo "System $(grep MemTotal /proc/meminfo )" >> $FILE
-            while true; do
-              echo "${COUNTER} seconds ----------" >> $FILE;
-              echo "Current Memory: $(($(cat $USAGE) / 1000000)) mB" >> $FILE
-              echo "Max Memory:     $(($(cat $MAX_USAGE) / 1000000)) mB" >> $FILE
-              # The %mem field in the output of `ps afu` is incorrect, as it divides by the memory
-              # avaiable to the whole system.
-              # It seems like containers have about 70 gB of memory, so 1% usage corresponds to ~700 mB.
-              # You can validate this assumption on line 1 of $FILE.
-              ps afu >> $FILE 
-              sleep 1;
-              COUNTER=$((COUNTER + 1));
-            done 
->>>>>>> 73e9c457
           background: true
   upload_logs:
     description: "Upload logs "
@@ -117,14 +96,10 @@
           file: test-stats
       - attach_workspace:
           at: /home/circleci/project
-<<<<<<< HEAD
-      - run: yarn test:ci --since $(git merge-base $CIRCLE_BRANCH origin/master)
-=======
       - run:
           command: yarn startGanache
           background: true
-      - run: yarn test:ci --since origin/master
->>>>>>> 73e9c457
+      - run: yarn test:ci --since $(git merge-base $CIRCLE_BRANCH origin/master)
       - upload_logs:
           file: test-stats
 
