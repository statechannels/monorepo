version: 2.1

orbs:
  docker: circleci/docker@1.0.1
  slack: circleci/slack@3.4.1

defaults: &defaults
  environment:
    NODE_ENV: test
    USE_NATIVE_SOLC: true
  working_directory: /home/circleci/project
  resource_class: medium
  docker:
    - image: counterfactual/statechannels:0.6.1 # Fast contract compilation with solc installed

save_dep: &save_dep
  save_cache:
    key: v3-dependency-cache-{{ checksum "yarn.lock" }}
    paths:
      - node_modules
restore_dep: &restore_dep
  restore_cache:
    key: v3-dependency-cache-{{ checksum "yarn.lock" }}

save_lib: &save_lib
  save_cache:
    # Force a new cache on each build
    key: v3-lib-cache-{{ epoch }}
    paths:
      - packages/nitro-protocol/lib
      - packages/rps/lib
      - packages/client-api-schema/lib
      - packages/e2e-tests/lib
      - packages/web3torrent/lib
      - packages/devtools/lib
      - packages/jest-gas-reporter/lib
      - packages/channel-provider/lib
      - packages/channel-client/lib
restore_lib: &restore_lib
  restore_cache:
    # Restore from the most recently cached version of lib, using a partial key match
    key: v3-lib-cache-

commands:
  log_stats:
    description: 'Log stats '
    parameters:
      file:
        type: string
        default: stats
    steps:
      - run:
          command: bash bin/log_memory.sh <<parameters.file>>
          background: true

  upload_logs:
    description: 'Upload logs '
    parameters:
      file:
        type: string
        default: memory-usage.txt
    steps:
      - store_artifacts:
          path: /home/circleci/<< parameters.file >>.txt
          destination: << parameters.file >>

  upload_gas_report:
    description: 'Upload gas report '
    parameters:
      package:
        type: string
    steps:
      - store_artifacts:
          path: /home/circleci/project/packages/<< parameters.package >>/gas.json
          destination: << parameters.package >>-gas.json
      - store_artifacts:
          path: /home/circleci/project/packages/<< parameters.package >>/gas.md
          destination: << parameters.package >>-gas.md

  upload_e2e_screenshots:
    description: 'Upload e2e error screengrab '
    parameters:
      job:
        type: string
    steps:
      - store_artifacts:
          path: /home/circleci/project/packages/e2e-tests/e2e-wait.error.png
          destination: wait.error.png
      - store_artifacts:
          path: /home/circleci/project/packages/e2e-tests/e2e-click.error.png
          destination: click.error.png

  notify_slack:
    description: 'Notify slack '
    steps:
      - slack/status:
          failure_message: 'A $CIRCLE_JOB job has failed on master!'
          fail_only: true
          mentions: 'SRHGGRGS0' # Group ID for ActiveDevs
          only_for_branches: 'master'

  install_xvfb:
    description: 'Install display server' # See https://crbug.com/795759
    steps:
      - run:
          command: sudo apt-get update && sudo apt-get install -yq libgconf-2-4 && sudo apt-get install -y wget xvfb --no-install-recommends

  run_xvfb:
    description: 'Run display server'
    steps:
      - run:
          command: Xvfb -ac :99 -screen 0 1280x800x24 -ac -nolisten tcp -dpi 96 +extension RANDR > /dev/null 2>&1
          background: true

jobs:
  prepare:
    <<: *defaults
    resource_class: large
    steps:
      - checkout
      - log_stats:
          file: prepare-stats
      - <<: *restore_dep
      - <<: *restore_lib
      - run: yarn --frozen-lockfile
      - <<: *save_dep
      - <<: *save_lib

      - persist_to_workspace:
          root: /home/circleci/project
          paths:
            - packages/*/dist
            - packages/*/build
            - packages/*/lib
            - packages/*/node_modules
            - packages/client-api-schema/types
            - node_modules
      - upload_logs:
          file: prepare-stats
      - notify_slack

  build:
    <<: *defaults
    resource_class: large
    steps:
      - checkout
      - log_stats:
          file: build-stats
      - attach_workspace:
          at: /home/circleci/project
      - run: yarn lint:check
      - run:
          name: build
          command: |
            if [ "${CIRCLE_BRANCH}" = "master" ]
            then
                yarn build:ci
            else
                yarn build:ci:incremental
            fi
      - upload_logs:
          file: build-stats
      - notify_slack

  test:
    <<: *defaults
    resource_class: large
    steps:
      - checkout
      - log_stats:
          file: test-stats
      - attach_workspace:
          at: /home/circleci/project
      - run:
          name: test
          command: |
            if [ "${CIRCLE_BRANCH}" = "master" ]
            then
              yarn test:ci
            else
              yarn test:ci:incremental
            fi
          no_output_timeout: 30m
      - upload_logs:
          file: test-stats
      - upload_gas_report:
          package: rps
      - upload_gas_report:
          package: nitro-protocol
      - notify_slack

  integration-test-rps:
    resource_class: large
    working_directory: /home/circleci/project
    docker:
      - image: circleci/node:10.16.3-browsers
    steps:
      - install_xvfb
      - run_xvfb
      - checkout
      # - run: yarn # local testing only
      #  using circleci cli (cannot run workflows, only individual jobs)
      - log_stats:
          file: integration-test-stats
      - attach_workspace:
          at: /home/circleci/project
      - run: (cd packages/e2e-tests && yarn test:e2e:rps)
      - upload_logs:
          file: integration-test-stats
      - upload_e2e_screenshots:
          job: integration-test

  integration-test-web3torrent:
    resource_class: large
    working_directory: /home/circleci/project
    docker:
      - image: circleci/node:10.16.3-browsers
    steps:
      - install_xvfb
      - run_xvfb
      - checkout
      - log_stats:
          file: integration-test-web3torrent-stats
      - attach_workspace:
          at: /home/circleci/project
      - run: (cd packages/e2e-tests && yarn test:e2e:w3t)
      - store_artifacts:
          path: /tmp/ganache.log
      - store_artifacts:
          path: /tmp/seed-download.pino.log
      - store_artifacts:
          path: /tmp/seed-download.browser.log
      - store_artifacts:
          path: /tmp/withdraw.pino.log
      - store_artifacts:
          path: /tmp/withdraw.browser.log
      - store_artifacts:
          path: packages/simple-hub/pino.log
      - upload_logs:
          file: integration-test-web3torrent-stats
      - upload_e2e_screenshots:
          job: integration-test-web3torrent

  integration-test-web3torrent-with-hub:
    resource_class: large
    working_directory: /home/circleci/project
    docker:
      - image: circleci/node:10.16.3-browsers
    steps:
      - install_xvfb
      - run_xvfb
      - checkout
      - log_stats:
          file: integration-test-web3torrent-with-hub-stats
      - attach_workspace:
          at: /home/circleci/project
      - run: (cd packages/e2e-tests && yarn test:e2e:w3t-with-hub)
      - store_artifacts:
          path: /tmp/ganache.log
      - store_artifacts:
          path: /tmp/seed-download.pino.log
      - store_artifacts:
          path: /tmp/seed-download.browser.log
      - store_artifacts:
          path: /tmp/withdraw.pino.log
      - store_artifacts:
          path: /tmp/withdraw.browser.log
      - store_artifacts:
          path: packages/simple-hub/pino.log
      - upload_logs:
          file: integration-test-web3torrent-with-hub-stats
      - upload_e2e_screenshots:
          job: integration-test-with-hub

  release-pull-request:
    <<: *defaults
    steps:
      - checkout
      - attach_workspace:
          at: /home/circleci/project
      - run: yarn build:netlify:incremental
      - run: yarn release:netlify:incremental
      - notify_slack

  release-master:
    <<: *defaults
    steps:
      - checkout
      - log_stats:
          file: netlify-stats
      - attach_workspace:
          at: /home/circleci/project
      - run: yarn build:netlify
      - run: yarn release:netlify
      - upload_logs:
          file: netlify-stats
      - notify_slack

  release-netlify-production:
    <<: *defaults
    resource_class: large
    environment:
      SC_ENV: production-ropsten
    steps:
      - checkout
      - log_stats:
          file: netlify-stats
      - attach_workspace:
          at: /home/circleci/project
      - run: yarn build:netlify:production
      - run: yarn release:netlify:production
      - upload_logs:
          file: netlify-stats
      - notify_slack

  release-hub-production:
    working_directory: /home/circleci/project
    resource_class: large
    docker:
      - image: circleci/node:10.16
    steps:
      - setup_remote_docker
      - checkout
      - <<: *restore_dep
      - <<: *restore_lib
      - run:
          rm patches/emberfire+3.0.0-rc.6.patch && cd packages && rm -rf app-wallet-interface channel-provider
          channel-client client-api-schema e2e-tests rps tic-tac-toe web3torrent xstate-wallet
      - run: yarn --frozen-lockfile
      - run: curl https://cli-assets.heroku.com/install.sh | sh
      - run: heroku container:login
      - docker/build:
          cache_from: registry.heroku.com/simple-hub-staging/simple-hub:latest
          dockerfile: packages/simple-hub/docker/simple-hub.dockerfile
          image: registry.heroku.com/simple-hub-staging/simple-hub
          tag: latest
      - docker/push:
          image: simple-hub-staging/simple-hub
          registry: registry.heroku.com
          tag: latest
      - run: heroku container:release -a simple-hub-staging simple-hub
<<<<<<< HEAD
      
  deploy-persistent-seeder:
    working_directory: /home/circleci/project
    resource_class: large
    docker:
      - image: circleci/node:10.16.3-browsers
    steps:
      - setup_remote_docker
      - checkout
      - <<: *restore_dep
      - <<: *restore_lib
      - run: rm -rf ./patches && cd ./packages/ && find . -maxdepth 1 ! -path "./channel-provider" ! -path "./client-api-schema" ! -path "./e2e-tests" ! -path "./devtools" -exec rm -rf {} ';'
      - run: yarn --frozen-lockfile
      - run: curl https://cli-assets.heroku.com/install.sh | sh
      - run: heroku container:login
      - docker/build:
          cache_from: registry.heroku.com/persistent-seeder-production/persistent-seeder:latest
          dockerfile: packages/e2e-tests/persistent-seeder/persistent-seeder.dockerfile
          image: registry.heroku.com/persistent-seeder-production/persistent-seeder
          tag: latest
      - docker/push:
          image: persistent-seeder-production/persistent-seeder
          registry: registry.heroku.com
          tag: latest
      - run: heroku container:release -a persistent-seeder-production persistent-seeder
      
=======

  e2e-test-w3t-production:
    resource_class: large
    working_directory: /home/circleci/project
    docker:
      - image: circleci/node:10.16.3-browsers
    environment:
      SC_ENV: production-ropsten
    steps:
      - install_xvfb
      - run_xvfb
      - checkout
      - log_stats:
          file: e2e-test-w3t-production-stats
      - attach_workspace:
          at: /home/circleci/project
      - run: (cd packages/e2e-tests && yarn jest web3torrent)
      - upload_logs:
          file: e2e-test-w3t-production-stats

>>>>>>> 92a0ee3c
  push-master-to-deploy:
    working_directory: /home/circleci/project
    resource_class: small
    docker:
      - image: circleci/node:10.16
    steps:
      - checkout
      - run: git checkout deploy && git rebase origin/master && git push origin deploy
      - notify_slack

workflows:
  statechannels:
    jobs:
      - prepare

      - build:
          requires:
            - prepare
      - test:
          requires:
            - prepare
      - integration-test-rps:
          requires:
            - prepare
      - integration-test-web3torrent:
          requires:
            - prepare
      - integration-test-web3torrent-with-hub:
          requires:
            - prepare
      - release-pull-request:
          requires:
            - prepare
          filters:
            branches:
              ignore: master
      - release-master:
          requires:
            - prepare
          filters:
            branches:
              only: master
      - release-netlify-production:
          requires:
            - prepare
          filters:
            branches:
              only: deploy

      - release-hub-production:
          filters:
            branches:
              only: deploy
              
      - deploy-persistent-seeder:
          filters:
            branches:
              only: sp/deploy-persistent

      - e2e-test-w3t-production:
          requires:
            - prepare
            - release-hub-production
            - release-netlify-production
          filters:
            branches:
              only: deploy

  scheduled-release:
    triggers:
      - schedule:
          # Run once a day at midnight UTC
          cron: '0 0 * * *'
          filters:
            branches:
              only:
                - master
    jobs:
      - push-master-to-deploy<|MERGE_RESOLUTION|>--- conflicted
+++ resolved
@@ -339,7 +339,6 @@
           registry: registry.heroku.com
           tag: latest
       - run: heroku container:release -a simple-hub-staging simple-hub
-<<<<<<< HEAD
       
   deploy-persistent-seeder:
     working_directory: /home/circleci/project
@@ -365,9 +364,7 @@
           registry: registry.heroku.com
           tag: latest
       - run: heroku container:release -a persistent-seeder-production persistent-seeder
-      
-=======
-
+  
   e2e-test-w3t-production:
     resource_class: large
     working_directory: /home/circleci/project
@@ -387,7 +384,6 @@
       - upload_logs:
           file: e2e-test-w3t-production-stats
 
->>>>>>> 92a0ee3c
   push-master-to-deploy:
     working_directory: /home/circleci/project
     resource_class: small
