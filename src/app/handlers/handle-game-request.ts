import { ethers } from 'ethers';
<<<<<<< HEAD
import { Signature } from 'fmg-core';
import { channelID } from 'fmg-core/lib/channel';
import { ProcessProtocol } from 'magmo-wallet/lib/src/communication';
=======
import { channelID, Signature } from 'fmg-core';
import { WalletProtocol } from 'magmo-wallet/lib/src/communication';
>>>>>>> a9162c95
import { errors } from '../../wallet';
import { startFundingProcess } from '../../wallet/db/queries/walletProcess';
import { updateRPSChannel } from '../services/rpsChannelManager';
export async function handleGameRequest(ctx) {
  try {
    let body;
    const { commitment: theirCommitment, signature: theirSignature } = ctx.request.body;
    const { commitment, signature } = await updateRPSChannel(
      theirCommitment,
      (ethers.utils.splitSignature(theirSignature) as unknown) as Signature,
    );

    if (commitment.turnNum <= 1) {
      const theirAddress = commitment.channel.participants[0];
      const processId = `${ProcessProtocol.Funding}-${channelID(commitment.channel)}`;
      await startFundingProcess({ processId, theirAddress });
    }
    body = { status: 'success', commitment, signature };
    if (body.commitment) {
      ctx.status = 201;
      ctx.body = body;
    } else {
      ctx.status = 400;
      ctx.body = {
        status: 'error',
        message: 'Something went wrong.',
      };
    }
  } catch (err) {
    switch (err) {
      case errors.CHANNEL_EXISTS:
      case errors.COMMITMENT_NOT_SIGNED:
      case errors.CHANNEL_MISSING:
      case errors.COMMITMENT_NOT_SIGNED:
        {
          ctx.status = 400;
          ctx.body = {
            status: 'error',
            message: err.message,
          };
        }
        break;
      default:
        throw err;
    }
  }
  return ctx;
}<|MERGE_RESOLUTION|>--- conflicted
+++ resolved
@@ -1,12 +1,6 @@
 import { ethers } from 'ethers';
-<<<<<<< HEAD
-import { Signature } from 'fmg-core';
-import { channelID } from 'fmg-core/lib/channel';
+import { channelID, Signature } from 'fmg-core';
 import { ProcessProtocol } from 'magmo-wallet/lib/src/communication';
-=======
-import { channelID, Signature } from 'fmg-core';
-import { WalletProtocol } from 'magmo-wallet/lib/src/communication';
->>>>>>> a9162c95
 import { errors } from '../../wallet';
 import { startFundingProcess } from '../../wallet/db/queries/walletProcess';
 import { updateRPSChannel } from '../services/rpsChannelManager';
