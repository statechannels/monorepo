--- conflicted
+++ resolved
@@ -1,13 +1,7 @@
 import { ethers } from 'ethers';
-<<<<<<< HEAD
-import { Signature } from 'fmg-core';
-import { channelID } from 'fmg-core/lib/channel';
-import { SignedCommitment as ClientSignedCommitment, unreachable } from 'magmo-wallet';
-=======
 import { channelID, Signature } from 'fmg-core';
 import { SignedCommitment as ClientSignedCommitment, unreachable } from 'magmo-wallet';
 
->>>>>>> 7c22389e
 import {
   CommitmentReceived,
   CommitmentsReceived,
@@ -110,13 +104,9 @@
     if (!walletProcess) {
       throw errors.processMissing(processId);
     }
-<<<<<<< HEAD
 
     const incomingCommitments = action.signedCommitments;
     const commitmentRound: SignedCommitment[] = incomingCommitments.map(
-=======
-    const commitmentRound: SignedCommitment[] = action.signedCommitments.map(
->>>>>>> 7c22389e
       clientCommitmentToServerCommitment,
     );
 
@@ -156,21 +146,10 @@
     );
     ctx.status = 201;
 
-<<<<<<< HEAD
     ctx.body = communication.sendCommitmentsReceived(
       nextParticipant,
       processId,
       [...incomingCommitments, { commitment, signature: (signature as unknown) as string }],
-=======
-    // todo: properly compose a round of commitments
-    ctx.body = communication.sendCommitmentsReceived(
-      nextParticipant,
-      processId,
-      [
-        { commitment: lastCommitment, signature: lastCommitmentSignature.signature },
-        { commitment, signature: (signature as unknown) as string },
-      ],
->>>>>>> 7c22389e
       action.protocolLocator,
     );
 
