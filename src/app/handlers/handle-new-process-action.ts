--- conflicted
+++ resolved
@@ -17,11 +17,8 @@
     case 'WALLET.FUNDING.STRATEGY_PROPOSED':
     case 'WALLET.FUNDING.STRATEGY_APPROVED':
     case 'WALLET.ADVANCE_CHANNEL.COMMITMENTS_RECEIVED':
-<<<<<<< HEAD
     case 'WALLET.NEW_PROCESS.DEFUND_REQUESTED':
-=======
     case 'WALLET.CONCLUDING.KEEP_LEDGER_CHANNEL_APPROVED':
->>>>>>> e3e65e31
       return ctx;
     case 'WALLET.NEW_PROCESS.CONCLUDE_INSTIGATED':
       return handleConcludeInstigated(ctx, action);
