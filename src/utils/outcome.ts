<<<<<<< HEAD
import {bigNumberify} from 'ethers/utils';
import {
  AllocationItem,
  SimpleEthAllocation,
  Outcome,
  SimpleTokenAllocation,
  SimpleTokenGuarantee,
  MixedAllocation,
  SimpleEthGuarantee
} from '../store/types';
import _ from 'lodash';

const outcomeGuard = <T extends Outcome>(type: Outcome['type']) => (o: Outcome): o is T =>
  o.type === type;
export const isSimpleEthAllocation = outcomeGuard<SimpleEthAllocation>('SimpleEthAllocation');
export const isSimpleEthGuarantee = outcomeGuard<SimpleEthGuarantee>('SimpleEthGuarantee');
export const isSimpleTokenAllocation = outcomeGuard<SimpleTokenAllocation>('SimpleTokenAllocation');
export const isSimpleTokenGuarantee = outcomeGuard<SimpleTokenGuarantee>('SimpleTokenGuarantee');
export const isMixedAllocation = outcomeGuard<MixedAllocation>('MixedAllocation');

export const simpleEthAllocation = (...allocationItems: AllocationItem[]): SimpleEthAllocation => ({
  type: 'SimpleEthAllocation',
  allocationItems: _.cloneDeep(allocationItems)
});

export const simpleTokenAllocation = (
  tokenAddress: string,
  ...allocationItems: AllocationItem[]
): SimpleTokenAllocation => ({
  type: 'SimpleTokenAllocation',
  allocationItems: _.cloneDeep(allocationItems),
  tokenAddress
});

export const simpleEthGuarantee = (
  guarantorAddress: string,
  ...destinations: string[]
): SimpleEthGuarantee => ({
  type: 'SimpleEthGuarantee',
  destinations,
  guarantorAddress
});

export const simpleTokenGuarantee = (
  tokenAddress: string,
  guarantorAddress: string,
  ...destinations: string[]
): SimpleTokenGuarantee => ({
  type: 'SimpleTokenGuarantee',
  destinations,
  guarantorAddress,
  tokenAddress
});

export function updateAllocationOutcome<O extends SimpleEthAllocation | SimpleTokenAllocation>(
  outcome: O,
  allocationItems: AllocationItem[]
): O {
  return {
    ...outcome,
    allocationItems
  };
}

export enum Errors {
  DestinationMissing = 'Destination missing from ledger channel',
  InsufficientFunds = 'Insufficient funds in ledger channel',
  InvalidOutcomeType = 'Invalid outcome type'
}

type AllocationOutcome = SimpleEthAllocation | SimpleTokenAllocation;
export function allocateToTarget(
  currentOutcome: Outcome,
  deductions: readonly AllocationItem[],
  targetChannelId: string
): AllocationOutcome {
  if (
    currentOutcome.type !== 'SimpleEthAllocation' &&
    currentOutcome.type !== 'SimpleTokenAllocation'
  ) {
    throw new Error(Errors.InvalidOutcomeType);
  }

  currentOutcome = _.cloneDeep(currentOutcome);

  let total = bigNumberify(0);
  let currentItems = currentOutcome.allocationItems;

  deductions.forEach(targetItem => {
    const ledgerItem = currentItems.find(i => i.destination === targetItem.destination);
    if (!ledgerItem) throw new Error(Errors.DestinationMissing);

    total = total.add(targetItem.amount);
    ledgerItem.amount = ledgerItem.amount.sub(targetItem.amount);

    if (ledgerItem.amount.lt(0)) throw new Error(Errors.InsufficientFunds);
  });

  currentItems.push({destination: targetChannelId, amount: total});
  currentItems = currentItems.filter(i => i.amount.gt(0));

  currentOutcome.allocationItems = currentItems;
  return currentOutcome;
}
=======
import {AllocationItem, SimpleAllocation, Outcome} from '../store/types';
import {ETH_ASSET_HOLDER_ADDRESS} from '../constants';

export function isSimpleEthAllocation(outcome: Outcome): outcome is SimpleAllocation {
  return (
    outcome.type === 'SimpleAllocation' && outcome.assetHolderAddress === ETH_ASSET_HOLDER_ADDRESS
  );
}

export const simpleEthAllocation = (allocationItems: AllocationItem[]): SimpleAllocation => ({
  type: 'SimpleAllocation',
  assetHolderAddress: ETH_ASSET_HOLDER_ADDRESS,
  allocationItems
});
>>>>>>> c5ac8f62
<|MERGE_RESOLUTION|>--- conflicted
+++ resolved
@@ -1,67 +1,44 @@
-<<<<<<< HEAD
-import {bigNumberify} from 'ethers/utils';
 import {
   AllocationItem,
-  SimpleEthAllocation,
+  SimpleAllocation,
+  SimpleGuarantee,
   Outcome,
-  SimpleTokenAllocation,
-  SimpleTokenGuarantee,
-  MixedAllocation,
-  SimpleEthGuarantee
+  Allocation
 } from '../store/types';
+import {ETH_ASSET_HOLDER_ADDRESS} from '../constants';
 import _ from 'lodash';
+import {bigNumberify} from 'ethers/utils';
 
-const outcomeGuard = <T extends Outcome>(type: Outcome['type']) => (o: Outcome): o is T =>
-  o.type === type;
-export const isSimpleEthAllocation = outcomeGuard<SimpleEthAllocation>('SimpleEthAllocation');
-export const isSimpleEthGuarantee = outcomeGuard<SimpleEthGuarantee>('SimpleEthGuarantee');
-export const isSimpleTokenAllocation = outcomeGuard<SimpleTokenAllocation>('SimpleTokenAllocation');
-export const isSimpleTokenGuarantee = outcomeGuard<SimpleTokenGuarantee>('SimpleTokenGuarantee');
-export const isMixedAllocation = outcomeGuard<MixedAllocation>('MixedAllocation');
+export function isSimpleEthAllocation(outcome: Outcome): outcome is SimpleAllocation {
+  return (
+    outcome.type === 'SimpleAllocation' && outcome.assetHolderAddress === ETH_ASSET_HOLDER_ADDRESS
+  );
+}
 
-export const simpleEthAllocation = (...allocationItems: AllocationItem[]): SimpleEthAllocation => ({
-  type: 'SimpleEthAllocation',
-  allocationItems: _.cloneDeep(allocationItems)
+export const simpleEthAllocation = (allocationItems: AllocationItem[]): SimpleAllocation => ({
+  type: 'SimpleAllocation',
+  assetHolderAddress: ETH_ASSET_HOLDER_ADDRESS,
+  allocationItems
+});
+
+export const simpleEthGuarantee = (
+  targetChannelId: string,
+  ...destinations: string[]
+): SimpleGuarantee => ({
+  type: 'SimpleGuarantee',
+  destinations,
+  targetChannelId,
+  assetHolderAddress: ETH_ASSET_HOLDER_ADDRESS
 });
 
 export const simpleTokenAllocation = (
-  tokenAddress: string,
-  ...allocationItems: AllocationItem[]
-): SimpleTokenAllocation => ({
-  type: 'SimpleTokenAllocation',
-  allocationItems: _.cloneDeep(allocationItems),
-  tokenAddress
+  assetHolderAddress,
+  allocationItems: AllocationItem[]
+): SimpleAllocation => ({
+  type: 'SimpleAllocation',
+  assetHolderAddress,
+  allocationItems
 });
-
-export const simpleEthGuarantee = (
-  guarantorAddress: string,
-  ...destinations: string[]
-): SimpleEthGuarantee => ({
-  type: 'SimpleEthGuarantee',
-  destinations,
-  guarantorAddress
-});
-
-export const simpleTokenGuarantee = (
-  tokenAddress: string,
-  guarantorAddress: string,
-  ...destinations: string[]
-): SimpleTokenGuarantee => ({
-  type: 'SimpleTokenGuarantee',
-  destinations,
-  guarantorAddress,
-  tokenAddress
-});
-
-export function updateAllocationOutcome<O extends SimpleEthAllocation | SimpleTokenAllocation>(
-  outcome: O,
-  allocationItems: AllocationItem[]
-): O {
-  return {
-    ...outcome,
-    allocationItems
-  };
-}
 
 export enum Errors {
   DestinationMissing = 'Destination missing from ledger channel',
@@ -69,16 +46,12 @@
   InvalidOutcomeType = 'Invalid outcome type'
 }
 
-type AllocationOutcome = SimpleEthAllocation | SimpleTokenAllocation;
 export function allocateToTarget(
   currentOutcome: Outcome,
   deductions: readonly AllocationItem[],
   targetChannelId: string
-): AllocationOutcome {
-  if (
-    currentOutcome.type !== 'SimpleEthAllocation' &&
-    currentOutcome.type !== 'SimpleTokenAllocation'
-  ) {
+): Allocation {
+  if (currentOutcome.type !== 'SimpleAllocation') {
     throw new Error(Errors.InvalidOutcomeType);
   }
 
@@ -102,20 +75,4 @@
 
   currentOutcome.allocationItems = currentItems;
   return currentOutcome;
-}
-=======
-import {AllocationItem, SimpleAllocation, Outcome} from '../store/types';
-import {ETH_ASSET_HOLDER_ADDRESS} from '../constants';
-
-export function isSimpleEthAllocation(outcome: Outcome): outcome is SimpleAllocation {
-  return (
-    outcome.type === 'SimpleAllocation' && outcome.assetHolderAddress === ETH_ASSET_HOLDER_ADDRESS
-  );
-}
-
-export const simpleEthAllocation = (allocationItems: AllocationItem[]): SimpleAllocation => ({
-  type: 'SimpleAllocation',
-  assetHolderAddress: ETH_ASSET_HOLDER_ADDRESS,
-  allocationItems
-});
->>>>>>> c5ac8f62
+}