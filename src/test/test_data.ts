--- conflicted
+++ resolved
@@ -4,34 +4,20 @@
 import { HUB_ADDRESS } from '../constants';
 import { asCoreCommitment, LedgerCommitment } from '../wallet/services/ledger-commitment';
 import {
-<<<<<<< HEAD
-  ALLOCATION,
-  ALLOCATION_3,
-=======
   allocation,
->>>>>>> 7c22389e
   BEGINNING_APP_CHANNEL_NONCE,
   DESTINATION,
   DESTINATION_3,
   DUMMY_RULES_ADDRESS,
   FUNDED_CHANNEL_NONCE,
   FUNDED_CHANNEL_NONCE_3,
-<<<<<<< HEAD
-  HUB_ADDRESS,
-=======
->>>>>>> 7c22389e
   NONCE,
   ONGOING_APP_CHANNEL_NONCE,
   PARTICIPANT_1_ADDRESS,
   PARTICIPANT_1_PRIVATE_KEY,
   PARTICIPANTS,
   PARTICIPANTS_3,
-<<<<<<< HEAD
-} from '../constants';
-import { asCoreCommitment, LedgerCommitment } from '../wallet/services/ledger-commitment';
-=======
 } from './test-constants';
->>>>>>> 7c22389e
 
 export const default_channel: Channel = {
   channelType: DUMMY_RULES_ADDRESS,
@@ -83,11 +69,7 @@
 };
 
 const base_3 = {
-<<<<<<< HEAD
-  allocation: ALLOCATION_3,
-=======
   allocation: allocation(3),
->>>>>>> 7c22389e
   destination: DESTINATION_3,
 };
 
@@ -170,11 +152,7 @@
     channelType: DUMMY_RULES_ADDRESS,
     participants: PARTICIPANTS_3,
   },
-<<<<<<< HEAD
-  allocation: ALLOCATION_3,
-=======
   allocation: allocation(3),
->>>>>>> 7c22389e
   destination: DESTINATION_3,
 };
 
@@ -249,11 +227,7 @@
   turnNum: 2,
   commitmentCount: 2,
   commitmentType: CommitmentType.PreFundSetup,
-<<<<<<< HEAD
-  allocation: ALLOCATION_3,
-=======
   allocation: allocation(3),
->>>>>>> 7c22389e
   destination: DESTINATION_3,
   appAttributes: consensus_app_attrs(2),
 };
