import {BigNumber} from 'ethers/utils';
import {Funding} from './store';
<<<<<<< HEAD
import {FundingStrategy} from '@statechannels/client-api-schema/src';
=======
import {SignatureEntry} from './channel-store-entry';
>>>>>>> ac075850

export interface SiteBudget {
  domain: string;
  hubAddress: string;
  forAsset: Record<string, AssetBudget | undefined>;
}

interface ChannelBudgetEntry {
  amount: BigNumber;
}
export interface AssetBudget {
  assetHolderAddress: string;
  availableReceiveCapacity: BigNumber;
  availableSendCapacity: BigNumber;
  channels: Record<string, ChannelBudgetEntry>;
}
export interface Participant {
  participantId: string;
  signingAddress: string;
  destination: Destination;
}
// signers

export interface StateVariables {
  outcome: Outcome;
  turnNum: BigNumber;
  appData: string;
  isFinal: boolean;
}
export type StateVariablesWithHash = StateVariables & Hashed;
export type Destination = string & {_isDestination: void};
export interface AllocationItem {
  destination: Destination;
  amount: BigNumber;
}
export interface SimpleAllocation {
  type: 'SimpleAllocation';
  assetHolderAddress: string;
  allocationItems: AllocationItem[];
}
export interface SimpleGuarantee {
  type: 'SimpleGuarantee';
  targetChannelId: string;
  assetHolderAddress: string;
  destinations: string[];
}
export interface MixedAllocation {
  type: 'MixedAllocation';
  simpleAllocations: SimpleAllocation[];
}

// Should we even have these two different types??
export type Allocation = SimpleAllocation | MixedAllocation;
export type Outcome = Allocation | SimpleGuarantee;

export function isAllocation(outcome: Outcome): outcome is Allocation {
  return outcome.type !== 'SimpleGuarantee';
}

export interface ChannelConstants {
  chainId: string;
  participants: Participant[];
  channelNonce: BigNumber;
  appDefinition: string;
  challengeDuration: BigNumber;
}

export interface State extends ChannelConstants, StateVariables {}

interface Signed {
  signatures: SignatureEntry[];
}
interface Hashed {
  stateHash: string;
}
export interface SignedState extends State, Signed {}
export type SignedStateWithHash = SignedState & Hashed;
export interface SignedStateVariables extends StateVariables, Signed {}

type _Objective<Name, Data> = {
  participants: Participant[];
  type: Name;
  data: Data;
};
export type OpenChannel = _Objective<
  'OpenChannel',
  {
    targetChannelId: string;
    fundingStrategy: FundingStrategy;
  }
>;
export type VirtuallyFund = _Objective<
  'VirtuallyFund',
  {
    targetChannelId: string;
    jointChannelId: string;
  }
>;
export type FundGuarantor = _Objective<
  'FundGuarantor',
  {
    jointChannelId: string;
    ledgerId: string;
    guarantorId: string;
  }
>;
export type FundLedger = _Objective<
  'FundLedger',
  {
    ledgerId: string;
  }
>;
export type CloseLedger = _Objective<
  'CloseLedger',
  {
    ledgerId: string;
  }
>;
export type Objective = OpenChannel | VirtuallyFund | FundGuarantor | FundLedger | CloseLedger;

const guard = <T extends Objective>(name: Objective['type']) => (o: Objective): o is T =>
  o.type === name;
export const isOpenChannel = guard<OpenChannel>('OpenChannel');
export const isVirtuallyFund = guard<VirtuallyFund>('VirtuallyFund');
export const isFundGuarantor = guard<FundGuarantor>('FundGuarantor');
export const isFundLedger = guard<FundLedger>('FundLedger');
export const isCloseLedger = guard<CloseLedger>('CloseLedger');

export interface Message {
  signedStates?: SignedState[];
  objectives?: Objective[];
}

export type ChannelStoredData = {
  stateVariables: Array<StateVariablesWithHash>;
  channelConstants: Omit<ChannelConstants, 'challengeDuration' | 'channelNonce'> & {
    challengeDuration: BigNumber | string;
    channelNonce: BigNumber | string;
  };
  signatures: Record<string, Array<SignatureEntry>>;
  funding: Funding | undefined;
  applicationSite: string | undefined;
  myIndex: number;
};
export interface DBBackend {
  initialize(cleanSlate?: boolean): Promise<any>;
  privateKeys(): Promise<Record<string, string | undefined>>;
  ledgers(): Promise<Record<string, string | undefined>>;
  nonces(): Promise<Record<string, BigNumber | undefined>>;
  objectives(): Promise<Objective[]>;
  channels(): Promise<Record<string, ChannelStoredData | undefined>>;

  setPrivateKey(key: string, value: string): Promise<string>;
  getPrivateKey(key: string): Promise<string | undefined>;
  setChannel(key: string, value: ChannelStoredData): Promise<ChannelStoredData>;
  addChannel(key: string, value: ChannelStoredData): Promise<ChannelStoredData>;
  getChannel(key: string): Promise<ChannelStoredData | undefined>;
  getBudget(key: string): Promise<SiteBudget | undefined>;
  setBudget(key: string, budget: SiteBudget): Promise<SiteBudget>;
  deleteBudget(key: string): Promise<void>;
  setLedger(key: string, value: string): Promise<string>;
  getLedger(key: string): Promise<string | undefined>;
  setNonce(key: string, value: BigNumber): Promise<BigNumber>;
  getNonce(key: string): Promise<BigNumber | undefined>;
  setObjective(key: number, value: Objective): Promise<Objective>;
  getObjective(key: number): Promise<Objective | undefined>;
  setReplaceObjectives(values: Objective[]): Promise<Objective[]>;
}<|MERGE_RESOLUTION|>--- conflicted
+++ resolved
@@ -1,10 +1,7 @@
 import {BigNumber} from 'ethers/utils';
 import {Funding} from './store';
-<<<<<<< HEAD
 import {FundingStrategy} from '@statechannels/client-api-schema/src';
-=======
 import {SignatureEntry} from './channel-store-entry';
->>>>>>> ac075850
 
 export interface SiteBudget {
   domain: string;
