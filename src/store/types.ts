--- conflicted
+++ resolved
@@ -18,28 +18,6 @@
   destination: string;
   amount: BigNumber;
 }
-<<<<<<< HEAD
-
-export type Allocation = AllocationItem[];
-export interface SimpleEthAllocation {
-  type: 'SimpleEthAllocation';
-  allocationItems: Allocation;
-}
-export interface SimpleTokenAllocation {
-  type: 'SimpleTokenAllocation';
-  tokenAddress: string;
-  allocationItems: Allocation;
-}
-export interface SimpleEthGuarantee {
-  type: 'SimpleEthGuarantee';
-  guarantorAddress: string;
-  destinations: string[];
-}
-export interface SimpleTokenGuarantee {
-  type: 'SimpleTokenGuarantee';
-  tokenAddress: string;
-  guarantorAddress: string;
-=======
 export interface SimpleAllocation {
   type: 'SimpleAllocation';
   assetHolderAddress: string;
@@ -49,7 +27,6 @@
   type: 'SimpleGuarantee';
   targetChannelId: string;
   assetHolderAddress: string;
->>>>>>> c5ac8f62
   destinations: string[];
 }
 export interface MixedAllocation {
