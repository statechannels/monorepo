import {Observable, fromEvent, merge, from} from 'rxjs';
import {filter, catchError, map} from 'rxjs/operators';
import {EventEmitter} from 'eventemitter3';
import * as _ from 'lodash';

import {BigNumber, bigNumberify} from 'ethers/utils';
import {Wallet} from 'ethers';

import {
  Participant,
  StateVariables,
  SignedState,
  State,
  Objective,
  Message,
  SiteBudget
} from './types';
import {MemoryChannelStoreEntry} from './memory-channel-storage';
import {ChannelStoreEntry} from './channel-store-entry';
import {AddressZero} from 'ethers/constants';
import {Chain, FakeChain} from '../chain';
import {calculateChannelId, hashState} from './state-utils';
import {NETWORK_ID} from '../constants';
import {Store} from './store';

interface DirectFunding {
  type: 'Direct';
}

interface IndirectFunding {
  type: 'Indirect';
  ledgerId: string;
}

export interface VirtualFunding {
  type: 'Virtual';
  jointChannelId: string;
}

interface Guarantee {
  type: 'Guarantee';
  guarantorChannelId: string;
}

interface Guarantees {
  type: 'Guarantees';
  guarantorChannelIds: [string, string];
}

export type Funding = DirectFunding | IndirectFunding | VirtualFunding | Guarantees | Guarantee;
export function isIndirectFunding(funding: Funding): funding is IndirectFunding {
  return funding.type === 'Indirect';
}

export function isVirtualFunding(funding: Funding): funding is VirtualFunding {
  return funding.type === 'Virtual';
}

export function isGuarantee(funding: Funding): funding is Guarantee {
  return funding.type === 'Guarantee';
}
export function isGuarantees(funding: Funding): funding is Guarantees {
  return funding.type === 'Guarantees';
}

interface InternalEvents {
  channelUpdated: [ChannelStoreEntry];
  newObjective: [Objective];
  addToOutbox: [Message];
}

export class MemoryStore implements Store {
  readonly chain: Chain;
  protected _channels: Record<string, MemoryChannelStoreEntry | undefined> = {};
  private _objectives: Objective[] = [];
  private _nonces: Record<string, BigNumber | undefined> = {};
  private _eventEmitter = new EventEmitter<InternalEvents>();
  private _privateKeys: Record<string, string | undefined> = {};
  protected _ledgers: Record<string, string | undefined> = {};
  private _budgets: Record<string, SiteBudget> = {};

  constructor(privateKeys?: string[], chain?: Chain) {
    // TODO: We shouldn't default to a fake chain
    // but I didn't feel like updating all the constructor calls
    this.chain = chain || new FakeChain();
    this.chain.initialize();

    if (privateKeys && privateKeys.length > 0) {
      // load existing keys
      privateKeys.forEach(key => {
        const wallet = new Wallet(key);
        this._privateKeys[wallet.address] = wallet.privateKey;
      });
    } else {
      // generate a new key
      const wallet = Wallet.createRandom();
      this._privateKeys[wallet.address] = wallet.privateKey;
    }
  }

  public getBudget(site: string): Promise<SiteBudget | undefined> {
    return Promise.resolve(this._budgets[site]);
  }
  public updateOrCreateBudget(budget: SiteBudget): Promise<void> {
    this._budgets[budget.site] = budget;
    return Promise.resolve();
  }

  // for short-term backwards compatibility
  public channelUpdatedFeed(channelId: string): Observable<ChannelStoreEntry> {
    // TODO: The following line is not actually type safe.
    // fromEvent<'foo'>(this._eventEmitter, 'channelUpdated') would happily return
    // Observable<'foo'>
    const newEntries = fromEvent<ChannelStoreEntry>(this._eventEmitter, 'channelUpdated').pipe(
      filter(cs => cs.channelId === channelId)
    );

    const currentEntry = from(this.getEntry(channelId));

    return merge(currentEntry, newEntries).pipe(
      catchError(e => {
        // TODO: This seems fragile
        if (e === 'Channel id not found') {
          return newEntries;
        } else {
          throw e;
        }
      })
    );
  }

  get newObjectiveFeed(): Observable<Objective> {
    return fromEvent(this._eventEmitter, 'newObjective');
  }

  get outboxFeed(): Observable<Message> {
    return fromEvent(this._eventEmitter, 'addToOutbox');
  }

  private async initializeChannel(state: State): Promise<MemoryChannelStoreEntry> {
    const addresses = state.participants.map(x => x.signingAddress);

    const myIndex = addresses.findIndex(address => !!this._privateKeys[address]);
    if (myIndex === -1) {
      throw new Error("Couldn't find the signing key for any participant in wallet.");
    }

    const channelId = calculateChannelId(state);

    // TODO: There could be concurrency problems which lead to entries potentially being overwritten.
    this.setNonce(addresses, state.channelNonce);
    const key = hashState(state);
    const entry =
      this._channels[channelId] || new MemoryChannelStoreEntry(state, myIndex, {[key]: state});

    this._channels[channelId] = entry;
    return Promise.resolve(entry);
  }

  public async setFunding(channelId: string, funding: Funding): Promise<void> {
    const channelEntry = this._channels[channelId];
    if (!channelEntry) {
      throw new Error(`No channel for ${channelId}`);
    }
    if (channelEntry.funding) {
      throw `Channel ${channelId} already funded`;
    }
    channelEntry.setFunding(funding);
  }
  public async getLedger(peerId: string) {
    const ledgerId = this._ledgers[peerId];

    if (!ledgerId) throw new Error(`No ledger exists with peer ${peerId}`);

    return await this.getEntry(ledgerId);
  }

<<<<<<< HEAD
=======
  public async setLedger(channelId: string): Promise<void> {
    const entry = this._channels[channelId];
    if (!entry) throw 'No entry for channelId';
    this.setLedgerByEntry(entry);
  }

  public setLedgerByEntry(entry: MemoryChannelStoreEntry) {
    // This is not on the Store interface itself -- it is useful to set up a test store
    const {channelId} = entry;
    this._channels[channelId] = entry;

    const peerId = entry.participants.find(p => p.signingAddress !== this.getAddress());
    if (peerId) this._ledgers[peerId.participantId] = channelId;
    else throw 'No peer';
  }

>>>>>>> 7b4293fb
  public async createChannel(
    participants: Participant[],
    challengeDuration: BigNumber,
    stateVars: StateVariables,
    appDefinition = AddressZero
  ): Promise<ChannelStoreEntry> {
    const addresses = participants.map(x => x.signingAddress);

    const myIndex = addresses.findIndex(address => !!this._privateKeys[address]);
    if (myIndex === -1) {
      throw new Error("Couldn't find the signing key for any participant in wallet.");
    }

    const channelNonce = this.getNonce(addresses).add(1);
    const chainId = NETWORK_ID;

    const entry = await this.initializeChannel({
      chainId,
      challengeDuration,
      channelNonce,
      participants,
      appDefinition,
      ...stateVars
    });

    // sign the state, store the channel
    this.signAndAddState(
      entry.channelId,
      _.pick(stateVars, 'outcome', 'turnNum', 'appData', 'isFinal')
    );

    return Promise.resolve(entry);
  }
  private getNonce(addresses: string[]): BigNumber {
    return this._nonces[this.nonceKeyFromAddresses(addresses)] || bigNumberify(-1);
  }

  private setNonce(addresses: string[], value: BigNumber) {
    if (value.lte(this.getNonce(addresses))) throw 'Invalid nonce';

    this._nonces[this.nonceKeyFromAddresses(addresses)] = value;
  }

  private nonceKeyFromAddresses = (addresses: string[]): string => addresses.join('::');

  async signAndAddState(channelId: string, stateVars: StateVariables) {
    const channelStorage = this._channels[channelId];

    if (!channelStorage) {
      throw new Error('Channel not found');
    }
    const {participants} = channelStorage;
    const myAddress = participants[channelStorage.myIndex].signingAddress;
    const privateKey = this._privateKeys[myAddress];

    if (!privateKey) {
      throw new Error('No longer have private key');
    }

    const signedState = channelStorage.signAndAdd(
      _.pick(stateVars, 'outcome', 'turnNum', 'appData', 'isFinal'),
      privateKey
    );
    this._eventEmitter.emit('channelUpdated', await this.getEntry(channelId));
    this._eventEmitter.emit('addToOutbox', {signedStates: [signedState]});
  }

  addObjective(objective: Objective) {
    this._eventEmitter.emit('addToOutbox', {objectives: [objective]});
    this._eventEmitter.emit('newObjective', objective);
  }

  async addState(state: SignedState): Promise<ChannelStoreEntry> {
    const channelId = calculateChannelId(state);
    const channelStorage = this._channels[channelId] || (await this.initializeChannel(state));
    // TODO: This is kind of awkward
    state.signatures.forEach(sig => channelStorage.addState(state, sig));
    this._eventEmitter.emit('channelUpdated', await this.getEntry(channelId));
    return this.getEntry(channelId);
  }

  public getAddress(): string {
    return Object.keys(this._privateKeys)[0];
  }

  async pushMessage(message: Message) {
    const {signedStates, objectives} = message;

    if (signedStates) {
      // todo: check sig
      // todo: check the channel involves me
      await Promise.all(
        signedStates.map(async signedState => {
          await this.addState(signedState);
        })
      );
    }

    objectives?.forEach(objective => {
      if (!_.includes(this._objectives, objective)) {
        this._objectives.push(objective);
        this._eventEmitter.emit('newObjective', objective);
      }
    });
  }

  public async getEntry(channelId: string): Promise<ChannelStoreEntry> {
    const entry = this._channels[channelId];
    if (!entry) {
      throw 'Channel id not found';
    }

    return entry;
  }
}

export function supportedStateFeed(store: Store, channelId: string) {
  return store.channelUpdatedFeed(channelId).pipe(
    filter(e => e.isSupported),
    map(({supported}) => ({state: supported}))
  );
}<|MERGE_RESOLUTION|>--- conflicted
+++ resolved
@@ -175,8 +175,6 @@
     return await this.getEntry(ledgerId);
   }
 
-<<<<<<< HEAD
-=======
   public async setLedger(channelId: string): Promise<void> {
     const entry = this._channels[channelId];
     if (!entry) throw 'No entry for channelId';
@@ -193,7 +191,6 @@
     else throw 'No peer';
   }
 
->>>>>>> 7b4293fb
   public async createChannel(
     participants: Participant[],
     challengeDuration: BigNumber,
