import {bigNumberify} from 'ethers/utils';
import {Message} from '../../store/types';
import {Message as WireMessage} from '@statechannels/wire-format';
import {makeDestination} from '../../utils';

export const wireStateFormat = {
  participants: [
    {
      destination: '0x00000000000000000000000063E3FB11830c01ac7C9C64091c14Bb6CbAaC9Ac7',
      participantId: '0x11115FAf6f1BF263e81956F0Cc68aEc8426607cf',
      signingAddress: '0x11115FAf6f1BF263e81956F0Cc68aEc8426607cf' // key: 0x95942b296854c97024ca3145abef8930bf329501b718c0f66d57dba596ff1318
    },
    {
      destination: '0x00000000000000000000000063E3FB11830c01ac7C9C64091c14Bb6CbAaC9Ac7',
      participantId: '0x2222E21c8019b14dA16235319D34b5Dd83E644A9',
      signingAddress: '0x2222E21c8019b14dA16235319D34b5Dd83E644A9' // key: 0xb3ab7b031311fe1764b657a6ae7133f19bac97acd1d7edca9409daa35892e727
    }
  ],
  appData:
    '0x0000000000000000000000000000000000000000000000000000000000000000000000000000000000000000000000000000000000000000016345785d8a00000000000000000000000000000000000000000000000000000000000000000000000000000000000000000000000000000000000000000000000000000000000000000000000000000000000000000000000000000000000000000000000000004444444444444444444444444444444444444444444444444444444444444444',
  appDefinition: '0x430869383d611bBB1ce7Ca207024E7901bC26b40',
  challengeDuration: '0x00000000000000000000000000000000000000000000000000000000000004a0',
  channelId: '0x59fb8a0bff0f4553b0169d4b6cad93f3baa9edd94bd28c954ae0ad1622252967',
  chainId: '0x2329',
  channelNonce: '0x11b1a311d845ca99f8e3c9a5f828f574b1afe2c3a0eb8cd51115dff18f0f34a0',
  isFinal: false,
  outcome: [
    {
      allocationItems: [
        {
          amount: '0x00000000000000000000000000000000000000000000000006f05b59d3b20000',
          destination: '0x00000000000000000000000063e3fb11830c01ac7c9c64091c14bb6cbaac9ac7'
        },
        {
          amount: '0x00000000000000000000000000000000000000000000000006f05b59d3b20000',
          destination: '0x00000000000000000000000063e3fb11830c01ac7c9c64091c14bb6cbaac9ac7'
        }
      ],
      assetHolderAddress: '0x4ad3F07BEFDC54511449A1f553E36A653c82eA57'
    }
  ],
  turnNum: '0x0000000000000000000000000000000000000000000000000000000000000001',
  signatures: [
    '0x13151e7faaa5524a223869ba2fbb20419031049defc685dda8e7b35bcfc797c56c7ac82ff32fb02ce618c73efb8a233479ad2bbc25b9c1d67ded33517d4d5ff51c'
  ]
};

export const internalStateFormat = {
  participants: [
    {
      destination: makeDestination('0x63E3FB11830c01ac7C9C64091c14Bb6CbAaC9Ac7'),
      participantId: '0x11115FAf6f1BF263e81956F0Cc68aEc8426607cf',
      signingAddress: '0x11115FAf6f1BF263e81956F0Cc68aEc8426607cf'
    },
    {
      destination: makeDestination('0x63E3FB11830c01ac7C9C64091c14Bb6CbAaC9Ac7'),
      participantId: '0x2222E21c8019b14dA16235319D34b5Dd83E644A9',
      signingAddress: '0x2222E21c8019b14dA16235319D34b5Dd83E644A9'
    }
  ],
  appData:
    '0x0000000000000000000000000000000000000000000000000000000000000000000000000000000000000000000000000000000000000000016345785d8a00000000000000000000000000000000000000000000000000000000000000000000000000000000000000000000000000000000000000000000000000000000000000000000000000000000000000000000000000000000000000000000000000004444444444444444444444444444444444444444444444444444444444444444',
  appDefinition: '0x430869383d611bBB1ce7Ca207024E7901bC26b40',
  challengeDuration: bigNumberify(
    '0x00000000000000000000000000000000000000000000000000000000000004a0'
  ),
  chainId: '0x2329',
  channelNonce: bigNumberify('0x11b1a311d845ca99f8e3c9a5f828f574b1afe2c3a0eb8cd51115dff18f0f34a0'),
  isFinal: false,
  outcome: {
    type: 'SimpleAllocation' as 'SimpleAllocation',
    assetHolderAddress: '0x4ad3F07BEFDC54511449A1f553E36A653c82eA57',
    allocationItems: [
      {
        amount: bigNumberify('0x00000000000000000000000000000000000000000000000006f05b59d3b20000'),
        destination: makeDestination(
          '0x00000000000000000000000063e3fb11830c01ac7c9c64091c14bb6cbaac9ac7'
        )
      },
      {
        amount: bigNumberify('0x00000000000000000000000000000000000000000000000006f05b59d3b20000'),
        destination: makeDestination(
          '0x00000000000000000000000063e3fb11830c01ac7c9c64091c14bb6cbaac9ac7'
        )
      }
    ]
  },
  turnNum: bigNumberify('0x0000000000000000000000000000000000000000000000000000000000000001'),
  signatures: [
    {
      signature:
        '0x13151e7faaa5524a223869ba2fbb20419031049defc685dda8e7b35bcfc797c56c7ac82ff32fb02ce618c73efb8a233479ad2bbc25b9c1d67ded33517d4d5ff51c',
      signer: '0x2222E21c8019b14dA16235319D34b5Dd83E644A9'
    }
  ]
};
export const wireMessageFormat: WireMessage = {
  recipient: '0x11115FAf6f1BF263e81956F0Cc68aEc8426607cf',
  sender: '0x2222E21c8019b14dA16235319D34b5Dd83E644A9',
  data: {
    signedStates: [wireStateFormat],
    objectives: [
      {
        type: 'OpenChannel',
        data: {
<<<<<<< HEAD
          targetChannelId: '0x9afc73af1808170a4ee408649219ee8322957645e40e227cb1ea29ea98034699',
          fundingStrategy: 'Direct'
=======
          targetChannelId: '0x59fb8a0bff0f4553b0169d4b6cad93f3baa9edd94bd28c954ae0ad1622252967'
>>>>>>> ac075850
        },
        participants: [
          {
            destination: '0x00000000000000000000000063E3FB11830c01ac7C9C64091c14Bb6CbAaC9Ac7',
            participantId: '0x11115FAf6f1BF263e81956F0Cc68aEc8426607cf',
            signingAddress: '0x11115FAf6f1BF263e81956F0Cc68aEc8426607cf'
          },
          {
            destination: '0x00000000000000000000000063E3FB11830c01ac7C9C64091c14Bb6CbAaC9Ac7',
            participantId: '0x2222E21c8019b14dA16235319D34b5Dd83E644A9',
            signingAddress: '0x2222E21c8019b14dA16235319D34b5Dd83E644A9'
          }
        ]
      }
    ]
  }
};

export const internalMessageFormat: Message = {
  signedStates: [internalStateFormat],
  objectives: [
    {
      type: 'OpenChannel',
<<<<<<< HEAD
      data: {
        targetChannelId: '0x9afc73af1808170a4ee408649219ee8322957645e40e227cb1ea29ea98034699',
        fundingStrategy: 'Direct'
      },
=======
      data: {targetChannelId: '0x59fb8a0bff0f4553b0169d4b6cad93f3baa9edd94bd28c954ae0ad1622252967'},
>>>>>>> ac075850
      participants: [
        {
          destination: makeDestination('0x63E3FB11830c01ac7C9C64091c14Bb6CbAaC9Ac7'),
          participantId: '0x11115FAf6f1BF263e81956F0Cc68aEc8426607cf',
          signingAddress: '0x11115FAf6f1BF263e81956F0Cc68aEc8426607cf'
        },
        {
          destination: makeDestination('0x63E3FB11830c01ac7C9C64091c14Bb6CbAaC9Ac7'),
          participantId: '0x2222E21c8019b14dA16235319D34b5Dd83E644A9',
          signingAddress: '0x2222E21c8019b14dA16235319D34b5Dd83E644A9'
        }
      ]
    }
  ]
};<|MERGE_RESOLUTION|>--- conflicted
+++ resolved
@@ -103,12 +103,8 @@
       {
         type: 'OpenChannel',
         data: {
-<<<<<<< HEAD
-          targetChannelId: '0x9afc73af1808170a4ee408649219ee8322957645e40e227cb1ea29ea98034699',
+          targetChannelId: '0x59fb8a0bff0f4553b0169d4b6cad93f3baa9edd94bd28c954ae0ad1622252967',
           fundingStrategy: 'Direct'
-=======
-          targetChannelId: '0x59fb8a0bff0f4553b0169d4b6cad93f3baa9edd94bd28c954ae0ad1622252967'
->>>>>>> ac075850
         },
         participants: [
           {
@@ -132,14 +128,10 @@
   objectives: [
     {
       type: 'OpenChannel',
-<<<<<<< HEAD
       data: {
-        targetChannelId: '0x9afc73af1808170a4ee408649219ee8322957645e40e227cb1ea29ea98034699',
+        targetChannelId: '0x59fb8a0bff0f4553b0169d4b6cad93f3baa9edd94bd28c954ae0ad1622252967',
         fundingStrategy: 'Direct'
       },
-=======
-      data: {targetChannelId: '0x59fb8a0bff0f4553b0169d4b6cad93f3baa9edd94bd28c954ae0ad1622252967'},
->>>>>>> ac075850
       participants: [
         {
           destination: makeDestination('0x63E3FB11830c01ac7C9C64091c14Bb6CbAaC9Ac7'),
