--- conflicted
+++ resolved
@@ -87,40 +87,22 @@
   let state = ledgerState([first, third], ledgerAmounts);
   let ledgerId = calculateChannelId(state);
   chain.depositSync(ledgerId, '0', depositAmount);
-<<<<<<< HEAD
-
-  [aStore, hubStore].map(async (store: TestStore) => {
-    const signatures = [wallet1, wallet3].map(({privateKey}) => signState(state, privateKey));
-    store.setLedger(store.createEntry({...state, signatures}));
-  });
-=======
   await Promise.all(
-    [aStore, hubStore].map(async (store: MemoryStore) => {
+    [aStore, hubStore].map(async (store: TestStore) => {
       const signatures = [wallet1, wallet3].map(({privateKey}) => signState(state, privateKey));
-      store.pushMessage({signedStates: [{...state, signatures}]});
-      store.setLedgerByEntry((await store.getEntry(ledgerId)) as MemoryChannelStoreEntry);
+      store.setLedgerByEntry(store.createEntry({...state, signatures}));
     })
   );
->>>>>>> 7b4293fb
 
   state = ledgerState([second, third], ledgerAmounts);
   ledgerId = calculateChannelId(state);
   chain.depositSync(ledgerId, '0', depositAmount);
-<<<<<<< HEAD
-
-  [bStore, hubStore].map(async (store: TestStore) => {
-    const signatures = [wallet2, wallet3].map(({privateKey}) => signState(state, privateKey));
-    store.setLedger(store.createEntry({...state, signatures}));
-  });
-=======
   await Promise.all(
-    [bStore, hubStore].map(async (store: MemoryStore) => {
+    [bStore, hubStore].map(async (store: TestStore) => {
       const signatures = [wallet2, wallet3].map(({privateKey}) => signState(state, privateKey));
-      store.pushMessage({signedStates: [{...state, signatures}]});
-      store.setLedgerByEntry((await store.getEntry(ledgerId)) as MemoryChannelStoreEntry);
+      store.setLedgerByEntry(store.createEntry({...state, signatures}));
     })
   );
->>>>>>> 7b4293fb
 
   subscribeToMessages({
     [jointParticipants[ParticipantIdx.A].participantId]: aStore,
@@ -164,28 +146,14 @@
   let signatures = [wallet1, wallet3].map(({privateKey}) => signState(state, privateKey));
 
   chain.depositSync(ledgerId, '0', depositAmount);
-<<<<<<< HEAD
-  aStore.setLedger(aStore.createEntry({...state, signatures}));
-=======
-  aStore.pushMessage({signedStates: [{...state, signatures}]});
-  aStore.setLedgerByEntry(
-    (await aStore.getEntry(calculateChannelId(state))) as MemoryChannelStoreEntry
-  );
->>>>>>> 7b4293fb
+  aStore.setLedgerByEntry(aStore.createEntry({...state, signatures}));
 
   state = ledgerState([second, third], ledgerAmounts);
   ledgerId = calculateChannelId(state);
   signatures = [wallet2, wallet3].map(({privateKey}) => signState(state, privateKey));
 
   chain.depositSync(ledgerId, '0', depositAmount);
-<<<<<<< HEAD
-  bStore.setLedger(bStore.createEntry({...state, signatures}));
-=======
-  bStore.pushMessage({signedStates: [{...state, signatures}]});
-  bStore.setLedgerByEntry(
-    (await bStore.getEntry(calculateChannelId(state))) as MemoryChannelStoreEntry
-  );
->>>>>>> 7b4293fb
+  bStore.setLedgerByEntry(bStore.createEntry({...state, signatures}));
 
   subscribeToMessages({
     [jointParticipants[ParticipantIdx.A].participantId]: aStore,
