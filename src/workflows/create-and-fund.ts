--- conflicted
+++ resolved
@@ -12,12 +12,9 @@
 import {checkThat, getDataAndInvoke} from '../utils';
 import {SupportState, VirtualFundingAsLeaf} from '.';
 import {from, Observable} from 'rxjs';
-<<<<<<< HEAD
 import {CHALLENGE_DURATION, HUB} from '../constants';
-=======
->>>>>>> d6f58870
 import {bigNumberify} from 'ethers/utils';
-import {CHALLENGE_DURATION, HUB, ETH_ASSET_HOLDER_ADDRESS} from '../constants';
+
 const PROTOCOL = 'create-and-fund';
 
 export type Init = {
