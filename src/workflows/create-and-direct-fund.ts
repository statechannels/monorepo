import {Machine, MachineConfig} from 'xstate';

<<<<<<< HEAD
import {SimpleEthAllocation} from '../store/types';
=======
import {Participant, SimpleAllocation} from '../store/types';
>>>>>>> c5ac8f62
import * as AdvanceChannel from './advance-channel';

import {MachineFactory, getDataAndInvoke} from '../utils/workflow-utils';
import {Store} from '../store';
import {bigNumberify} from 'ethers/utils';
import * as Depositing from './depositing';
import {add} from '../utils/math-utils';
import {isSimpleEthAllocation} from '../utils/outcome';
const PROTOCOL = 'create-and-direct-fund';

export enum Indices {
  Left = 0,
  Right = 0
}

export type Init = {
<<<<<<< HEAD
  allocation: SimpleEthAllocation;
=======
  participants: Participant[];
  allocation: SimpleAllocation;
  appDefinition: string;
  appData: string;
>>>>>>> c5ac8f62
  channelId: string;
};

export const advanceChannelArgs = (i: 1 | 3) => ({channelId}: Init): AdvanceChannel.Init => ({
  channelId,
  targetTurnNum: i
});

const preFundSetup = {
  invoke: {
    id: 'preFundSetup',
    src: 'advanceChannel',
    data: advanceChannelArgs(1),
    onDone: 'depositing'
  }
};

// FIXME: Abort should not be success

const depositing = getDataAndInvoke('getDepositingInfo', 'invokeDepositing', 'postFundSetup');

const postFundSetup = {
  invoke: {
    id: 'postFundSetup',
    src: 'advanceChannel',
    data: advanceChannelArgs(3),
    onDone: 'success'
  }
};

type Context = Init;
export const config: MachineConfig<Context, any, any> = {
  key: PROTOCOL,
  initial: 'preFundSetup',
  states: {
    preFundSetup,
    depositing,
    postFundSetup,
    success: {
      type: 'final' as 'final'
    }
  }
};

export const machine: MachineFactory<Init, any> = (store: Store, init: Init) => {
  async function getDepositingInfo({
    allocation: minimalAllocation,
    channelId
  }: Init): Promise<Depositing.Init> {
    const entry = await store.getEntry(channelId);
    if (!entry.supported) {
      throw new Error('Unsupported state');
    }
    if (!isSimpleEthAllocation(entry.supported.outcome)) {
      throw new Error('Unsupported outcome');
    }
    let totalBeforeDeposit = bigNumberify(0);
    for (let i = 0; i < minimalAllocation.allocationItems.length; i++) {
      const allocation = minimalAllocation.allocationItems[i];
      if (entry.myIndex === i) {
        const fundedAt = entry.supported.outcome.allocationItems.map(a => a.amount).reduce(add);

        return {
          channelId,
          depositAt: totalBeforeDeposit,
          totalAfterDeposit: bigNumberify(totalBeforeDeposit).add(allocation.amount),

          fundedAt
        };
      } else {
        totalBeforeDeposit = bigNumberify(allocation.amount).add(totalBeforeDeposit);
      }
    }

    throw Error(`Could not find an allocation for participant id ${entry.myIndex}`);
  }
  const services = {
    invokeDepositing: Depositing.machine(store),
    advanceChannel: AdvanceChannel.machine(store),
    getDepositingInfo
  };

  const options = {services};
  return Machine(config).withConfig(options, init);
};<|MERGE_RESOLUTION|>--- conflicted
+++ resolved
@@ -1,10 +1,6 @@
 import {Machine, MachineConfig} from 'xstate';
 
-<<<<<<< HEAD
-import {SimpleEthAllocation} from '../store/types';
-=======
-import {Participant, SimpleAllocation} from '../store/types';
->>>>>>> c5ac8f62
+import {SimpleAllocation} from '../store/types';
 import * as AdvanceChannel from './advance-channel';
 
 import {MachineFactory, getDataAndInvoke} from '../utils/workflow-utils';
@@ -21,14 +17,7 @@
 }
 
 export type Init = {
-<<<<<<< HEAD
-  allocation: SimpleEthAllocation;
-=======
-  participants: Participant[];
   allocation: SimpleAllocation;
-  appDefinition: string;
-  appData: string;
->>>>>>> c5ac8f62
   channelId: string;
 };
 
