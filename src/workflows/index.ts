--- conflicted
+++ resolved
@@ -17,10 +17,7 @@
   VirtualFundingAsLeaf,
   VirtualFundingAsHub,
   VirtualDefundingAsLeaf,
+  ConcludeChannel,
   VirtualDefundingAsHub,
-<<<<<<< HEAD
-  ConcludeChannel
-=======
   CreateAndFundLedger
->>>>>>> d6f58870
 };