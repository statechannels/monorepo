import {
  MachineConfig,
  Machine,
  assign,
  Action,
  AssignAction,
  spawn,
  Condition,
  DoneInvokeEvent,
  StateSchema,
  StateMachine,
  State
} from 'xstate';

import {MessagingServiceInterface} from '../messaging';
import {filter, map, distinctUntilChanged} from 'rxjs/operators';
import {createMockGuard, unreachable} from '../utils';

import {Store, Errors} from '../store';
import {StateVariables} from '../store/types';
import {ChannelStoreEntry} from '../store/channel-store-entry';
import {BigNumber} from 'ethers';
import {ConcludeChannel, CreateAndFund, ChallengeChannel, Confirm as CCC} from './';

import {
  PlayerStateUpdate,
  ChannelUpdated,
  JoinChannelEvent,
  CreateChannelEvent,
  PlayerRequestConclude,
  OpenEvent
} from '../event-types';
import {FundingStrategy, ErrorResponse} from '@statechannels/client-api-schema';
import {serializeChannelEntry} from '../serde/app-messages/serialize';
import {CONCLUDE_TIMEOUT} from '../constants';
import _ from 'lodash';
import {Zero} from '@ethersproject/constants';

export interface WorkflowContext {
  applicationDomain: string;
  fundingStrategy: FundingStrategy;
  channelId?: string;
  requestObserver?: any;
  updateObserver?: any;
  requestId?: number;
  channelParams?: Omit<CreateChannelEvent, 'type'>;
}

type CreateInit = WorkflowContext & CreateChannelEvent;
type JoinInit = WorkflowContext & {channelId: string; type: 'JOIN_CHANNEL'};
export type Init = CreateInit | JoinInit;
type ChannelIdExists = WorkflowContext & {channelId: string};
type RequestIdExists = WorkflowContext & {requestId: number};

type Guards<Keys extends string> = Record<Keys, Condition<WorkflowContext, WorkflowEvent>>;
type WorkflowGuards = Guards<
  | 'channelOpen'
  | 'channelClosing'
  | 'channelClosed'
  | 'channelChallenging'
  | 'isDirectFunding'
  | 'isLedgerFunding'
  | 'isVirtualFunding'
  | 'amCreator'
  | 'amJoiner'
>;

export interface WorkflowActions {
  sendChallengeChannelResponse: Action<RequestIdExists & ChannelIdExists, any>;
  sendCreateChannelResponse: Action<RequestIdExists & ChannelIdExists, any>;
  sendJoinChannelResponse: Action<RequestIdExists & ChannelIdExists, any>;
  assignChannelId: Action<WorkflowContext, any>;
  assignRequestId: Action<WorkflowContext, any>;
  displayUi: Action<WorkflowContext, any>;
  hideUi: Action<WorkflowContext, any>;
  sendChannelUpdatedNotification: Action<WorkflowContext, any>;
  spawnObservers: AssignAction<ChannelIdExists, any>;
  updateChannel: Action<WorkflowContext, PlayerStateUpdate>;
  closeChannel: Action<WorkflowContext, PlayerRequestConclude>;
}

export type WorkflowEvent =
  | PlayerRequestConclude
  | PlayerStateUpdate
  | OpenEvent
  | ChannelUpdated
  | JoinChannelEvent
  | DoneInvokeEvent<keyof WorkflowServices>;

export type WorkflowServices = {
  setapplicationDomain(ctx: ChannelIdExists, e: JoinChannelEvent): Promise<void>;
  createChannel: (context: WorkflowContext, event: WorkflowEvent) => Promise<string>;
  signFinalStateIfMyTurn: (context: ChannelIdExists) => Promise<any>;
  invokeClosingProtocol: (
    context: ChannelIdExists
  ) => StateMachine<ConcludeChannel.Init, any, any, any>;
  invokeChallengingProtocol: (
    context: ChannelIdExists
  ) => StateMachine<ChallengeChannel.Initial, any, any, any>;
  invokeCreateChannelAndFundProtocol: StateMachine<any, any, any, any>;
  invokeCreateChannelConfirmation: CCC.WorkflowMachine;
};

interface WorkflowStateSchema extends StateSchema<WorkflowContext> {
  states: {
    branchingOnFundingStrategy: {};
    confirmingWithUser: {};
    creatingChannel: {};
    joiningChannel: {};
    openChannelAndFundProtocol: {};
    running: {};
    sendChallenge: {};
    closing: {};
    done: {};
    failure: {};
    fundingChannel: {};
  };
}

export type StateValue = keyof WorkflowStateSchema['states'];

export type WorkflowState = State<WorkflowContext, WorkflowEvent, WorkflowStateSchema, any>;

const signFinalStateIfMyTurn = (store: Store) => async ({channelId}: ChannelIdExists) =>
  store.updateChannel(channelId, {isFinal: true});

const generateConfig = (
  actions: WorkflowActions,
  guards: WorkflowGuards
): MachineConfig<WorkflowContext, WorkflowStateSchema, WorkflowEvent> => ({
  id: 'application-workflow',
  initial: 'joiningChannel',
  on: {CHANNEL_UPDATED: {actions: [actions.sendChannelUpdatedNotification]}},
  states: {
    joiningChannel: {
      initial: 'joining',
      states: {
        failure: {},
        joining: {
          on: {
            '': [
              {target: 'failure', cond: guards.isLedgerFunding}, // TODO: Should we even support ledger funding?
              {target: 'done', cond: guards.amCreator}
            ],
            JOIN_CHANNEL: {
              target: 'settingDomain',
              actions: [actions.assignRequestId, actions.sendJoinChannelResponse]
            }
          }
        },
        settingDomain: {invoke: {src: 'setapplicationDomain', onDone: 'done'}},
        done: {type: 'final'}
      },
      onDone: [
        {target: 'confirmingWithUser', cond: guards.isDirectFunding},
        {target: 'creatingChannel', cond: guards.isVirtualFunding}
      ]
    },
    confirmingWithUser: {
      // FIXME We should keep track of whether the UI was turned on in the context.
      // That way, at the end, we know whether we have to send hideUI
      entry: [actions.displayUi, 'assignUIState'],
      invoke: {src: 'invokeCreateChannelConfirmation', onDone: 'creatingChannel'}
    },
    creatingChannel: {
      on: {'': {target: 'fundingChannel', cond: guards.amJoiner}},
      invoke: {
        data: (_, event) => event.data,
        src: 'createChannel',
        onDone: {
          target: 'fundingChannel',
          actions: [actions.assignChannelId, actions.sendCreateChannelResponse]
        }
      }
    },
    fundingChannel: {
      invoke: {
        src: 'invokeCreateChannelAndFundProtocol',
        data: (ctx: ChannelIdExists): CreateAndFund.Init => ({
          channelId: ctx.channelId,
          funding: ctx.fundingStrategy
        }),
        onDone: 'running'
      }
    },
    running: {
      entry: [actions.hideUi, actions.spawnObservers],
      on: {
        // TODO: It would be nice to get rid of this event, which is used
        // in testing when starting the workflow in the 'running' state.
        SPAWN_OBSERVERS: {actions: actions.spawnObservers},
        PLAYER_STATE_UPDATE: {
          target: 'running',
          actions: [actions.updateChannel]
        },
        CHANNEL_UPDATED: [
          {target: 'closing', cond: guards.channelClosing},
          {target: 'sendChallenge', cond: guards.channelChallenging}
        ],
        PLAYER_REQUEST_CONCLUDE: {
          target: 'running',
          actions: [actions.closeChannel],
          after: {[CONCLUDE_TIMEOUT]: {target: 'sendChallenge', cond: guards.channelClosing}}
        },

        PLAYER_REQUEST_CHALLENGE: {target: 'sendChallenge'}
      }
    },

    // This could handled by another workflow instead of the application workflow
    closing: {
      invoke: {
        id: 'closing-protocol',
        src: 'invokeClosingProtocol',
        data: context => context,
        autoForward: true,
        onDone: {target: 'done'}
      }
    },

    // This could handled by another workflow instead of the application workflow
    sendChallenge: {
      entry: actions.displayUi,
      exit: actions.hideUi,
      invoke: {
        id: 'challenge-protocol',
        src: 'invokeChallengingProtocol',
        data: context => context,
        autoForward: true,
        onDone: {target: 'running', actions: [actions.sendChallengeChannelResponse]}
      }
    },

    done: {type: 'final'}
  } as any // TODO: This is to deal with some flickering compilation issues.
});

export const workflow = (
  store: Store,
  messagingService: MessagingServiceInterface,
  context?: Init
) => {
  const notifyOnChannelRequest = ({channelId}: ChannelIdExists) =>
    messagingService.requestFeed.pipe(
      filter(
        r =>
          (r.type === 'PLAYER_STATE_UPDATE' ||
            r.type === 'PLAYER_REQUEST_CONCLUDE' ||
            r.type === 'PLAYER_REQUEST_CHALLENGE') &&
          r.channelId === channelId
      )
    );

  const notifyOnUpdate = ({channelId}: ChannelIdExists) =>
    store.channelUpdatedFeed(channelId).pipe(
      filter(storeEntry => storeEntry.isSupported),

      distinctUntilChanged((entry1, entry2) =>
        _.isEqual(serializeChannelEntry(entry1), serializeChannelEntry(entry2))
      ),

      map(storeEntry => ({
        type: 'CHANNEL_UPDATED',
        storeEntry
      }))
    );

  const actions: WorkflowActions = {
    sendCreateChannelResponse: async (context: RequestIdExists & ChannelIdExists) => {
      const entry = await store.getEntry(context.channelId);
      await messagingService.sendResponse(context.requestId, serializeChannelEntry(entry));
    },

    sendJoinChannelResponse: async (context: RequestIdExists & ChannelIdExists) => {
      const entry = await store.getEntry(context.channelId);
      await messagingService.sendResponse(context.requestId, serializeChannelEntry(entry));
    },

    sendChallengeChannelResponse: async (context: RequestIdExists & ChannelIdExists) => {
      const entry = await store.getEntry(context.channelId);
      await messagingService.sendResponse(context.requestId, serializeChannelEntry(entry));
    },

    spawnObservers: assign<ChannelIdExists>((context: ChannelIdExists) => ({
      ...context,
      updateObserver: context.updateObserver ?? spawn(notifyOnUpdate(context)),
      requestObserver: context.requestObserver ?? spawn(notifyOnChannelRequest(context))
    })),

    sendChannelUpdatedNotification: async (
      context: ChannelIdExists,
      event: {storeEntry: ChannelStoreEntry}
    ) => {
      if (event.storeEntry.channelId === context.channelId) {
        messagingService.sendChannelNotification(
          'ChannelUpdated',
          serializeChannelEntry(event.storeEntry)
        );
      }
    },
    displayUi: () => {
      messagingService.sendDisplayMessage('Show');
    },
    hideUi: () => {
      messagingService.sendDisplayMessage('Hide');
    },
    assignChannelId: assign((context, event: AssignChannelEvent) => {
      if (context.channelId) return context;
      switch (event.type) {
        case 'PLAYER_STATE_UPDATE':
        case 'JOIN_CHANNEL':
          return {channelId: event.channelId};
        case 'done.invoke.createChannel':
          return {channelId: event.data};
        default:
          return unreachable(event);
      }
    }),
    assignRequestId: assign((context, event: JoinChannelEvent | PlayerRequestConclude) => ({
      requestId: event.requestId
    })),
    updateChannel: async (context: ChannelIdExists, event: PlayerStateUpdate) => {
      if (context.channelId === event.channelId) {
        try {
          messagingService.sendResponse(
            event.requestId,
            serializeChannelEntry(await store.updateChannel(event.channelId, event))
          );
        } catch (error) {
          const matches = reason => new RegExp(reason).test(error.message);

          // TODO: Catch other errors
          let message: ErrorResponse['error'];
<<<<<<< HEAD
          if (matches(Errors.channelMissing)) message = {code: 400, message: 'Channel not found'};
          else if (matches(Errors.notMyTurn)) message = {code: 403, message: 'Not your turn'};
=======
          if (matches(Errors.notMyTurn)) message = {code: 403, message: 'Not your turn'};
          else if (matches(Errors.channelMissing))
            message = {code: 400, message: 'Channel not found'};
>>>>>>> df7efd11
          else {
            message = {code: 500, message: 'Wallet error'};
            console.error({error}, 'UpdateChannel call failed with error 500');
          }

          messagingService.sendError(event.requestId, message);
        }
      }
    },

    closeChannel: async (context: ChannelIdExists, event: PlayerRequestConclude) => {
      if (context.channelId === event.channelId) {
        try {
          messagingService.sendResponse(
            event.requestId,
            serializeChannelEntry(await store.updateChannel(event.channelId, {isFinal: true}))
          );
        } catch (error) {
          const matches = reason => new RegExp(reason).test(error.message);

          let message: ErrorResponse['error'];
          if (matches(Errors.notMyTurn)) message = {code: 300, message: 'Not your turn'};
          else if (matches(Errors.channelMissing))
            message = {code: 301, message: 'Channel not found'};
          else {
            message = {code: 500, message: 'Wallet error'};
            console.error({error}, 'CloseChannel call failed with error 500');
          }

          messagingService.sendError(event.requestId, message);
        }
      }
    }
  };

  const guards: WorkflowGuards = {
    channelOpen: (_: ChannelIdExists, event: ChannelUpdated): boolean =>
      !event.storeEntry.latestSignedByMe.isFinal,

    channelClosing: (_: ChannelIdExists, event: ChannelUpdated): boolean =>
      !!event.storeEntry.latest?.isFinal, // TODO: Should use supported

    channelChallenging: (context: ChannelIdExists, event: ChannelUpdated): boolean =>
      !!event.storeEntry.isChallenging,

    channelClosed: (_, event: any): boolean => !!event.storeEntry.supported?.isFinal,
    isDirectFunding: (ctx: Init) => ctx.fundingStrategy === 'Direct',
    isLedgerFunding: (ctx: Init) => ctx.fundingStrategy === 'Ledger',
    isVirtualFunding: (ctx: Init) => ctx.fundingStrategy === 'Virtual',
    amCreator: (ctx: Init) => ctx.type === 'CREATE_CHANNEL',
    amJoiner: (ctx: Init) => ctx.type === 'JOIN_CHANNEL'
  };

  const services: WorkflowServices = {
    setapplicationDomain: async (ctx: ChannelIdExists, event: JoinChannelEvent) =>
      await store.setapplicationDomain(ctx.channelId, event.applicationDomain),

    signFinalStateIfMyTurn: signFinalStateIfMyTurn(store),
    createChannel: async (context: CreateInit) => {
      const {
        participants,
        challengeDuration,
        outcome,
        appData,
        appDefinition,
        fundingStrategy,
        applicationDomain
      } = context;
      const stateVars: StateVariables = {
        outcome,
        appData,
        turnNum: Zero,
        isFinal: false
      };
      const {channelId: targetChannelId} = await store.createChannel(
        participants,
        BigNumber.from(challengeDuration),
        stateVars,
        appDefinition,
        applicationDomain
      );

      // Create a open channel objective so we can coordinate with all participants
      await store.addObjective({
        type: 'OpenChannel',
        data: {targetChannelId, fundingStrategy},
        participants: [participants[1]]
      });
      return targetChannelId;
    },

    invokeClosingProtocol: (context: ChannelIdExists) =>
      ConcludeChannel.machine(store, messagingService).withContext({channelId: context.channelId}),

    invokeChallengingProtocol: ({channelId}: ChannelIdExists) =>
      ChallengeChannel.machine(store, {channelId}),

    invokeCreateChannelAndFundProtocol: CreateAndFund.machine(store),
    invokeCreateChannelConfirmation: CCC.workflow({})
  };

  const config = generateConfig(actions, guards);
  return Machine(config).withConfig({services}, context);
};

const mockGuards: WorkflowGuards = {
  channelOpen: createMockGuard('channelOpen'),
  channelClosing: createMockGuard('channelClosing'),
  channelChallenging: createMockGuard('channelChallenging'),
  channelClosed: createMockGuard('channelClosed'),
  isDirectFunding: createMockGuard('isDirectFunding'),
  isLedgerFunding: createMockGuard('isLedgerFunding'),
  isVirtualFunding: createMockGuard('isVirtualFunding'),
  amCreator: createMockGuard('amCreator'),
  amJoiner: createMockGuard('amJoiner')
};

const mockActions: Record<keyof WorkflowActions, string> = {
  assignChannelId: 'assignChannelId',
  sendChannelUpdatedNotification: 'sendChannelUpdatedNotification',
  sendChallengeChannelResponse: 'sendChallengeChannelResponse',
  sendCreateChannelResponse: 'sendCreateChannelResponse',
  sendJoinChannelResponse: 'sendJoinChannelResponse',
  hideUi: 'hideUi',
  displayUi: 'displayUi',
  spawnObservers: 'spawnObservers',
  updateChannel: 'updateChannel',
  closeChannel: 'closeChannel',
  assignRequestId: 'assignRequestId'
};

export const config = generateConfig(mockActions as any, mockGuards);
export const mockOptions = {guards: mockGuards};

type AssignChannelEvent =
  | PlayerStateUpdate
  | JoinChannelEvent
  | (DoneInvokeEvent<string> & {type: 'done.invoke.createChannel'});<|MERGE_RESOLUTION|>--- conflicted
+++ resolved
@@ -331,14 +331,8 @@
 
           // TODO: Catch other errors
           let message: ErrorResponse['error'];
-<<<<<<< HEAD
           if (matches(Errors.channelMissing)) message = {code: 400, message: 'Channel not found'};
           else if (matches(Errors.notMyTurn)) message = {code: 403, message: 'Not your turn'};
-=======
-          if (matches(Errors.notMyTurn)) message = {code: 403, message: 'Not your turn'};
-          else if (matches(Errors.channelMissing))
-            message = {code: 400, message: 'Channel not found'};
->>>>>>> df7efd11
           else {
             message = {code: 500, message: 'Wallet error'};
             console.error({error}, 'UpdateChannel call failed with error 500');
