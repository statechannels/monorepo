import {Machine, MachineConfig} from 'xstate';
import _ from 'lodash';
import {bigNumberify} from 'ethers/utils';
import {AddressZero, HashZero} from 'ethers/constants';

import * as Depositing from './depositing';
import * as SupportState from './support-state';
import {getDataAndInvoke, MachineFactory} from '../utils/workflow-utils';
import {Store} from '../store';
<<<<<<< HEAD
import {Outcome, SimpleEthAllocation, Allocation} from '../store/types';
=======
import {Outcome, SimpleAllocation} from '../store/types';
>>>>>>> c5ac8f62
import {add} from '../utils/math-utils';
import {isSimpleEthAllocation, simpleEthAllocation} from '../utils/outcome';

const WORKFLOW = 'direct-funding';

/*
Direct funding currently works like this:
BEFORE DEPOSITING:
- We check that the channel is fully-funded
- We start with a ledger channel with some allocation A1
- We're given a "minimal allocation" A2.
  - A2 must have exactly one allocation item per participant.
  - This item may allocate zero to some destination.
  - Suppose we append A2 to A1. This might over-allocate to certain destinations.
- We thus iterate through A2 and subtract off the excess, resulting in A2'
  - It is participants[i]'s responsibility to ensure that A2'[i] is covered.
- We update the allocation to be A3 = A1.concat(A2)

DEPOSITING:
- When everything up to A2'[i] is covered on-chain, participant i should deposit A2'[i].

AFTER DEPOSITING:
- We roll up repeat destinations into a single allocation item.
  - This is only a safe operation when the channel is fully funded.

WARNING: it is _not_ safe to restart this direct funding protocol. More thought is needed.
*/

export interface Init {
  channelId: string;
<<<<<<< HEAD
  minimalAllocation: Allocation;
=======
  minimalAllocation: SimpleAllocation;
>>>>>>> c5ac8f62
}

const checkCurrentLevel = {
  invoke: {
    src: 'checkCurrentLevel',
    onDone: 'updatePrefundOutcome'
  }
};

export const config: MachineConfig<any, any, any> = {
  key: WORKFLOW,
  initial: 'checkCurrentLevel',
  states: {
    checkCurrentLevel,
    updatePrefundOutcome: getDataAndInvoke('getPrefundOutcome', 'supportState', 'funding'),
    funding: getDataAndInvoke('getDepositingInfo', 'fundingService', 'updatePostfundOutcome'),
    updatePostfundOutcome: getDataAndInvoke('getPostfundOutcome', 'supportState', 'success'),
    success: {type: 'final'},
    failure: {type: 'final'}
  }
};

type Services = {
  checkCurrentLevel(ctx: Init): Promise<void>;
  getPrefundOutcome(ctx: Init): Promise<SupportState.Init>;
  getPostfundOutcome(ctx: Init): Promise<SupportState.Init>;
  getDepositingInfo(ctx: Init): Promise<Depositing.Init>;
  fundingService: any;
  supportState: any;
};

type Options = {services: Services};

export const machine: MachineFactory<Init, any> = (store: Store, context: Init) => {
  async function checkCurrentLevel(ctx: Init) {
    const entry = await store.getEntry(ctx.channelId);

    if (!entry.supported) {
      // TODO figure out what to do here.
      throw new Error('Unsafe channel state');
    }

    const {outcome} = entry.supported;
    if (!isSimpleEthAllocation(outcome)) {
      throw new Error('Only support SimpleEthAllocation');
    }
    // TODO This prevents us from funding an app channel
    const allocated = outcome.allocationItems
      .map(a => a.amount)
      .reduce((a, b) => a.add(b), bigNumberify(0));
    const chainInfo = await store.chain.getChainInfo(ctx.channelId);

    if (allocated.gt(chainInfo.amount))
      throw new Error('DirectFunding: Channel outcome is already underfunded; aborting');
  }

  function minimalOutcome(
<<<<<<< HEAD
    currentOutcome: SimpleEthAllocation,
    minimalEthAllocation: Allocation
=======
    currentOutcome: SimpleAllocation,
    minimalEthAllocation: SimpleAllocation
>>>>>>> c5ac8f62
  ): Outcome {
    const allocationItems = currentOutcome.allocationItems.concat(
      minimalEthAllocation.map(({destination, amount}) => {
        const currentlyAllocated = currentOutcome.allocationItems
          .filter(i => i.destination === destination)
          .map(i => i.amount)
          .reduce(add);

        const amountLeft = bigNumberify(amount).gt(currentlyAllocated)
          ? amount.sub(currentlyAllocated)
          : bigNumberify(0);
        return {destination, amount: amountLeft};
      })
    );

    return simpleEthAllocation(allocationItems);
  }

  function mergeDestinations(outcome: SimpleAllocation): SimpleAllocation {
    const destinations: string[] = _.uniq(outcome.allocationItems.map(i => i.destination));

    const allocationItems = destinations.map(destination => ({
      destination,
      amount: outcome.allocationItems
        .filter(i => i.destination === destination)
        .map(i => i.amount)
        .reduce(add)
    }));

    return simpleEthAllocation(allocationItems);
  }

  async function getDepositingInfo({minimalAllocation, channelId}: Init): Promise<Depositing.Init> {
    const entry = await store.getEntry(channelId);
    if (!entry.supported) {
      throw new Error('Unsupported state');
    }
    const supportedOutcome = entry.supported.outcome;
    if (!isSimpleEthAllocation(supportedOutcome)) {
      throw new Error('Unsupported outcome');
    }
    let totalBeforeDeposit = bigNumberify(0);
    for (let i = 0; i < minimalAllocation.length; i++) {
      const allocation = minimalAllocation[i];
      if (entry.myIndex === i) {
        const fundedAt = supportedOutcome.allocationItems.map(a => a.amount).reduce(add);

        return {
          channelId,
          depositAt: totalBeforeDeposit,
          totalAfterDeposit: bigNumberify(totalBeforeDeposit).add(allocation.amount),

          fundedAt
        };
      } else {
        totalBeforeDeposit = bigNumberify(allocation.amount).add(totalBeforeDeposit);
      }
    }

    throw Error(`Could not find an allocation for participant id ${entry.myIndex}`);
  }

  async function getPrefundOutcome({
    channelId,
    minimalAllocation
  }: Init): Promise<SupportState.Init> {
    const entry = await store.getEntry(channelId);
    const {channelConstants} = entry;

    if (minimalAllocation.length !== channelConstants.participants.length) {
      throw new Error('Must be exactly one allocation item per participant');
    }

    // TODO: Safety checks?
    if (entry.supported) {
      const outcome = minimalOutcome(entry.latest.outcome as SimpleAllocation, minimalAllocation);
      return {
        state: {
          ...entry.latest,
          ...entry.channelConstants,
          outcome,
          turnNum: entry.latest.turnNum.add(1)
        }
      };
    } else {
      return {
        state: {
          ...entry.channelConstants,
          challengeDuration: bigNumberify(1),
          isFinal: false,
          turnNum: bigNumberify(0),
          outcome: minimalOutcome(simpleEthAllocation([]), minimalAllocation),
          appData: HashZero,
          appDefinition: AddressZero
        }
      };
    }
  }

  async function getPostfundOutcome({channelId}: Init): Promise<SupportState.Init> {
    const {supported, channelConstants} = await store.getEntry(channelId);
    if (!supported) {
      throw new Error('State not supported');
    }
    return {
      state: {
        ...supported,
        ...channelConstants,
        turnNum: supported.turnNum.add(1),
        outcome: mergeDestinations(supported.outcome as SimpleAllocation)
      }
    };
  }

  const services: Services = {
    checkCurrentLevel,
    getPrefundOutcome,
    supportState: SupportState.machine(store),
    fundingService: Depositing.machine(store),
    getPostfundOutcome,
    getDepositingInfo
  };

  const options: Options = {services};
  return Machine(config).withConfig(options, context);
};<|MERGE_RESOLUTION|>--- conflicted
+++ resolved
@@ -7,11 +7,7 @@
 import * as SupportState from './support-state';
 import {getDataAndInvoke, MachineFactory} from '../utils/workflow-utils';
 import {Store} from '../store';
-<<<<<<< HEAD
-import {Outcome, SimpleEthAllocation, Allocation} from '../store/types';
-=======
-import {Outcome, SimpleAllocation} from '../store/types';
->>>>>>> c5ac8f62
+import {Outcome, SimpleAllocation, AllocationItem} from '../store/types';
 import {add} from '../utils/math-utils';
 import {isSimpleEthAllocation, simpleEthAllocation} from '../utils/outcome';
 
@@ -42,11 +38,7 @@
 
 export interface Init {
   channelId: string;
-<<<<<<< HEAD
-  minimalAllocation: Allocation;
-=======
-  minimalAllocation: SimpleAllocation;
->>>>>>> c5ac8f62
+  minimalAllocation: AllocationItem[];
 }
 
 const checkCurrentLevel = {
@@ -104,13 +96,8 @@
   }
 
   function minimalOutcome(
-<<<<<<< HEAD
-    currentOutcome: SimpleEthAllocation,
-    minimalEthAllocation: Allocation
-=======
     currentOutcome: SimpleAllocation,
-    minimalEthAllocation: SimpleAllocation
->>>>>>> c5ac8f62
+    minimalEthAllocation: AllocationItem[]
   ): Outcome {
     const allocationItems = currentOutcome.allocationItems.concat(
       minimalEthAllocation.map(({destination, amount}) => {
