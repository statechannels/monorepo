import {
  StateSchema,
  State,
  Action,
  MachineConfig,
  Machine,
  StateMachine,
  ServiceConfig,
  assign
} from 'xstate';
import {
  SiteBudget,
  AllocationItem,
  Participant,
  AssetBudget,
  SimpleAllocation
} from '../store/types';
import {sendDisplayMessage, MessagingServiceInterface} from '../messaging';
import {Store} from '../store';
import {serializeSiteBudget} from '../serde/app-messages/serialize';

import {CreateAndFundLedger} from '../workflows';
import {ETH_ASSET_HOLDER_ADDRESS} from '../constants';
import {simpleEthAllocation} from '../utils/outcome';
import {bigNumberify} from 'ethers/utils';
import _ from 'lodash';
import {checkThat, exists} from '../utils';
interface UserApproves {
  type: 'USER_APPROVES_BUDGET';
}
interface UserRejects {
  type: 'USER_REJECTS_BUDGET';
}
export type WorkflowEvent = UserApproves | UserRejects;

export interface WorkflowContext {
  budget: SiteBudget;
  player: Participant;
  hub: Participant;
  requestId: number;
}

export interface WorkflowServices extends Record<string, ServiceConfig<WorkflowContext>> {
  createAndFundLedger: (context: WorkflowContext, event: any) => StateMachine<any, any, any, any>;
}
export interface WorkflowStateSchema extends StateSchema<WorkflowContext> {
  states: {
    waitForUserApproval: {};
    fundLedger: {};
    done: {};
    failure: {};
  };
}
export type WorkflowState = State<WorkflowContext, WorkflowEvent, WorkflowStateSchema, any>;

export interface WorkflowActions {
  hideUi: Action<WorkflowContext, any>;
  displayUi: Action<WorkflowContext, any>;
  sendResponse: Action<WorkflowContext, any>;
  sendBudgetUpdated: Action<WorkflowContext, any>;
}
export type StateValue = keyof WorkflowStateSchema['states'];

const generateConfig = (
  actions: WorkflowActions
): MachineConfig<WorkflowContext, WorkflowStateSchema, WorkflowEvent> => ({
  id: 'approve-budget-and-fund',
  initial: 'waitForUserApproval',
  states: {
    waitForUserApproval: {
      entry: [actions.displayUi],
      on: {
        USER_APPROVES_BUDGET: {target: 'fundLedger', actions: []},
        USER_REJECTS_BUDGET: {target: 'failure'}
      }
    },
<<<<<<< HEAD
    fundLedger: {invoke: {src: 'createAndFundLedger', onDone: 'done'}},
=======
    updateBudgetInStore: {
      invoke: {src: 'updateBudget', onDone: 'fundLedger'},
      exit: actions.sendBudgetUpdated
    },
    freeBudgetInStore: {
      entry: actions.updateBudgetToFree,
      invoke: {src: 'updateBudget', onDone: 'done'}
    },
    fundLedger: {invoke: {src: 'createAndFundLedger', onDone: 'freeBudgetInStore'}},
>>>>>>> d6f58870
    done: {
      type: 'final',
      entry: [
        actions.hideUi,
        actions.sendResponse,
        /* This might be overkill */ actions.sendBudgetUpdated
      ]
    },
    failure: {type: 'final'}
  }
});

const mockActions: WorkflowActions = {
  hideUi: 'hideUi',
  displayUi: 'displayUi',
  sendResponse: 'sendResponse',
  sendBudgetUpdated: 'sendBudgetUpdated'
};

export const approveBudgetAndFundWorkflow = (
  store: Store,
  messagingService: MessagingServiceInterface,
  context: WorkflowContext
): WorkflowMachine => {
  const services: WorkflowServices = {
    updateBudget: (context: WorkflowContext, event) => {
      return store.createBudget(context.budget);
    },
    createAndFundLedger: (context: WorkflowContext) => {
      return CreateAndFundLedger.createAndFundLedgerWorkflow(store, {
        initialOutcome: convertPendingBudgetToAllocation(context),
        participants: [context.player, context.hub]
      });
    }
  };
  const actions = {
    // TODO: We should probably set up some standard actions for all workflows
    displayUi: () => {
      sendDisplayMessage('Show');
    },
    hideUi: () => {
      sendDisplayMessage('Hide');
    },
    sendResponse: (context: WorkflowContext, event) => {
      messagingService.sendResponse(context.requestId, serializeSiteBudget(context.budget));
    },
    sendBudgetUpdated: async (context: WorkflowContext, event) => {
      await messagingService.sendBudgetNotification(context.budget);
    },
    updateBudgetToFree: assign(
      ({budget}: WorkflowContext): WorkflowContext => {
        const {site, hubAddress} = budget;
        const clonedAssetBudgets = _.mapValues(context.budget.forAsset, freeAssetBudget);
        return {...context, budget: {site, hubAddress, forAsset: clonedAssetBudgets}};
      }
    )
  };
  const config = generateConfig(actions);
  return Machine(config).withConfig({services}, context) as WorkflowMachine;
};

export type WorkflowMachine = StateMachine<WorkflowContext, StateSchema, WorkflowEvent, any>;

export const config = generateConfig(mockActions);

// TODO: Should there be a Site Budget class that handles this?
function freeAssetBudget(assetBudget: AssetBudget): AssetBudget {
  const {pending, inUse, direct, assetHolderAddress} = assetBudget;
  return {
    assetHolderAddress,
    inUse,
    direct,
    free: pending,
    pending: {playerAmount: bigNumberify(0), hubAmount: bigNumberify(0)}
  };
}

function convertPendingBudgetToAllocation({
  hub,
  player,
  budget
}: WorkflowContext): SimpleAllocation {
  // TODO: Eventually we will need to support more complex budgets
  if (Object.keys(budget.forAsset).length !== 1) {
    throw new Error('Cannot handle mixed budget');
  }
  const ethBudget = checkThat<AssetBudget>(budget.forAsset[ETH_ASSET_HOLDER_ADDRESS], exists);
  const playerItem: AllocationItem = {
    destination: player.destination,
    amount: ethBudget.pending.playerAmount
  };
  const hubItem: AllocationItem = {
    destination: hub.destination,
    amount: ethBudget.pending.hubAmount
  };
  return simpleEthAllocation([hubItem, playerItem]);
}<|MERGE_RESOLUTION|>--- conflicted
+++ resolved
@@ -74,19 +74,7 @@
         USER_REJECTS_BUDGET: {target: 'failure'}
       }
     },
-<<<<<<< HEAD
     fundLedger: {invoke: {src: 'createAndFundLedger', onDone: 'done'}},
-=======
-    updateBudgetInStore: {
-      invoke: {src: 'updateBudget', onDone: 'fundLedger'},
-      exit: actions.sendBudgetUpdated
-    },
-    freeBudgetInStore: {
-      entry: actions.updateBudgetToFree,
-      invoke: {src: 'updateBudget', onDone: 'done'}
-    },
-    fundLedger: {invoke: {src: 'createAndFundLedger', onDone: 'freeBudgetInStore'}},
->>>>>>> d6f58870
     done: {
       type: 'final',
       entry: [
