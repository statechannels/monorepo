--- conflicted
+++ resolved
@@ -132,13 +132,8 @@
       const notification: Notification = {
         jsonrpc: '2.0',
         method: 'MessageQueued',
-<<<<<<< HEAD
-        params: serializeMessage(message, recipient, sender)
-      };
-=======
         params: validateMessage(serializeMessage(message, recipient, sender))
-      } as Notification; // typescript can't handle this otherwise
->>>>>>> 00ae9bd3
+      };
       this.eventEmitter.emit('SendMessage', notification);
     });
   }
