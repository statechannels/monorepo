--- conflicted
+++ resolved
@@ -1,11 +1,5 @@
-<<<<<<< HEAD
-import {ChainWatcher, ChannelChainInfo} from '../chain';
+import {ChainWatcher, ChannelChainInfo, FakeChain} from '../chain';
 import {Contract, BigNumber} from 'ethers';
-=======
-import {ChainWatcher, ChannelChainInfo, FakeChain} from '../chain';
-import {bigNumberify, parseUnits, BigNumber, hexZeroPad} from 'ethers/utils';
-import {Contract, providers} from 'ethers';
->>>>>>> c20da59a
 import {ContractArtifacts, randomChannelId} from '@statechannels/nitro-protocol';
 import {
   ETH_ASSET_HOLDER_ADDRESS,
@@ -15,16 +9,13 @@
 } from '../config';
 import {Machine, interpret, Interpreter} from 'xstate';
 import {map} from 'rxjs/operators';
-<<<<<<< HEAD
-import {Store} from '../store';
+import {Store, SignedState, State} from '../store';
 import {parseUnits} from '@ethersproject/units';
 import {JsonRpcProvider} from '@ethersproject/providers';
-=======
-import {Store, SignedState, State} from '../store';
 import {simpleEthAllocation} from '../utils';
 import {Player} from '../integration-tests/helpers';
 import {createSignatureEntry} from '../store/state-utils';
->>>>>>> c20da59a
+import {hexZeroPad} from '@ethersproject/bytes';
 
 const chain = new ChainWatcher();
 
@@ -143,22 +134,22 @@
   const outcome = simpleEthAllocation([
     {
       destination: playerA.destination,
-      amount: bigNumberify(hexZeroPad('0x06f05b59d3b20000', 32))
+      amount: BigNumber.from(hexZeroPad('0x06f05b59d3b20000', 32))
     },
     {
       destination: playerA.destination,
-      amount: bigNumberify(hexZeroPad('0x06f05b59d3b20000', 32))
+      amount: BigNumber.from(hexZeroPad('0x06f05b59d3b20000', 32))
     }
   ]);
 
   const state: State = {
     outcome,
-    turnNum: bigNumberify(5),
+    turnNum: BigNumber.from(5),
     appData: '0x0',
     isFinal: false,
     challengeDuration: CHALLENGE_DURATION,
     chainId: CHAIN_NETWORK_ID,
-    channelNonce: bigNumberify(0),
+    channelNonce: BigNumber.from(0),
     appDefinition: TRIVIAL_APP_ADDRESS, // TODO point at a deployed contract
     participants: [playerA.participant, playerB.participant]
   };
@@ -188,22 +179,22 @@
   const outcome = simpleEthAllocation([
     {
       destination: playerA.destination,
-      amount: bigNumberify(hexZeroPad('0x06f05b59d3b20000', 32))
+      amount: BigNumber.from(hexZeroPad('0x06f05b59d3b20000', 32))
     },
     {
       destination: playerA.destination,
-      amount: bigNumberify(hexZeroPad('0x06f05b59d3b20000', 32))
+      amount: BigNumber.from(hexZeroPad('0x06f05b59d3b20000', 32))
     }
   ]);
 
   const state5: State = {
     outcome,
-    turnNum: bigNumberify(4),
+    turnNum: BigNumber.from(4),
     appData: '0x0',
     isFinal: false,
     challengeDuration: CHALLENGE_DURATION,
     chainId: CHAIN_NETWORK_ID,
-    channelNonce: bigNumberify(1),
+    channelNonce: BigNumber.from(1),
     appDefinition: TRIVIAL_APP_ADDRESS, // TODO point at a deployed contract
     participants: [playerA.participant, playerB.participant]
   };
@@ -211,12 +202,12 @@
 
   const state6: State = {
     outcome,
-    turnNum: bigNumberify(5),
+    turnNum: BigNumber.from(5),
     appData: '0x0',
     isFinal: false,
     challengeDuration: CHALLENGE_DURATION,
     chainId: CHAIN_NETWORK_ID,
-    channelNonce: bigNumberify(1),
+    channelNonce: BigNumber.from(1),
     appDefinition: TRIVIAL_APP_ADDRESS,
     participants: [playerA.participant, playerB.participant]
   };
