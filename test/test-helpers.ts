import {ethers, Wallet} from 'ethers';
import {
  splitSignature,
  arrayify,
  keccak256,
  defaultAbiCoder,
  bigNumberify,
  Signature,
} from 'ethers/utils';
<<<<<<< HEAD
import {AddressZero} from 'ethers/constants';

import {hashChannelStorage} from '../src/contract/channel-storage';
=======
import {AddressZero, HashZero} from 'ethers/constants';
import {hashChannelStorage} from '../src/channel-storage';
>>>>>>> 86b8c762
import {
  Outcome,
  encodeAllocation,
  hashOutcomeContent,
  encodeGuarantee,
  Guarantee,
  Allocation,
} from '../src/contract/outcome';
import {State, hashState} from '../src/contract/state';
import {TransactionRequest, TransactionReceipt} from 'ethers/providers';
import {toHex} from '../src/hex-utils';

export async function setupContracts(provider: ethers.providers.JsonRpcProvider, artifact) {
  const networkId = (await provider.getNetwork()).chainId;
  const signer = provider.getSigner(0);
  const contractAddress = artifact.networks[networkId].address;
  const contract = new ethers.Contract(contractAddress, artifact.abi, signer);
  return contract;
}

export async function sign(wallet: ethers.Wallet, msgHash: string | Uint8Array) {
  // msgHash is a hex string
  // returns an object with v, r, and s properties.
  return splitSignature(await wallet.signMessage(arrayify(msgHash)));
}

export const nonParticipant = ethers.Wallet.createRandom();

export const clearedChallengeHash = (turnNumRecord: number = 5) => {
  return hashChannelStorage({
    largestTurnNum: bigNumberify(turnNumRecord).toHexString(),
    finalizesAt: '0x0',
    challengerAddress: AddressZero,
  });
};

export const ongoingChallengeHash = (turnNumRecord: number = 5) => {
  return hashChannelStorage({
    largestTurnNum: bigNumberify(turnNumRecord).toHexString(),
    finalizesAt: bigNumberify(1e12).toHexString(),
    challengerAddress: AddressZero,
  });
};

export const finalizedOutcomeHash = (
  turnNumRecord: number = 5,
  finalizesAt: string = toHex(1),
  challengerAddress: string = AddressZero,
  state?: State,
  outcome?: Outcome,
) => {
  return hashChannelStorage({
    largestTurnNum: bigNumberify(turnNumRecord).toHexString(),
    finalizesAt,
    state,
    challengerAddress,
    outcome,
  });
};

export const newChallengeRegisteredEvent = (contract: ethers.Contract, channelId: string) => {
  const filter = contract.filters.ChallengeRegistered(channelId);
  return new Promise((resolve, reject) => {
    contract.on(
      filter,
      (
        eventChannelIdArg,
        eventTurnNumRecordArg,
        eventFinalizesAtArg,
        eventChallengerArg,
        eventIsFinalArg,
        eventFixedPartArg,
        eventChallengeVariablePartArg,
        event,
      ) => {
        contract.removeAllListeners(filter);
        resolve([
          eventChannelIdArg,
          eventTurnNumRecordArg,
          eventFinalizesAtArg,
          eventChallengerArg,
          eventIsFinalArg,
          eventFixedPartArg,
          eventChallengeVariablePartArg,
        ]);
      },
    );
  });
};

export const newChallengeClearedEvent = (contract: ethers.Contract, channelId: string) => {
  const filter = contract.filters.ChallengeCleared(channelId);
  return new Promise((resolve, reject) => {
    contract.on(filter, (eventChannelId, eventTurnNumRecord, event) => {
      // match event for this channel only
      contract.removeAllListeners(filter);
      resolve([eventChannelId, eventTurnNumRecord]);
    });
  });
};

export const newConcludedEvent = (contract: ethers.Contract, channelId: string) => {
  const filter = contract.filters.Concluded(channelId);
  return new Promise((resolve, reject) => {
    contract.on(filter, (eventChannelId, event) => {
      // match event for this channel only
      contract.removeAllListeners(filter);
      resolve([channelId]);
    });
  });
};

export const newDepositedEvent = (contract: ethers.Contract, destination: string) => {
  const filter = contract.filters.Deposited(destination);
  return new Promise((resolve, reject) => {
    contract.on(filter, (eventDestination, amountDeposited, amountHeld, event) => {
      // match event for this destination only
      contract.removeAllListeners(filter);
      resolve([eventDestination, amountDeposited, amountHeld]);
    });
  });
};

export const newTransferEvent = (contract: ethers.Contract, to: string) => {
  const filter = contract.filters.Transfer(null, to);
  return new Promise((resolve, reject) => {
    contract.on(filter, (eventFrom, eventTo, amountTransferred, event) => {
      // match event for this destination only
      contract.removeAllListeners(filter);
      resolve(amountTransferred);
    });
  });
};

export const newAssetTransferredEvent = (contract: ethers.Contract, destination: string) => {
  const filter = contract.filters.AssetTransferred(destination);
  return new Promise((resolve, reject) => {
    contract.on(filter, (eventDestination, amountTransferred, event) => {
      // match event for this destination only
      contract.removeAllListeners(filter);
      resolve(amountTransferred);
    });
  });
};

export function randomChannelId(channelNonce = 0) {
  // populate participants array (every test run targets a unique channel)
  const participants = [];
  for (let i = 0; i < 3; i++) {
    participants[i] = ethers.Wallet.createRandom().address;
  }
  // compute channelId
  const channelId = keccak256(
    defaultAbiCoder.encode(['uint256', 'address[]', 'uint256'], [1234, participants, channelNonce]),
  );
  return channelId;
}

export async function sendTransaction(
  provider: ethers.providers.JsonRpcProvider,
  contractAddress: string,
  transaction: TransactionRequest,
): Promise<TransactionReceipt> {
  const signer = provider.getSigner();
  const response = await signer.sendTransaction({to: contractAddress, ...transaction});
  return await response.wait();
}

export function allocationToParams(allocation: Allocation) {
  const allocationBytes = encodeAllocation(allocation);
  let outcomeContentHash;
  if (allocation.length == 0) {
    outcomeContentHash = HashZero;
  } else {
    outcomeContentHash = hashOutcomeContent(allocation);
  }
  return [allocationBytes, outcomeContentHash];
}

export function guaranteeToParams(guarantee: Guarantee) {
  const guaranteeBytes = encodeGuarantee(guarantee);

  const outcomeContentHash = hashOutcomeContent(guarantee);
  return [guaranteeBytes, outcomeContentHash];
}

export async function signStates(
  states: State[],
  wallets: Wallet[],
  whoSignedWhat: number[],
): Promise<Signature[]> {
  const stateHashes = states.map(s => hashState(s));
  const promises = wallets.map(async (w, i) => await sign(w, stateHashes[whoSignedWhat[i]]));
  return Promise.all(promises);
}

export function replaceAddresses(object, addresses) {
  const newObject = {};
  Object.keys(object).forEach(key => {
    newObject[addresses[key]] = bigNumberify(object[key]);
  });
  return newObject;
}<|MERGE_RESOLUTION|>--- conflicted
+++ resolved
@@ -7,14 +7,8 @@
   bigNumberify,
   Signature,
 } from 'ethers/utils';
-<<<<<<< HEAD
-import {AddressZero} from 'ethers/constants';
-
+import {AddressZero, HashZero} from 'ethers/constants';
 import {hashChannelStorage} from '../src/contract/channel-storage';
-=======
-import {AddressZero, HashZero} from 'ethers/constants';
-import {hashChannelStorage} from '../src/channel-storage';
->>>>>>> 86b8c762
 import {
   Outcome,
   encodeAllocation,
