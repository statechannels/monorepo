module.exports = {
  parser: '@typescript-eslint/parser',
  plugins: [
    // All packages in this monorepo use TypeScript
    '@typescript-eslint',
    // All packages in this monorepo use Prettier
    'prettier'
  ],
  extends: [
    'eslint:recommended',
    'plugin:@typescript-eslint/recommended',
    'plugin:prettier/recommended',
<<<<<<< HEAD
    'plugin:jest/recommended',
    'plugin:jest/style'
=======
>>>>>>> c23a958d
  ],
  rules: {
    /**
     * The default setting for Prettier is 'warn' because then it shows as yellow squiggly lines
     * in the VS Code IDE. However, it means `eslint` will not have an error code if there is warning
     * due to prettier unles you also add the `--max-warnings=0` flag in front of it. So, in the `lint-staged`
     * scripts in the packages within this monorepo, we add that flag so that the precommit hooks
     * associated with that script will fail when run.
     */
    'prettier/prettier': 'warn'
  }
};<|MERGE_RESOLUTION|>--- conflicted
+++ resolved
@@ -9,12 +9,7 @@
   extends: [
     'eslint:recommended',
     'plugin:@typescript-eslint/recommended',
-    'plugin:prettier/recommended',
-<<<<<<< HEAD
-    'plugin:jest/recommended',
-    'plugin:jest/style'
-=======
->>>>>>> c23a958d
+    'plugin:prettier/recommended'
   ],
   rules: {
     /**
