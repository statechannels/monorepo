--- conflicted
+++ resolved
@@ -36,13 +36,9 @@
   "scripts": {
     "start": "node scripts/start.js",
     "build": "npx webpack --config ./webpack-build.config.js",
-<<<<<<< HEAD
-    "generateConfigs": "yarn run ts-node bin/generateConfigs.ts",
+    "build:ci": "yarn build",
     "lint:check": "eslint . --ext .ts --cache",
-    "lint:write": "eslint . --ext .ts --fix"
-=======
-    "generateConfigs": "yarn run ts-node bin/generateConfigs.ts ",
-    "build:ci": "yarn build"
->>>>>>> 504d0ffb
+    "lint:write": "eslint . --ext .ts --fix",
+    "generateConfigs": "yarn run ts-node bin/generateConfigs.ts "
   }
 }