--- conflicted
+++ resolved
@@ -4,15 +4,9 @@
   tabWidth: 2,
   overrides: [
     {
-<<<<<<< HEAD
-      "files": "*.sol",
-      "options": {
-        "tabWidth": 4
-=======
       files: '*.sol',
       options: {
         tabWidth: 4
->>>>>>> 35faad5e
       }
     }
   ]
