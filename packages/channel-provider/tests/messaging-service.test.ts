--- conflicted
+++ resolved
@@ -51,15 +51,9 @@
 
       const sendSpy = jest.spyOn(messagingService, 'send');
 
-<<<<<<< HEAD
-    jest.useFakeTimers();
-    messagingService.send(target, request, '*');
-    jest.advanceTimersByTime(3000);
-=======
       jest.useFakeTimers();
       messagingService.send(target, request, '*');
-      jest.advanceTimersByTime(150);
->>>>>>> bfeabc28
+      jest.advanceTimersByTime(3000);
 
       expect(sendSpy).toHaveBeenCalledTimes(4);
       target.onmessage = originalMessageHandler;
