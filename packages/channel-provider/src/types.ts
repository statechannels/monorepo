--- conflicted
+++ resolved
@@ -15,11 +15,8 @@
   GetAddressRequest,
   GetStateResponse,
   GetStateRequest,
-<<<<<<< HEAD
-=======
   WalletVersionRequest,
   WalletVersionResponse,
->>>>>>> b4ed1785
   EnableEthereumRequest,
   EnableEthereumResponse,
   GetEthereumSelectedAddressResponse,
@@ -29,12 +26,8 @@
   GetBudgetResponse,
   GetBudgetRequest,
   ApproveBudgetAndFundResponse,
-<<<<<<< HEAD
-  ApproveBudgetAndFundRequest
-=======
   ApproveBudgetAndFundRequest,
   NotificationType
->>>>>>> b4ed1785
 } from '@statechannels/client-api-schema';
 
 export interface JsonRpcRequest<MethodName = string, RequestParams = any> {
@@ -90,10 +83,7 @@
   CloseChannel: CloseChannelResponse['result'];
   JoinChannel: JoinChannelResponse['result'];
   GetState: GetStateResponse['result'];
-<<<<<<< HEAD
-=======
   WalletVersion: WalletVersionResponse['result'];
->>>>>>> b4ed1785
   EnableEthereum: EnableEthereumResponse['result'];
   GetAddress: GetAddressResponse['result'];
   GetEthereumSelectedAddress: GetEthereumSelectedAddressResponse['result'];
@@ -101,31 +91,6 @@
   ApproveBudgetAndFund: ApproveBudgetAndFundResponse['result'];
   GetBudget: GetBudgetResponse['result'];
   CloseAndWithdraw: any; // TODO: Add types
-<<<<<<< HEAD
-};
-
-type Method =
-  | 'CreateChannel'
-  | 'UpdateChannel'
-  | 'PushMessage'
-  | 'CloseChannel'
-  | 'JoinChannel'
-  | 'GetState'
-  | 'EnableEthereum'
-  | 'GetAddress'
-  | 'GetEthereumSelectedAddress'
-  | 'ChallengeChannel'
-  | 'ApproveBudgetAndFund'
-  | 'GetBudget'
-  | 'CloseAndWithdraw';
-
-type Request = {params: RequestParams['params']}; // Replace with union type
-type Call<K extends Method, T extends Request> = {
-  method: K;
-  params: T['params'];
-};
-
-=======
 };
 
 type Method =
@@ -150,17 +115,13 @@
   params: T['params'];
 };
 
->>>>>>> b4ed1785
 export type MethodRequestType =
   | Call<'CreateChannel', CreateChannelRequest>
   | Call<'UpdateChannel', UpdateChannelRequest>
   | Call<'PushMessage', PushMessageRequest>
   | Call<'CloseChannel', CloseChannelRequest>
   | Call<'JoinChannel', JoinChannelRequest>
-<<<<<<< HEAD
-=======
   | Call<'WalletVersion', WalletVersionRequest>
->>>>>>> b4ed1785
   | Call<'EnableEthereum', EnableEthereumRequest>
   | Call<'GetState', GetStateRequest>
   | Call<'GetAddress', GetAddressRequest>
@@ -170,13 +131,6 @@
   | Call<'GetBudget', GetBudgetRequest>
   | Call<'CloseAndWithdraw', any>;
 
-<<<<<<< HEAD
-export interface ChannelProviderInterface {
-  enable(url?: string): Promise<void>;
-  send(request: MethodRequestType): Promise<MethodResponseType[MethodRequestType['method']]>;
-  on(event: string, callback: ListenerFn): void;
-  off(event: string, callback?: ListenerFn): void;
-=======
 export interface EventType extends NotificationType {
   [id: string]: [unknown]; // guid
 }
@@ -189,7 +143,6 @@
   send(request: MethodRequestType): Promise<MethodResponseType[MethodRequestType['method']]>;
   on: OnType;
   off: OffType;
->>>>>>> b4ed1785
   subscribe(subscriptionType: string, params?: any): Promise<string>;
   unsubscribe(subscriptionId: string): Promise<boolean>;
 }