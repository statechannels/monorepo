{
  "name": "@statechannels/channel-provider",
  "version": "0.0.3",
  "browser": "dist/channel-provider.min.js",
  "browserslist": {
    "production": [
      ">0.2%",
      "not dead",
      "not op_mini all"
    ],
    "development": [
      "last 1 chrome version",
      "last 1 firefox version",
      "last 1 safari version"
    ]
  },
  "dependencies": {
<<<<<<< HEAD
    "pino": "6.2.0",
    "debug": "4.1.1",
=======
>>>>>>> 92a0ee3c
    "eventemitter3": "4.0.0",
    "guid-typescript": "1.0.9",
    "pino": "6.2.0"
  },
  "devDependencies": {
    "@statechannels/client-api-schema": "0.0.1",
    "@types/eslint": "6.1.7",
    "@types/eslint-plugin-prettier": "2.2.0",
    "@types/jest": "25.1.0",
    "@types/node": "13.5.1",
    "@types/pino": "6.0.0",
    "@types/prettier": "1.19.0",
    "@types/webpack": "4.41.5",
    "@typescript-eslint/eslint-plugin": "2.18.0",
    "@typescript-eslint/parser": "2.18.0",
    "eslint": "6.8.0",
    "eslint-config-prettier": "6.10.0",
    "eslint-plugin-import": "2.20.0",
    "eslint-plugin-jest": "23.6.0",
    "eslint-plugin-prettier": "3.1.2",
    "jest": "25.1.0",
    "lint-staged": "10.0.4",
    "prettier": "1.19.1",
    "ts-jest": "25.0.0",
    "ts-loader": "6.2.1",
    "typescript": "3.7.5",
    "webpack": "4.41.5",
    "webpack-cli": "3.3.9"
  },
  "jest": {
    "roots": [
      "./src",
      "./tests"
    ],
    "transform": {
      "^.+\\.ts$": "ts-jest"
    },
    "collectCoverageFrom": [
      "./src/**/*.ts",
      "!./src/**/index.ts",
      "!./src/**/*.d.ts"
    ]
  },
  "license": "MIT",
  "main": "dist/channel-provider.js",
  "scripts": {
    "build": "webpack",
    "build:typescript": "tsc -b .",
    "lint:check": "eslint \"*/**/*.ts\" --cache",
    "lint:write": "eslint \"*/**/*.ts\" --fix",
    "prepare": "rm -rf dist && yarn build",
    "prepublish": "webpack",
    "test": "jest --watch",
    "test:ci": "CI=true jest --runInBand --ci --all --detectOpenHandles",
    "test:coverage": "jest --coverage"
  },
  "types": "dist/src/index.d.ts"
}<|MERGE_RESOLUTION|>--- conflicted
+++ resolved
@@ -15,16 +15,13 @@
     ]
   },
   "dependencies": {
-<<<<<<< HEAD
-    "pino": "6.2.0",
-    "debug": "4.1.1",
-=======
->>>>>>> 92a0ee3c
     "eventemitter3": "4.0.0",
     "guid-typescript": "1.0.9",
     "pino": "6.2.0"
   },
   "devDependencies": {
+    "pino": "6.2.0",
+    "debug": "4.1.1",
     "@statechannels/client-api-schema": "0.0.1",
     "@types/eslint": "6.1.7",
     "@types/eslint-plugin-prettier": "2.2.0",
