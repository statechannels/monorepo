--- conflicted
+++ resolved
@@ -109,16 +109,7 @@
     await forEachTab(waitForWalletToBeHidden);
 
     // Wait for the close state channel update
-<<<<<<< HEAD
-    // TODO: It looks like direct funding is not properly sending a closed state
-    // see https://github.com/statechannels/monorepo/issues/1649
-    if (USES_VIRTUAL_FUNDING) {
-      console.log('Wait for State to be Closed');
-      await forEachTab(waitForClosedState);
-    }
-=======
     await forEachTab(waitForClosedState);
->>>>>>> 148f534c
 
     // Inject some delays. Otherwise puppeteer may read the stale amounts and fails.
     await forEachTab(tab => tab.waitFor(1500));
