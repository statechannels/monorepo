--- conflicted
+++ resolved
@@ -138,11 +138,7 @@
       clientBEventEmitter.emit('ChannelProposed', result);
     });
 
-<<<<<<< HEAD
-    clientC.onMessageQueued(async (message: Message<ChannelResult>) => {
-=======
     clientC.onMessageQueued(async (message: Message) => {
->>>>>>> b4ed1785
       await clientA.pushMessage(message);
     });
 
@@ -152,11 +148,7 @@
   });
 
   describe('client A creates channels', () => {
-<<<<<<< HEAD
-    let proposalMessageB: Message<ChannelResult>, proposalMessageC: Message<ChannelResult>;
-=======
     let proposalMessageB: Message, proposalMessageC: Message;
->>>>>>> b4ed1785
 
     it('client A produces the right channel result', async () => {
       const clientChannelStateAB = await clientA.createChannel(
