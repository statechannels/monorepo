import EventEmitter from 'eventemitter3';
import {
  ChannelProviderInterface,
  OnType,
  OffType,
  EventType,
  MethodType,
  Method
} from '@statechannels/channel-provider';
import {
  ChannelResult,
  CloseChannelParams,
  CreateChannelParams,
  GetStateParams,
  JoinChannelParams,
  PushMessageResult,
  DomainBudget,
  UpdateChannelParams,
  Message,
  PushMessageParams
} from '@statechannels/client-api-schema';
import {Wallet} from 'ethers';
import log = require('loglevel');

import {calculateChannelId} from '../../src/utils';

type ChannelId = string;

<<<<<<< HEAD
/*
 This fake provider becomes the stateful object which handles the calls
 coming from a non-fake `ChannelClient`.
=======
const mockDomainBudget = {
  hubAddress: 'mock.hub.com',
  domain: 'mock.web3torrent.com',
  budgets: [
    {
      token: '0x0',
      availableReceiveCapacity: '0x5000000',
      availableSendCapacity: '0x3000000',
      channels: []
    }
  ]
};

/**
 * Class which simulates a state channel wallet
 *
 * @remarks
 * Conforms to the same interface as the real channel provider.
 *
 * @beta
>>>>>>> 5e394623
 */
export class FakeChannelProvider implements ChannelProviderInterface {
  public signingAddress?: string;
  public destinationAddress?: string;
  public walletVersion?: string;

  protected events = new EventEmitter<EventType>();
  protected url = '';

  playerIndex: Record<ChannelId, 0 | 1> = {};
  opponentIndex: Record<ChannelId, 0 | 1> = {};
  internalAddress: string = Wallet.createRandom().address;
  opponentAddress: Record<ChannelId, string> = {};
  latestState: Record<ChannelId, ChannelResult> = {};

  async send<M extends Method = Method>(
    method: M,
    params: MethodType[M]['request']['params']
  ): Promise<MethodType[M]['response']['result']> {
    switch (method) {
      case 'CreateChannel':
        return this.createChannel(params as CreateChannelParams);

      case 'PushMessage':
        return this.pushMessage(params as PushMessageParams);

      case 'GetWalletInformation':
        return {
          signingAddress: this.getAddress(),
          destinationAddress: '0xEthereumAddress',
          walletVersion: 'FakeChannelProvider@VersionTBD'
        };

      case 'JoinChannel':
        return this.joinChannel(params as JoinChannelParams);

      case 'GetState':
        return this.getState(params as GetStateParams);

      case 'UpdateChannel':
        return this.updateChannel(params as UpdateChannelParams);

      case 'CloseChannel':
        return this.closeChannel(params as CloseChannelParams);

      default:
        return Promise.reject(`No callback available for ${method}`);
    }
  }

  on: OnType = (method, params) => this.events.on(method, params);

  off: OffType = (method, params) => this.events.off(method, params);

  subscribe(): Promise<string> {
    return Promise.resolve('success');
  }
  unsubscribe(): Promise<boolean> {
    return Promise.resolve(true);
  }

  setState(state: ChannelResult): void {
    this.latestState = {...this.latestState, [state.channelId]: state};
  }

  setAddress(address: string): void {
    this.internalAddress = address;
  }

  updatePlayerIndex(channelId: ChannelId, playerIndex: 0 | 1): void {
    if (this.playerIndex[channelId] === undefined) {
      this.playerIndex[channelId] = playerIndex;
      this.opponentIndex[channelId] = playerIndex == 1 ? 0 : 1;
    }
  }

  protected getAddress(): string {
    if (this.internalAddress === undefined) {
      throw Error('No address has been set yet');
    }
    return this.internalAddress;
  }

  protected getPlayerIndex(channelId: ChannelId): number {
    if (this.playerIndex === undefined) {
      throw Error(`This client does not have its player index set yet`);
    }
    return this.playerIndex[channelId];
  }

  public getOpponentIndex(channelId: ChannelId): number {
    if (this.opponentIndex[channelId] === undefined) {
      throw Error(`This client does not have its opponent player index set yet`);
    }
    return this.opponentIndex[channelId];
  }

  public verifyTurnNum(channelId: ChannelId, turnNum: number): Promise<void> {
    if (turnNum % 2 === this.getPlayerIndex(channelId)) {
      return Promise.reject(
        `Not your turn: currentTurnNum = ${turnNum}, index = ${this.playerIndex[channelId]}`
      );
    }
    return Promise.resolve();
  }

  public findChannel(channelId: string): ChannelResult {
    if (!Object.keys(this.latestState).includes(channelId)) {
      throw Error(`Channel doesn't exist with channelId '${JSON.stringify(channelId, null, 4)}'`);
    }
    return this.latestState[channelId];
  }

  protected async createChannel(params: CreateChannelParams): Promise<ChannelResult> {
    const participants = params.participants;
    const allocations = params.allocations;
    const appDefinition = params.appDefinition;
    const appData = params.appData;

    const channel: ChannelResult = {
      participants,
      allocations,
      appDefinition,
      appData,
      channelId: calculateChannelId(participants, appDefinition),
      turnNum: 0,
      status: 'proposed'
    };
    this.updatePlayerIndex(channel.channelId, 0);
    this.setState(channel);
    this.internalAddress = channel.participants[0].participantId;
    this.opponentAddress[channel.channelId] = channel.participants[1].participantId;
    this.notifyOpponent(channel, 'CreateChannel');

    return channel;
  }

  protected async joinChannel(params: JoinChannelParams): Promise<ChannelResult> {
    const {channelId} = params;
    const latestState = this.findChannel(channelId);
    this.updatePlayerIndex(channelId, 1);
    log.debug(`Player ${this.getPlayerIndex(channelId)} joining channel ${channelId}`);
    await this.verifyTurnNum(channelId, latestState.turnNum);

    // skip funding by setting the channel to 'running' the moment it is joined
    // [assuming we're working with 2-participant channels for the time being]
    this.setState({
      ...latestState,
      turnNum: 3,
      status: 'running'
    });
    this.opponentAddress[channelId] = latestState.participants[0].participantId;
    this.notifyOpponent(this.latestState[channelId], 'joinChannel');

    return this.latestState[channelId];
  }

  protected async getState({channelId}: GetStateParams): Promise<ChannelResult> {
    return this.findChannel(channelId);
  }

  protected async updateChannel(params: UpdateChannelParams): Promise<ChannelResult> {
    const channelId = params.channelId;
    const allocations = params.allocations;
    const appData = params.appData;

    log.debug(`Player ${this.getPlayerIndex(channelId)} updating channel ${channelId}`);
    const latestState = this.findChannel(channelId);

    const nextState = {...latestState, allocations, appData};
    await this.verifyTurnNum(channelId, latestState.turnNum);
    nextState.turnNum = latestState.turnNum + 1;
    log.debug(
      `Player ${this.getPlayerIndex(channelId)} updated channel to turnNum ${nextState.turnNum}`
    );

    this.setState(nextState);

    this.notifyOpponent(this.latestState[channelId], 'ChannelUpdate');
    return this.latestState[channelId];
  }

  protected async closeChannel(params: CloseChannelParams): Promise<ChannelResult> {
    const latestState = this.findChannel(params.channelId);

    await this.verifyTurnNum(params.channelId, latestState.turnNum);
    const turnNum = latestState.turnNum + 1;

    const status = 'closing';

    this.setState({...latestState, turnNum, status});
    log.debug(
      `Player ${this.getPlayerIndex(
        params.channelId
      )} updated channel to status ${status} on turnNum ${turnNum}`
    );
    this.notifyOpponent(this.latestState[params.channelId], 'ChannelUpdate');

    return this.latestState[params.channelId];
  }

  // TODO: Craft a full message
  protected notifyAppChannelUpdated(data: ChannelResult): void {
    this.events.emit('ChannelUpdated', data);
  }
  protected notifyAppBudgetUpdated(data: DomainBudget): void {
    this.events.emit('BudgetUpdated', data);
  }

  protected notifyOpponent(data: ChannelResult, notificationType: string): void {
    log.debug(
      `${this.getPlayerIndex(data.channelId)} notifying opponent ${this.getOpponentIndex(
        data.channelId
      )} about ${notificationType}`
    );
    const sender = this.internalAddress;
    const recipient: string = this.opponentAddress[data.channelId];

    if (!recipient) {
      throw Error(`Cannot notify opponent - opponent address not set`);
    }
    this.events.emit('MessageQueued', {sender, recipient, data});
  }

  protected isChannelResult(data: unknown): data is ChannelResult {
    return typeof data === 'object' && data != null && 'turnNum' in data;
  }

  protected async pushMessage(params: Message): Promise<PushMessageResult> {
    if (this.isChannelResult(params.data)) {
      this.setState(params.data);
      this.notifyAppChannelUpdated(this.latestState[params.data.channelId]);
      const channel: ChannelResult = params.data;
      const turnNum = channel.turnNum + 1;
      switch (params.data.status) {
        case 'proposed':
          this.events.emit('ChannelProposed', channel);
          break;
        // auto-close, if we received a close
        case 'closing':
          this.setState({...this.latestState[channel.channelId], turnNum, status: 'closed'});
          this.notifyOpponent(this.latestState[channel.channelId], 'ChannelUpdate');
          this.notifyAppChannelUpdated(this.latestState[channel.channelId]);
          break;
        default:
          break;
      }
    }
    return {success: true};
  }
}<|MERGE_RESOLUTION|>--- conflicted
+++ resolved
@@ -6,7 +6,7 @@
   EventType,
   MethodType,
   Method
-} from '@statechannels/channel-provider';
+} from '@statechannels/iframe-channel-provider';
 import {
   ChannelResult,
   CloseChannelParams,
@@ -26,32 +26,9 @@
 
 type ChannelId = string;
 
-<<<<<<< HEAD
 /*
  This fake provider becomes the stateful object which handles the calls
  coming from a non-fake `ChannelClient`.
-=======
-const mockDomainBudget = {
-  hubAddress: 'mock.hub.com',
-  domain: 'mock.web3torrent.com',
-  budgets: [
-    {
-      token: '0x0',
-      availableReceiveCapacity: '0x5000000',
-      availableSendCapacity: '0x3000000',
-      channels: []
-    }
-  ]
-};
-
-/**
- * Class which simulates a state channel wallet
- *
- * @remarks
- * Conforms to the same interface as the real channel provider.
- *
- * @beta
->>>>>>> 5e394623
  */
 export class FakeChannelProvider implements ChannelProviderInterface {
   public signingAddress?: string;
