--- conflicted
+++ resolved
@@ -52,13 +52,10 @@
 
       case 'PushMessage':
         return this.pushMessage(request.params);
-<<<<<<< HEAD
-=======
 
       case 'EnableEthereum':
         await window.ethereum.enable();
         return window.ethereum.selectedAddress;
->>>>>>> a5f30bd4
 
       case 'GetEthereumSelectedAddress':
         return '0xEthereumSelectedAddress';
@@ -325,33 +322,6 @@
         }
       ]
     };
-<<<<<<< HEAD
-
-    this.notifyAppBudgetUpdated(result);
-
-    return result;
-  }
-
-  private async closeAndWithdraw(params: CloseAndWithdrawParams): Promise<ChannelResult> {
-    const latestState = this.findChannel(params.channelId);
-
-    await this.verifyTurnNum(params.channelId, latestState.turnNum);
-    const turnNum = bigNumberify(latestState.turnNum)
-      .add(1)
-      .toString();
-
-    const status = 'closing';
-
-    this.setState({...latestState, turnNum, status});
-    log.debug(
-      `Player ${this.getPlayerIndex(
-        params.channelId
-      )} updated channel to status ${status} on turnNum ${turnNum}`
-    );
-    this.notifyOpponent(this.latestState[params.channelId], 'ChannelUpdate');
-
-    return this.latestState[params.channelId];
-=======
 
     this.notifyAppBudgetUpdated(result);
 
@@ -362,6 +332,5 @@
   private async closeAndWithdraw(_params: CloseAndWithdrawParams): Promise<{success: boolean}> {
     // TODO: Implement a fake implementation
     return {success: true};
->>>>>>> a5f30bd4
   }
 }