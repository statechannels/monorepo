--- conflicted
+++ resolved
@@ -5,11 +5,7 @@
     "module": "commonjs",
     "outDir": "lib",
     "target": "es2015",
-<<<<<<< HEAD
-    "esModuleInterop":true,
-=======
     "esModuleInterop": true,
->>>>>>> b4ed1785
     "types": ["react", "jest", "node"]
   },
   "references": [{"path": "../channel-provider"}, {"path": "../client-api-schema"}]
