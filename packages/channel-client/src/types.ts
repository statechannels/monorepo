--- conflicted
+++ resolved
@@ -38,10 +38,7 @@
   getState: (channelId: string) => Promise<ChannelResult>;
   challengeChannel: (channelId: string) => Promise<ChannelResult>;
   closeChannel: (channelId: string) => Promise<ChannelResult>;
-<<<<<<< HEAD
-=======
   walletVersion: () => Promise<string>;
->>>>>>> b4ed1785
   enableEthereum: () => Promise<string>;
   getAddress: () => Promise<string>;
   getEthereumSelectedAddress: () => Promise<string>;
