import {
  ChannelResult,
  DomainBudget,
  Message,
  ErrorCodes,
  Allocation
} from '@statechannels/client-api-schema';

<<<<<<< HEAD
export type UnsubscribeFunction = () => void;

export interface ChannelClientInterface {
  /*
    Queuing a message is meant for when the app receives messages from
    the wallet meant for the opponent's app (and hence the opponent's wallet).
  */
  onMessageQueued: (callback: (message: Message) => void) => UnsubscribeFunction;
  onChannelUpdated: (callback: (result: ChannelResult) => void) => UnsubscribeFunction;
  onChannelProposed: (callback: (result: ChannelResult) => void) => UnsubscribeFunction;

  provider: ChannelProviderInterface;
  channelState: ReplaySubject<ChannelResult>;
  walletVersion?: string;
  signingAddress?: string;
  destinationAddress?: string;

  /*
    Pushing a message is meant for when the app receives a message from
    the opponent's app meant for the wallet.
  */
  pushMessage: (message: Message) => Promise<PushMessageResult>;
  createChannel: (
    participants: Participant[],
    allocations: Allocation[],
    appDefinition: string,
    appData: string,
    fundingStrategy: FundingStrategy
  ) => Promise<ChannelResult>;
  joinChannel: (channelId: string) => Promise<ChannelResult>;
  updateChannel: (
    channelId: string,
    allocations: Allocation[],
    appData: string
  ) => Promise<ChannelResult>;
  getState: (channelId: string) => Promise<ChannelResult>;
  challengeChannel: (channelId: string) => Promise<ChannelResult>;
  closeChannel: (channelId: string) => Promise<ChannelResult>;
  getChannels(includeClosed: boolean): Promise<ChannelResult[]>;
}

export interface BrowserChannelClientInterface extends ChannelClientInterface {
  onBudgetUpdated: (callback: (result: DomainBudget) => void) => UnsubscribeFunction;
  approveBudgetAndFund(
    playerAmount: string,
    hubAmount: string,
    hubAddress: string,
    hubOutcomeAddress: string
  ): Promise<DomainBudget>;
  closeAndWithdraw(hubParticipantId: string): Promise<DomainBudget | {}>;
  getBudget(hubAddress: string): Promise<DomainBudget | {}>;
}

=======
/**
 * @beta
 */
export type TokenAllocations = Allocation[];

/**
 * @beta
 */
export type UnsubscribeFunction = () => void;
>>>>>>> 5e394623
export interface EventsWithArgs {
  MessageQueued: [Message];
  ChannelUpdated: [ChannelResult];
  // TODO: Is `ChannelResult` the right type to use here?
  ChannelProposed: [ChannelResult];
}

<<<<<<< HEAD
export interface BrowserEventsWithArgs extends EventsWithArgs {
  BudgetUpdated: [DomainBudget];
}

=======
/**
 * @beta
 */
>>>>>>> 5e394623
export const ErrorCode: ErrorCodes = {
  EnableEthereum: {EthereumNotEnabled: 100},
  CloseAndWithdraw: {UserDeclined: 200},
  CloseChannel: {
    NotYourTurn: 300,
    ChannelNotFound: 301
  },
  UpdateChannel: {
    ChannelNotFound: 400,
    InvalidTransition: 401,
    InvalidAppData: 402,
    NotYourTurn: 403,
    ChannelClosed: 404
  }
};<|MERGE_RESOLUTION|>--- conflicted
+++ resolved
@@ -3,12 +3,19 @@
   DomainBudget,
   Message,
   ErrorCodes,
-  Allocation
+  Allocation,
+  PushMessageResult,
+  Participant,
+  FundingStrategy
 } from '@statechannels/client-api-schema';
+import {ChannelProviderInterface} from '@statechannels/iframe-channel-provider';
+import {ReplaySubject} from 'rxjs';
 
-<<<<<<< HEAD
 export type UnsubscribeFunction = () => void;
 
+/**
+ * @beta
+ */
 export interface ChannelClientInterface {
   /*
     Queuing a message is meant for when the app receives messages from
@@ -60,17 +67,6 @@
   getBudget(hubAddress: string): Promise<DomainBudget | {}>;
 }
 
-=======
-/**
- * @beta
- */
-export type TokenAllocations = Allocation[];
-
-/**
- * @beta
- */
-export type UnsubscribeFunction = () => void;
->>>>>>> 5e394623
 export interface EventsWithArgs {
   MessageQueued: [Message];
   ChannelUpdated: [ChannelResult];
@@ -78,16 +74,9 @@
   ChannelProposed: [ChannelResult];
 }
 
-<<<<<<< HEAD
-export interface BrowserEventsWithArgs extends EventsWithArgs {
-  BudgetUpdated: [DomainBudget];
-}
-
-=======
 /**
  * @beta
  */
->>>>>>> 5e394623
 export const ErrorCode: ErrorCodes = {
   EnableEthereum: {EthereumNotEnabled: 100},
   CloseAndWithdraw: {UserDeclined: 200},
