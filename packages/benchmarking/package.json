--- conflicted
+++ resolved
@@ -4,14 +4,9 @@
   "version": "0.3.5",
   "author": "George Knee",
   "devDependencies": {
-<<<<<<< HEAD
-    "@statechannels/channel-client": "^0.3.4",
-    "@statechannels/iframe-channel-provider": "^0.3.4",
-=======
     "@statechannels/channel-client": "^0.3.5",
     "@statechannels/iframe-channel-provider": "^0.3.5",
->>>>>>> 9594e0f6
-    "@statechannels/nitro-protocol": "^0.3.5",
+    "@statechannels/nitro-protocol": "^0.3.6",
     "@types/http-server": "0.10.0",
     "@types/webpack": "4.41.12",
     "ethers": "4.0.48",
