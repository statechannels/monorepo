{
  "name": "wallet-protocols",
  "version": "1.0.0",
  "main": "index.js",
  "license": "MIT",
  "scripts": {
    "build": "yarn generateConfigs",
    "generateConfigs": "yarn run ts-node bin/generateConfigs.ts && npx prettier --write src/protocols/*/protocol.config.js",
    "test": "jest",
    "lint:check": "eslint . --ext .ts --cache",
    "lint:write": "eslint . --ext .ts --fix",
    "precommit": "lint-staged --quiet"
  },
  "lint-staged": {
    "{src,bin}/**/*.{ts}": "eslint --cache"
  },
  "dependencies": {
    "xstate": "^4.7"
  },
  "devDependencies": {
<<<<<<< HEAD
=======
    "@types/eslint": "^6.1.3",
    "@types/eslint-plugin-prettier": "^2.2.0",
>>>>>>> 0b2c37b4
    "@types/jest": "^24.0.23",
    "@types/node": "^12.12.7",
    "@types/prettier": "1.18.2",
    "@types/serialize-javascript": "^1.5.0",
    "@typescript-eslint/eslint-plugin": "^2.7.0",
    "@typescript-eslint/parser": "^2.8.0",
    "eslint": "^6.6.0",
    "eslint-config-prettier": "^6.7.0",
    "eslint-plugin-jest": "^23.1.1",
    "eslint-plugin-prettier": "^3.1.0",
    "fs": "^0.0.1-security",
    "jest": "24.9.0",
    "lint-staged": "9.4.0",
    "prettier": "1.19.1",
    "serialize-javascript": "^2.1.0",
    "ts-jest": "24.1.0",
    "ts-node": "^8.5.2",
    "tslint": "5.20.0",
    "tslint-config-prettier": "1.18.0",
    "tslint-plugin-prettier": "2.0.1",
    "typescript": "3.7.2"
  }
}<|MERGE_RESOLUTION|>--- conflicted
+++ resolved
@@ -18,11 +18,8 @@
     "xstate": "^4.7"
   },
   "devDependencies": {
-<<<<<<< HEAD
-=======
     "@types/eslint": "^6.1.3",
     "@types/eslint-plugin-prettier": "^2.2.0",
->>>>>>> 0b2c37b4
     "@types/jest": "^24.0.23",
     "@types/node": "^12.12.7",
     "@types/prettier": "1.18.2",
