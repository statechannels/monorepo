--- conflicted
+++ resolved
@@ -1,21 +1,16 @@
 import { assign, DoneInvokeEvent, Machine } from 'xstate';
 import { CreateNullChannel, DirectFunding, SupportState } from '..';
 import { allocateToTarget } from '../../calculations';
-<<<<<<< HEAD
-import { Channel, ensureExists, MachineFactory, IStore, success, getEthAllocation } from '../..';
-import { Outcome } from '@statechannels/nitro-protocol';
-=======
 import {
   Channel,
   ensureExists,
   MachineFactory,
-  Store,
+  IStore,
   success,
   getEthAllocation,
   FINAL,
 } from '../..';
 import { Outcome, Allocation } from '@statechannels/nitro-protocol';
->>>>>>> fe792189
 
 const PROTOCOL = 'ledger-funding';
 
@@ -153,13 +148,8 @@
   channelFound: (_, { data }: DoneInvokeEvent<LedgerLookup>) => data.type === 'FOUND',
 };
 
-<<<<<<< HEAD
 export const machine: MachineFactory<Init, any> = (store: IStore, context: Init) => {
-  function directFundingArgs(ctx: LedgerExists): DirectFunding.Init {
-=======
-export const machine: MachineFactory<Init, any> = (store: Store, context: Init) => {
   async function getTargetAllocation(ctx: LedgerExists): Promise<DirectFunding.Init> {
->>>>>>> fe792189
     const minimalAllocation = getEthAllocation(
       store.getEntry(ctx.targetChannelId).latestState.outcome
     );
