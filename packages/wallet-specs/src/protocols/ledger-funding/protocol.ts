--- conflicted
+++ resolved
@@ -1,18 +1,7 @@
 import { assign, DoneInvokeEvent, Machine } from 'xstate';
 import { CreateNullChannel, DirectFunding, SupportState } from '..';
-import { Outcome, Allocation, Channel } from '@statechannels/nitro-protocol';
-import {
-  ensureExists,
-  MachineFactory,
-  ethAllocationOutcome,
-  Store,
-  success,
-  getEthAllocation,
-  FINAL,
-} from '../..';
+
 import { allocateToTarget } from '../../calculations';
-<<<<<<< HEAD
-=======
 import {
   Channel,
   ensureExists,
@@ -23,7 +12,6 @@
   FINAL,
 } from '../..';
 import { Outcome, Allocation } from '@statechannels/nitro-protocol';
->>>>>>> 4edd53ed
 
 const PROTOCOL = 'ledger-funding';
 
