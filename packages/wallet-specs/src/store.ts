--- conflicted
+++ resolved
@@ -4,14 +4,13 @@
 import { getStateSignerAddress, signState } from '@statechannels/nitro-protocol/lib/src/signatures';
 import _ from 'lodash';
 
-import { add, gt } from './mathOps';
-import { SignedState } from './types';
 import { ChannelStoreEntry, IChannelStoreEntry, supported, Funding } from './ChannelStoreEntry';
 import { messageService, IMessageService } from './messaging';
 import { AddressableMessage, FundingStrategyProposed } from './wire-protocol';
 import { Chain, IChain, ChainEventType, ChainEvent } from './chain';
-
-import { add, getChannelId, gt, SignedState, unreachable } from '.';
+import { add, gt } from './mathOps';
+
+import { getChannelId, SignedState, unreachable } from '.';
 
 export interface ChannelUpdated {
   type: 'CHANNEL_UPDATED';
@@ -22,10 +21,6 @@
 export type StoreEventType = ChainEventType | ChannelUpdated['type'];
 export type StoreEventListener = (event: StoreEvent) => void;
 
-<<<<<<< HEAD
-=======
-import { getChannelId } from '.';
->>>>>>> 58af65ab
 export interface IStore {
   getEntry(channelId: string): ChannelStoreEntry;
   getParticipant(signingAddress: string): Participant;
@@ -303,29 +298,7 @@
     }
   });
 
-<<<<<<< HEAD
-  const latestSupportedTurnNum =
-    left.filter(supported).sort(s => -s.state.turnNum)[0]?.state?.turnNum || 0;
-
-  return left.filter(s => s.state.turnNum >= latestSupportedTurnNum);
-}
-=======
   return left.filter(
     s => s.state.turnNum >= Math.max(...left.filter(supported).map(s => s.state.turnNum))
   );
-}
-
-// The store would send this action whenever the channel is updated
-export interface ChannelUpdated {
-  type: 'CHANNEL_UPDATED';
-  channelId: string;
-}
-
-export interface Deposit {
-  type: 'DEPOSIT';
-  channelId: string;
-  currentAmount: number;
-}
-
-export type StoreEvent = ChannelUpdated | Deposit;
->>>>>>> 58af65ab
+}