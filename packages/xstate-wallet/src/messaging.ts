import {EventEmitter} from 'eventemitter3';
import {
  parseRequest,
  CreateChannelRequest,
  UpdateChannelRequest,
  CloseChannelRequest,
  JoinChannelRequest,
  Response,
  ChannelResult,
  ChannelStatus,
  Notification,
  ChannelClosingNotification,
  ChannelUpdatedNotification,
  Request,
  ApproveBudgetAndFundRequest,
  ChannelProposedNotification,
  CloseAndWithdrawRequest,
  ErrorResponse,
<<<<<<< HEAD
  ChallengeChannelRequest
=======
  FundingStrategy
>>>>>>> d59f2aba
} from '@statechannels/client-api-schema';

import {fromEvent, Observable} from 'rxjs';
import {ChannelStoreEntry} from './store/channel-store-entry';
import {validateMessage} from '@statechannels/wire-format';
import {unreachable, isSimpleEthAllocation, makeDestination} from './utils';
import {isAllocation, Message, SiteBudget, Participant} from './store/types';
import {serializeAllocation, serializeSiteBudget} from './serde/app-messages/serialize';
import {deserializeMessage} from './serde/wire-format/deserialize';
import {serializeMessage} from './serde/wire-format/serialize';
import {AppRequestEvent} from './event-types';
import {deserializeAllocations, deserializeBudgetRequest} from './serde/app-messages/deserialize';

import {bigNumberify} from 'ethers/utils';
import {CHALLENGE_DURATION, NETWORK_ID, WALLET_VERSION} from './constants';
import {Store} from './store';

type ChannelRequest =
  | ChallengeChannelRequest
  | CreateChannelRequest
  | JoinChannelRequest
  | UpdateChannelRequest
  | CloseChannelRequest
  | ApproveBudgetAndFundRequest
  | CloseAndWithdrawRequest;

interface InternalEvents {
  AppRequest: [AppRequestEvent];
  CreateChannelRequest: [CreateChannelRequest];
  SendMessage: [Response | Notification | ErrorResponse];
}

export const isChannelUpdated = (m: Response | Notification): m is ChannelUpdatedNotification =>
  'method' in m && m.method === 'ChannelUpdated';
export const isChannelProposed = (m: Response | Notification): m is ChannelProposedNotification =>
  'method' in m && m.method === 'ChannelProposed';

export interface MessagingServiceInterface {
  readonly outboxFeed: Observable<Response | Notification>;
  readonly requestFeed: Observable<AppRequestEvent>;

  receiveRequest(jsonRpcMessage: Request, fromDomain: string): Promise<void>;
  sendBudgetNotification(notificationData: SiteBudget): Promise<void>;
  sendChannelNotification(
    method: (ChannelClosingNotification | ChannelUpdatedNotification)['method'],
    notificationData: ChannelResult
  );
  sendChannelNotification(
    method: ChannelProposedNotification['method'],
    notificationData: ChannelResult & {fundingStrategy: FundingStrategy}
  );
  sendMessageNotification(message: Message): Promise<void>;
  sendDisplayMessage(displayMessage: 'Show' | 'Hide');
  sendResponse(id: number, result: Response['result']): Promise<void>;
  sendError(id: number, error: ErrorResponse['error']): Promise<void>;
}

export class MessagingService implements MessagingServiceInterface {
  private eventEmitter = new EventEmitter<InternalEvents>();

  constructor(private store: Store) {
    this.eventEmitter = new EventEmitter();
  }

  public get outboxFeed(): Observable<Response> {
    return fromEvent(this.eventEmitter, 'SendMessage');
  }

  get requestFeed(): Observable<AppRequestEvent> {
    return fromEvent(this.eventEmitter, 'AppRequest');
  }

  public async sendResponse(id: number, result: Response['result']) {
    const response: Response = {id, jsonrpc: '2.0', result};
    this.eventEmitter.emit('SendMessage', response);
  }

  public async sendError(id: number, error: ErrorResponse['error']) {
    const response = {id, jsonrpc: '2.0', error} as ErrorResponse; // typescript can't handle this otherwise
    this.eventEmitter.emit('SendMessage', response);
  }

  public async sendBudgetNotification(notificationData: SiteBudget) {
    const notification: Notification = {
      jsonrpc: '2.0',
      method: 'BudgetUpdated',
      params: serializeSiteBudget(notificationData)
    };
    this.eventEmitter.emit('SendMessage', notification);
  }

  public async sendChannelNotification(
    method: ChannelClosingNotification['method'] | ChannelUpdatedNotification['method'],
    notificationData: ChannelResult
  );
  // eslint-disable-next-line no-dupe-class-members
  public async sendChannelNotification(
    method: ChannelProposedNotification['method'],
    notificationData: ChannelResult & {fundingStrategy: FundingStrategy}
  );
  // eslint-disable-next-line no-dupe-class-members
  public async sendChannelNotification(method, notificationData) {
    const notification = {jsonrpc: '2.0', method, params: notificationData} as Notification; // typescript can't handle this otherwise
    this.eventEmitter.emit('SendMessage', notification);
  }

  public async sendMessageNotification(message: Message) {
    // TODO: It is awkward to have to generate sender/recipient
    const ourAddress = await this.store.getAddress();
    const sender = ourAddress;
    const objectiveRecipients =
      message.objectives?.map(o => o.participants).reduce((a, b) => a.concat(b)) || [];
    const stateRecipients =
      message.signedStates?.map(ss => ss.participants).reduce((a, b) => a.concat(b)) || [];

    const filteredRecipients = [...new Set((objectiveRecipients || []).concat(stateRecipients))]
      .filter(p => p.signingAddress !== sender)
      .map(p => p.participantId);

    filteredRecipients.forEach(recipient => {
      const notification: Notification = {
        jsonrpc: '2.0',
        method: 'MessageQueued',
        params: validateMessage(serializeMessage(message, recipient, sender))
      };
      this.eventEmitter.emit('SendMessage', notification);
    });
  }

  public sendDisplayMessage(displayMessage: 'Show' | 'Hide') {
    const showWallet = displayMessage === 'Show';
    const notification: Notification = {
      jsonrpc: '2.0',
      method: 'UIUpdate',
      params: {showWallet}
    };
    this.eventEmitter.emit('SendMessage', notification);
  }

  public async receiveRequest(jsonRpcRequest: Request, fromDomain: string) {
    const request = parseRequest(jsonRpcRequest);
    const {id: requestId} = request;

    switch (request.method) {
      case 'GetWalletInformation':
        await this.sendResponse(requestId, {
          signingAddress: await this.store.getAddress(),
          selectedAddress: this.store.chain.ethereumIsEnabled
            ? this.store.chain.selectedAddress
            : null,
          walletVersion: WALLET_VERSION
        });
        break;
      case 'EnableEthereum':
        if (this.store.chain.ethereumIsEnabled) {
          await this.sendResponse(requestId, {
            signingAddress: await this.store.getAddress(),
            selectedAddress: this.store.chain.selectedAddress,
            walletVersion: WALLET_VERSION
          });
        } else {
          this.eventEmitter.emit('AppRequest', {type: 'ENABLE_ETHEREUM', requestId});
        }
        break;
      case 'ChallengeChannel':
      case 'CreateChannel':
      case 'UpdateChannel':
      case 'CloseChannel':
      case 'JoinChannel':
      case 'ApproveBudgetAndFund':
      case 'CloseAndWithdraw':
        const appRequest = await convertToInternalEvent(request, this.store, fromDomain);
        this.eventEmitter.emit('AppRequest', appRequest);
        break;
      case 'PushMessage':
        const message = validateMessage(request.params);
        if (message.recipient !== (await this.store.getAddress())) {
          throw new Error(`Received message not addressed to us ${JSON.stringify(message)}`);
        }
        await this.store.pushMessage(deserializeMessage(message));
        await this.sendResponse(requestId, {success: true});
        break;
      case 'GetBudget':
        const site = request.params.hubAddress;
        const siteBudget = await this.store.getBudget(site);
        await this.sendResponse(requestId, siteBudget ? serializeSiteBudget(siteBudget) : {});
        break;
      case 'GetState':
        // TODO: handle these requests
        break;

      default:
        unreachable(request);
    }
  }
}

export async function convertToChannelResult(
  channelEntry: ChannelStoreEntry
): Promise<ChannelResult> {
  const {latest, channelId} = channelEntry;
  const {appData, turnNum} = latest;
  const {participants, appDefinition} = channelEntry.channelConstants;

  const outcome = latest.outcome;

  if (!isAllocation(outcome)) {
    throw new Error('Can only send allocations to the app');
  }

  let status: ChannelStatus = 'running';
  if (turnNum.eq(0)) {
    status = 'proposed';
  } else if (turnNum.lt(2 * participants.length - 1)) {
    status = 'opening';
  } else if (channelEntry.isSupported && channelEntry.supported.isFinal) {
    status = 'closed';
  } else if (latest?.isFinal) {
    status = 'closing';
  }

  return {
    participants,
    allocations: serializeAllocation(outcome),
    appDefinition,
    appData,
    status,
    turnNum: turnNum.toHexString(),
    channelId
  };
}

export function convertToInternalParticipant(participant: {
  destination: string;
  signingAddress: string;
  participantId: string;
}): Participant {
  return {
    ...participant,
    destination: makeDestination(participant.destination)
  };
}
async function convertToInternalEvent(
  request: ChannelRequest,
  store: Store,
  domain: string
): Promise<AppRequestEvent> {
  switch (request.method) {
    case 'ChallengeChannel':
      return {
        type: 'PLAYER_REQUEST_CHALLENGE',
        requestId: request.id,
        channelId: request.params.channelId
      };
    case 'CloseAndWithdraw':
      return {
        type: 'CLOSE_AND_WITHDRAW',
        requestId: request.id,
        player: convertToInternalParticipant(request.params.player),
        hub: convertToInternalParticipant(request.params.hub),
        site: domain
      };
    case 'ApproveBudgetAndFund':
      const {hub, playerParticipantId} = request.params;
      const signingAddress = await store.getAddress();
      const destination = store.chain.selectedAddress;
      if (!destination) {
        throw new Error('No selected destination');
      }
      return {
        type: 'APPROVE_BUDGET_AND_FUND',
        requestId: request.id,
        budget: deserializeBudgetRequest(request.params, domain),
        player: convertToInternalParticipant({
          participantId: playerParticipantId,
          signingAddress,
          destination
        }),
        hub: convertToInternalParticipant(hub)
      };
    case 'CloseChannel':
      return {
        type: 'PLAYER_REQUEST_CONCLUDE',
        requestId: request.id,
        channelId: request.params.channelId
      };
    case 'CreateChannel': {
      const outcome = deserializeAllocations(request.params.allocations);
      if (!isSimpleEthAllocation(outcome)) {
        throw new Error('Currently only a simple ETH allocation is supported');
      }
      return {
        type: 'CREATE_CHANNEL',
        ...request.params,
        participants: request.params.participants.map(convertToInternalParticipant),
        outcome,
        challengeDuration: bigNumberify(CHALLENGE_DURATION),
        chainId: NETWORK_ID,
        requestId: request.id,
        applicationSite: domain
      };
    }
    case 'JoinChannel':
      return {
        type: 'JOIN_CHANNEL',
        ...request.params,
        requestId: request.id,
        applicationSite: domain
      };
    case 'UpdateChannel':
      const outcome = deserializeAllocations(request.params.allocations);

      if (!isSimpleEthAllocation(outcome)) {
        throw new Error('Currently only a simple ETH allocation is supported');
      }

      return {
        type: 'PLAYER_STATE_UPDATE',
        requestId: request.id,
        outcome,
        channelId: request.params.channelId,
        appData: request.params.appData
      };
  }
}<|MERGE_RESOLUTION|>--- conflicted
+++ resolved
@@ -16,11 +16,8 @@
   ChannelProposedNotification,
   CloseAndWithdrawRequest,
   ErrorResponse,
-<<<<<<< HEAD
-  ChallengeChannelRequest
-=======
+  ChallengeChannelRequest,
   FundingStrategy
->>>>>>> d59f2aba
 } from '@statechannels/client-api-schema';
 
 import {fromEvent, Observable} from 'rxjs';
