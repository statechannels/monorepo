import {EventEmitter} from 'eventemitter3';
import {
  parseRequest,
  CreateChannelRequest,
  UpdateChannelRequest,
  CloseChannelRequest,
  JoinChannelRequest,
  Response,
  ChannelResult,
  ChannelStatus,
  Notification,
  ChannelClosingNotification,
  ChannelUpdatedNotification,
  Request,
  ApproveBudgetAndFundRequest,
<<<<<<< HEAD
  ChannelProposedNotification
=======
  ChannelProposedNotification,
  CloseAndWithdrawRequest
>>>>>>> a5f30bd4
} from '@statechannels/client-api-schema';

import * as jrs from 'jsonrpc-lite';

import {fromEvent, Observable} from 'rxjs';
import {ChannelStoreEntry} from './store/channel-store-entry';
import {Message as WireMessage} from '@statechannels/wire-format';
import {unreachable} from './utils';
import {isAllocation, Message, SiteBudget} from './store/types';
import {serializeAllocation, serializeSiteBudget} from './serde/app-messages/serialize';
import {deserializeMessage} from './serde/wire-format/deserialize';
import {serializeMessage} from './serde/wire-format/serialize';
import {AppRequestEvent} from './event-types';
import {deserializeAllocations, deserializeBudgetRequest} from './serde/app-messages/deserialize';
import {isSimpleEthAllocation} from './utils/outcome';
import {bigNumberify} from 'ethers/utils';
import {CHALLENGE_DURATION, NETWORK_ID} from './constants';
import {Store} from './store';

type ChannelRequest =
  | CreateChannelRequest
  | JoinChannelRequest
  | UpdateChannelRequest
  | CloseChannelRequest
  | ApproveBudgetAndFundRequest
  | CloseAndWithdrawRequest;

interface InternalEvents {
  AppRequest: [AppRequestEvent];
  CreateChannelRequest: [CreateChannelRequest];
  SendMessage: [Response | Notification];
}

export interface MessagingServiceInterface {
  readonly outboxFeed: Observable<Response | Notification>;
  readonly requestFeed: Observable<AppRequestEvent>;

  receiveRequest(jsonRpcMessage: Request): Promise<void>;
  sendBudgetNotification(notificationData: SiteBudget): Promise<void>;
  sendChannelNotification(
    method:
      | ChannelClosingNotification['method']
      | ChannelUpdatedNotification['method']
      | ChannelProposedNotification['method'],
    notificationData: ChannelResult
  );
  sendMessageNotification(message: Message): Promise<void>;
  sendResponse(id: number, result: Response['result']): Promise<void>;
}

export class MessagingService implements MessagingServiceInterface {
  private eventEmitter = new EventEmitter<InternalEvents>();

  constructor(private store: Store) {
    this.eventEmitter = new EventEmitter();
  }

  public get outboxFeed(): Observable<Response> {
    return fromEvent(this.eventEmitter, 'SendMessage');
  }

  get requestFeed(): Observable<AppRequestEvent> {
    return fromEvent(this.eventEmitter, 'AppRequest');
  }

  public async sendResponse(id: number, result: Response['result']) {
    const response = {id, jsonrpc: '2.0', result} as Response; // typescript can't handle this otherwise
    this.eventEmitter.emit('SendMessage', response);
  }

  public async sendBudgetNotification(notificationData: SiteBudget) {
    const notification = {
      jsonrpc: '2.0',
      method: 'BudgetUpdated',
      params: serializeSiteBudget(notificationData)
    } as Notification; // typescript can't handle this otherwise
    this.eventEmitter.emit('SendMessage', notification);
  }

  public async sendChannelNotification(
    method: ChannelClosingNotification['method'] | ChannelUpdatedNotification['method'],
    notificationData: ChannelResult
  ) {
    const notification = {jsonrpc: '2.0', method, params: notificationData} as Notification; // typescript can't handle this otherwise
    this.eventEmitter.emit('SendMessage', notification);
  }

  public async sendMessageNotification(message: Message) {
    // TODO: It is awkward to have to generate sender/recipient
    const ourAddress = await this.store.getAddress();
    const sender = ourAddress;
    const objectiveRecipients =
      message.objectives
        ?.map(o => o.participants)
        .reduce((a, b) => {
          return a.concat(b);
        }) || [];
    const stateRecipients =
      message.signedStates?.map(ss => ss.participants).reduce((a, b) => a.concat(b)) || [];

    const filteredRecipients = [...new Set((objectiveRecipients || []).concat(stateRecipients))]
      .filter(p => {
        return p.signingAddress !== sender;
      })
      .map(p => p.participantId);

    filteredRecipients.forEach(recipient => {
      const notification = {
        jsonrpc: '2.0',
        method: 'MessageQueued',
        params: serializeMessage(message, recipient, sender)
      } as Notification; // typescript can't handle this otherwise
      this.eventEmitter.emit('SendMessage', notification);
    });
  }

  public async receiveRequest(jsonRpcRequest: Request) {
    const request = parseRequest(jsonRpcRequest);
    const {id: requestId} = request;

    switch (request.method) {
      case 'EnableEthereum':
        if (this.store.chain.ethereumIsEnabled) {
          window.parent.postMessage(jrs.success(requestId, this.store.chain.selectedAddress), '*');
        } else {
          this.eventEmitter.emit('AppRequest', {type: 'ENABLE_ETHEREUM', requestId});
        }
        break;
      case 'GetAddress':
        const address = this.store.getAddress();
        this.sendResponse(requestId, address);
        break;
      case 'GetEthereumSelectedAddress':
<<<<<<< HEAD
        if (this.store.chain.ethereumIsEnabled) {
          const ethereumSelectedAddress = this.store.chain.selectedAddress;
          window.parent.postMessage(jrs.success(requestId, ethereumSelectedAddress), '*');
        } else {
          this.eventEmitter.emit('AppRequest', {type: 'ENABLE_ETHEREUM', requestId});
        }
=======
        // Possibly undefined, App should call EnableEthereum if so
        const ethereumSelectedAddress = this.store.chain.selectedAddress;
        window.parent.postMessage(jrs.success(requestId, ethereumSelectedAddress), '*');
>>>>>>> a5f30bd4
        break;
      case 'CreateChannel':
      case 'UpdateChannel':
      case 'CloseChannel':
      case 'JoinChannel':
      case 'ApproveBudgetAndFund':
<<<<<<< HEAD
=======
      case 'CloseAndWithdraw':
>>>>>>> a5f30bd4
        const appRequest = await convertToInternalEvent(request);
        this.eventEmitter.emit('AppRequest', appRequest);
        break;
      case 'PushMessage':
        // todo: should verify message format here
        const message = request.params as WireMessage;
        if (message.recipient !== this.store.getAddress()) {
          throw new Error(`Received message not addressed to us ${JSON.stringify(message)}`);
        }
        this.store.pushMessage(deserializeMessage(message));
        await this.sendResponse(requestId, {success: true});
        break;
      case 'GetBudget':
        const site = request.params.hubAddress;
        const siteBudget = await this.store.getBudget(site);
        await this.sendResponse(requestId, siteBudget ? serializeSiteBudget(siteBudget) : {});
        break;
      case 'ChallengeChannel':
      case 'GetState':
      case 'CloseAndWithdraw':
        // TODO: handle these requests
        break;

      default:
        unreachable(request);
    }
  }
}

export async function convertToChannelResult(
  channelEntry: ChannelStoreEntry
): Promise<ChannelResult> {
  const {latest, channelId} = channelEntry;
  const {appData, turnNum} = latest;
  const {participants, appDefinition} = channelEntry.channelConstants;

  const outcome = latest.outcome;

  if (!isAllocation(outcome)) {
    throw new Error('Can only send allocations to the app');
  }

  let status: ChannelStatus = 'running';
  if (turnNum.eq(0)) {
    status = 'proposed';
  } else if (turnNum.lt(2 * participants.length - 1)) {
    status = 'opening';
  } else if (channelEntry.isSupported && channelEntry.supported.isFinal) {
    status = 'closed';
  } else if (latest?.isFinal) {
    status = 'closing';
  }

  return {
    participants,
    allocations: serializeAllocation(outcome),
    appDefinition,
    appData,
    status,
    turnNum: turnNum.toHexString(),
    channelId
  };
}

// TODO: Should be handled by messaging service?
export function sendDisplayMessage(displayMessage: 'Show' | 'Hide') {
  const showWallet = displayMessage === 'Show';
  const message = jrs.notification('UIUpdate', {showWallet});
  window.parent.postMessage(message, '*');
}

function convertToInternalEvent(request: ChannelRequest): AppRequestEvent {
  switch (request.method) {
    case 'CloseAndWithdraw':
      return {...request.params, requestId: request.id, type: 'CLOSE_AND_WITHDRAW'};
    case 'ApproveBudgetAndFund':
      const {player, hub} = request.params;
      return {
        type: 'APPROVE_BUDGET_AND_FUND',
        requestId: request.id,
        budget: deserializeBudgetRequest(request.params),
        player,
        hub
      };
    case 'CloseChannel':
      return {
        type: 'PLAYER_REQUEST_CONCLUDE',
        requestId: request.id,
        channelId: request.params.channelId
      };
    case 'CreateChannel': {
      const outcome = deserializeAllocations(request.params.allocations);
      if (!isSimpleEthAllocation(outcome)) {
        throw new Error('Currently only a simple ETH allocation is supported');
      }
      return {
        type: 'CREATE_CHANNEL',
        ...request.params,
        outcome,
        challengeDuration: bigNumberify(CHALLENGE_DURATION),
        chainId: NETWORK_ID,
        requestId: request.id
      };
    }
    case 'JoinChannel':
      return {type: 'JOIN_CHANNEL', ...request.params, requestId: request.id};
    case 'UpdateChannel':
      const outcome = deserializeAllocations(request.params.allocations);

      if (!isSimpleEthAllocation(outcome)) {
        throw new Error('Currently only a simple ETH allocation is supported');
      }

      return {
        type: 'PLAYER_STATE_UPDATE',
        requestId: request.id,
        outcome,
        channelId: request.params.channelId,
        appData: request.params.appData
      };
  }
}<|MERGE_RESOLUTION|>--- conflicted
+++ resolved
@@ -13,12 +13,8 @@
   ChannelUpdatedNotification,
   Request,
   ApproveBudgetAndFundRequest,
-<<<<<<< HEAD
-  ChannelProposedNotification
-=======
   ChannelProposedNotification,
   CloseAndWithdrawRequest
->>>>>>> a5f30bd4
 } from '@statechannels/client-api-schema';
 
 import * as jrs from 'jsonrpc-lite';
@@ -152,28 +148,16 @@
         this.sendResponse(requestId, address);
         break;
       case 'GetEthereumSelectedAddress':
-<<<<<<< HEAD
-        if (this.store.chain.ethereumIsEnabled) {
-          const ethereumSelectedAddress = this.store.chain.selectedAddress;
-          window.parent.postMessage(jrs.success(requestId, ethereumSelectedAddress), '*');
-        } else {
-          this.eventEmitter.emit('AppRequest', {type: 'ENABLE_ETHEREUM', requestId});
-        }
-=======
         // Possibly undefined, App should call EnableEthereum if so
         const ethereumSelectedAddress = this.store.chain.selectedAddress;
         window.parent.postMessage(jrs.success(requestId, ethereumSelectedAddress), '*');
->>>>>>> a5f30bd4
         break;
       case 'CreateChannel':
       case 'UpdateChannel':
       case 'CloseChannel':
       case 'JoinChannel':
       case 'ApproveBudgetAndFund':
-<<<<<<< HEAD
-=======
       case 'CloseAndWithdraw':
->>>>>>> a5f30bd4
         const appRequest = await convertToInternalEvent(request);
         this.eventEmitter.emit('AppRequest', appRequest);
         break;
