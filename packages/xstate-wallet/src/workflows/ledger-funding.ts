--- conflicted
+++ resolved
@@ -1,19 +1,10 @@
 import {Machine, MachineConfig, ServiceConfig, assign, DoneInvokeEvent} from 'xstate';
 
 import {SupportState} from '.';
-<<<<<<< HEAD
 import {Store, Errors as StoreErrors, Funding} from '../store';
 import {allocateToTarget, isSimpleEthAllocation} from '../utils/outcome';
 import {AllocationItem} from '../store/types';
 import {getDataAndInvoke, checkThat} from '../utils';
-
-=======
-import {Store, Errors as StoreErrors} from '../store';
-import {allocateToTarget, isSimpleEthAllocation} from '../utils/outcome';
-import {AllocationItem} from '../store/types';
-import {getDataAndInvoke, checkThat} from '../utils';
-import {Funding, ChannelLock} from '../store/memory-store';
->>>>>>> b4ed1785
 import {add} from '../utils/math-utils';
 import {assignError} from '../utils/workflow-utils';
 import {escalate} from '../actions';
@@ -71,10 +62,7 @@
 };
 
 import {filter, first, map} from 'rxjs/operators';
-<<<<<<< HEAD
 import {ChannelLock} from '../store/store';
-=======
->>>>>>> b4ed1785
 const acquireLock = (store: Store) => async (ctx: Init): Promise<ChannelLock> => {
   try {
     return await store.acquireChannelLock(ctx.ledgerChannelId);
