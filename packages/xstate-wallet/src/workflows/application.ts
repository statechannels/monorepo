import {
  MachineConfig,
  Machine,
  assign,
  Action,
  AssignAction,
  spawn,
  Condition,
  DoneInvokeEvent,
  StateSchema,
  StateMachine,
  State
} from 'xstate';

import {MessagingServiceInterface, convertToChannelResult} from '../messaging';
import {filter, map} from 'rxjs/operators';
import {createMockGuard, unreachable} from '../utils';

import {Store} from '../store';
import {StateVariables} from '../store/types';
import {ChannelStoreEntry} from '../store/channel-store-entry';
import {bigNumberify} from 'ethers/utils';
import {ConcludeChannel, CreateAndFund, Confirm as CCC} from './';

import {
  PlayerStateUpdate,
  ChannelUpdated,
  JoinChannelEvent,
  CreateChannelEvent,
  PlayerRequestConclude,
  OpenEvent
} from '../event-types';
import {FundingStrategy} from '@statechannels/client-api-schema';
import _ from 'lodash';

export interface WorkflowContext {
  applicationSite: string;
  fundingStrategy: FundingStrategy;
  channelId?: string;
  requestObserver?: any;
  updateObserver?: any;
  requestId?: number;
  channelParams?: Omit<CreateChannelEvent, 'type'>;
}

type CreateInit = WorkflowContext & CreateChannelEvent;
type JoinInit = WorkflowContext & {channelId: string; type: 'JOIN_CHANNEL'};
export type Init = CreateInit | JoinInit;
type ChannelIdExists = WorkflowContext & {channelId: string};
type RequestIdExists = WorkflowContext & {requestId: number};

type Guards<Keys extends string> = Record<Keys, Condition<WorkflowContext, WorkflowEvent>>;
type WorkflowGuards = Guards<
  | 'channelOpen'
  | 'channelClosing'
  | 'channelClosed'
  | 'isDirectFunding'
  | 'isLedgerFunding'
  | 'isVirtualFunding'
  | 'amCreator'
  | 'amJoiner'
>;

export interface WorkflowActions {
  sendUpdateChannelResponse: Action<any, PlayerStateUpdate>;
  sendCloseChannelResponse: Action<ChannelIdExists, any>;
  sendCreateChannelResponse: Action<RequestIdExists & ChannelIdExists, any>;
  sendJoinChannelResponse: Action<RequestIdExists & ChannelIdExists, any>;
  assignChannelId: Action<WorkflowContext, any>;
  displayUi: Action<WorkflowContext, any>;
  hideUi: Action<WorkflowContext, any>;
  sendChannelUpdatedNotification: Action<WorkflowContext, any>;
  spawnObservers: AssignAction<ChannelIdExists, any>;
  updateStoreWithPlayerState: Action<WorkflowContext, PlayerStateUpdate>;
}

export type WorkflowEvent =
  | PlayerRequestConclude
  | PlayerStateUpdate
  | OpenEvent
  | ChannelUpdated
  | JoinChannelEvent
  | DoneInvokeEvent<keyof WorkflowServices>;

export type WorkflowServices = {
  createChannel: (context: WorkflowContext, event: WorkflowEvent) => Promise<string>;
  invokeClosingProtocol: (
    context: ChannelIdExists
  ) => StateMachine<ConcludeChannel.Init, any, any, any>;
  invokeCreateChannelAndFundProtocol: (
    context,
    event: DoneInvokeEvent<CreateAndFund.Init>
  ) => StateMachine<any, any, any, any>;
  invokeCreateChannelConfirmation: CCC.WorkflowMachine;
};
interface WorkflowStateSchema extends StateSchema<WorkflowContext> {
  states: {
    branchingOnFundingStrategy: {};
    confirmingWithUser: {};
    creatingChannel: {};
    joiningChannel: {};
    openChannelAndFundProtocol: {};
    running: {};
    closing: {};
    done: {};
    failure: {};
  };
}
export type StateValue = keyof WorkflowStateSchema['states'];

export type WorkflowState = State<WorkflowContext, WorkflowEvent, WorkflowStateSchema, any>;

const generateConfig = (
  actions: WorkflowActions,
  guards: WorkflowGuards
): MachineConfig<WorkflowContext, WorkflowStateSchema, WorkflowEvent> => ({
  id: 'application-workflow',
  initial: 'joiningChannel',
  on: {CHANNEL_UPDATED: {actions: [actions.sendChannelUpdatedNotification]}},
  states: {
    joiningChannel: {
      initial: 'joining',
      states: {
        failure: {},
        joining: {
          on: {
            '': [
              {target: 'failure', cond: guards.isLedgerFunding}, // TODO: Should we even support ledger funding?
              {target: 'done', cond: guards.amCreator}
            ],
            JOIN_CHANNEL: {target: 'done', actions: actions.sendJoinChannelResponse}
          }
        },
        done: {type: 'final'}
      },
      onDone: [
        {target: 'confirmingWithUser', cond: guards.isDirectFunding},
        {target: 'creatingChannel', cond: guards.isVirtualFunding}
      ]
    },
    confirmingWithUser: {
      // FIXME We should keep track of whether the UI was turned on in the context.
      // That way, at the end, we know whether we have to send hideUI
      entry: [actions.displayUi, 'assignUIState'],
      invoke: {src: 'invokeCreateChannelConfirmation', onDone: 'creatingChannel'}
    },
    creatingChannel: {
      on: {'': {target: 'fundingChannel', cond: guards.amJoiner}},
      invoke: {
        data: (_, event) => event.data,
        src: 'createChannel',
        onDone: {
          target: 'fundingChannel',
          actions: [actions.assignChannelId, actions.sendCreateChannelResponse]
        }
      }
    },
    fundingChannel: {
      invoke: {
        src: 'invokeCreateChannelAndFundProtocol',
        data: (ctx: ChannelIdExists): CreateAndFund.Init => ({
          channelId: ctx.channelId,
          funding: ctx.fundingStrategy
        }),
        onDone: 'running'
      }
    },
    running: {
      entry: [actions.hideUi, actions.spawnObservers],
      on: {
        // TODO: It would be nice to get rid of this event, which is used
        // in testing when starting the workflow in the 'running' state.
        SPAWN_OBSERVERS: {actions: actions.spawnObservers},
        PLAYER_STATE_UPDATE: {
          target: 'running',
          actions: [actions.updateStoreWithPlayerState, actions.sendUpdateChannelResponse]
        },
        CHANNEL_UPDATED: [{target: 'closing', cond: guards.channelClosing}],
        PLAYER_REQUEST_CONCLUDE: {target: 'closing'}
      }
    },
    //This could handled by another workflow instead of the application workflow
    closing: {
      entry: actions.displayUi,
      exit: actions.hideUi,
      invoke: {
        id: 'closing-protocol',
        src: 'invokeClosingProtocol',
        data: context => context,
        autoForward: true,
        onDone: {target: 'done', actions: [actions.sendCloseChannelResponse]}
      }
    },
    done: {type: 'final'}
  } as any // TODO: This is to deal with some flickering compilation issues.
});

export const workflow = (
  store: Store,
  messagingService: MessagingServiceInterface,
  context?: Init
) => {
  const notifyOnChannelRequest = ({channelId}: ChannelIdExists) =>
    messagingService.requestFeed.pipe(
      filter(
        r =>
          (r.type === 'PLAYER_STATE_UPDATE' || r.type === 'PLAYER_REQUEST_CONCLUDE') &&
          r.channelId === channelId
      )
    );

  const notifyOnUpdate = ({channelId}: ChannelIdExists) =>
    store
      .channelUpdatedFeed(channelId)
      .pipe(map(storeEntry => ({type: 'CHANNEL_UPDATED', storeEntry})));

  const actions: WorkflowActions = {
    sendUpdateChannelResponse: async (context: any, event: PlayerStateUpdate) => {
      const entry = await store.getEntry(context.channelId);
      messagingService.sendResponse(event.requestId, await convertToChannelResult(entry));
    },
    sendCloseChannelResponse: async (context: ChannelIdExists, event: any) => {
      const entry = await store.getEntry(context.channelId);
      if (context.requestId) {
        messagingService.sendResponse(event.requestId, await convertToChannelResult(entry));
      }
    },
    sendCreateChannelResponse: async (context: RequestIdExists & ChannelIdExists) => {
      const entry = await store.getEntry(context.channelId);
      await messagingService.sendResponse(context.requestId, await convertToChannelResult(entry));
    },
    sendJoinChannelResponse: async (context: RequestIdExists & ChannelIdExists) => {
      const entry = await store.getEntry(context.channelId);
      await messagingService.sendResponse(context.requestId, await convertToChannelResult(entry));
    },
    spawnObservers: assign<ChannelIdExists>((context: ChannelIdExists) => ({
      ...context,
      updateObserver: context.updateObserver ?? spawn(notifyOnUpdate(context)),
      requestObserver: context.requestObserver ?? spawn(notifyOnChannelRequest(context))
    })),

    sendChannelUpdatedNotification: async (
      context: ChannelIdExists,
      event: {storeEntry: ChannelStoreEntry}
    ) => {
      if (event.storeEntry.channelId === context.channelId) {
        messagingService.sendChannelNotification(
          'ChannelUpdated',
          await convertToChannelResult(event.storeEntry)
        );
      }
    },
    displayUi: () => {
      messagingService.sendDisplayMessage('Show');
    },
    hideUi: () => {
      messagingService.sendDisplayMessage('Hide');
    },
    assignChannelId: assign((context, event: AssignChannelEvent) => {
      if (context.channelId) return context;
      switch (event.type) {
        case 'PLAYER_STATE_UPDATE':
          return {channelId: event.channelId};
        case 'JOIN_CHANNEL':
          // TODO: Might be better to split set request Id in it's own action
          return {channelId: event.channelId, requestId: event.requestId};
        case 'done.invoke.createChannel':
          return {channelId: event.data};
        default:
          return unreachable(event);
      }
    }),
    updateStoreWithPlayerState: async (context: ChannelIdExists, event: PlayerStateUpdate) => {
      if (context.channelId === event.channelId) {
        const existingState = await (await store.getEntry(event.channelId)).latest;
        const newState = {
          ...existingState,
          turnNum: existingState.turnNum.add(1),
          appData: event.appData,
          outcome: event.outcome
        };
        await store.signAndAddState(event.channelId, newState);
      }
    }
  };

  const guards: WorkflowGuards = {
<<<<<<< HEAD
    channelOpen: (_, event: ChannelUpdated): boolean =>
      !event.storeEntry.latestSupportedByMe.isFinal,
    channelClosing: (_, event: ChannelUpdated): boolean => !!event.storeEntry.latest?.isFinal,
=======
    channelOpen: (context: ChannelIdExists, event: ChannelUpdated): boolean =>
      !event.storeEntry.latestSignedByMe.isFinal,
    channelClosing: (context: ChannelIdExists, event: ChannelUpdated): boolean =>
      !!event.storeEntry.latest?.isFinal,
>>>>>>> 9cf72f66

    channelClosed: (_, event: any): boolean => !!event.storeEntry.supported?.isFinal,
    isDirectFunding: (ctx: Init) => ctx.fundingStrategy === 'Direct',
    isLedgerFunding: (ctx: Init) => ctx.fundingStrategy === 'Ledger',
    isVirtualFunding: (ctx: Init) => ctx.fundingStrategy === 'Virtual',
    amCreator: (ctx: Init) => ctx.type === 'CREATE_CHANNEL',
    amJoiner: (ctx: Init) => ctx.type === 'JOIN_CHANNEL'
  };

  const services: WorkflowServices = {
    createChannel: async (context: CreateInit) => {
      const {
        participants,
        challengeDuration,
        outcome,
        appData,
        appDefinition,
        fundingStrategy
      } = context;
      const stateVars: StateVariables = {
        outcome,
        appData,
        turnNum: bigNumberify(0),
        isFinal: false
      };
      const {channelId} = await store.createChannel(
        participants,
        bigNumberify(challengeDuration),
        stateVars,
        appDefinition
      );

      // Create a open channel objective so we can coordinate with all participants
      await store.addObjective({
        type: 'OpenChannel',
        data: {targetChannelId: channelId, fundingStrategy},
        participants
      });
      return channelId;
    },
    invokeClosingProtocol: (context: ChannelIdExists) =>
      // TODO: Close machine needs to accept new store
      ConcludeChannel.machine(store).withContext({channelId: context.channelId}),
    invokeCreateChannelAndFundProtocol: (_, event: DoneInvokeEvent<CreateAndFund.Init>) =>
      CreateAndFund.machine(store, event.data),
<<<<<<< HEAD
    invokeCreateChannelConfirmation: CCC.workflow({})
=======
    invokeCreateChannelConfirmation: (context, event: DoneInvokeEvent<CCC.WorkflowContext>) =>
      CCC.confirmChannelCreationWorkflow(store, messagingService, event.data),
    getDataForCreateChannelAndFund: async (
      context: ChannelParamsExist
    ): Promise<CreateAndFund.Init> => {
      const {latestSignedByMe, channelId} = await store.getEntry(context.channelId);
      const allocation = checkThat(latestSignedByMe.outcome, isSimpleEthAllocation);
      return {channelId, allocation};
    },
    getDataForCreateChannelConfirmation: async (
      _: WorkflowContext,
      event: CreateChannelEvent | JoinChannelEvent
    ): Promise<CCC.WorkflowContext> => {
      switch (event.type) {
        case 'CREATE_CHANNEL':
          return event;
        case 'JOIN_CHANNEL':
          const {latest} = await store.getEntry(event.channelId);
          return {...latest, outcome: checkThat(latest.outcome, isSimpleEthAllocation)};
        default:
          return unreachable(event);
      }
    }
>>>>>>> 9cf72f66
  };

  const config = generateConfig(actions, guards);
  return Machine(config).withConfig({services}, context);
};

const mockGuards: WorkflowGuards = {
  channelOpen: createMockGuard('channelOpen'),
  channelClosing: createMockGuard('channelClosing'),
  channelClosed: createMockGuard('channelClosed'),
  isDirectFunding: createMockGuard('isDirectFunding'),
  isLedgerFunding: createMockGuard('isLedgerFunding'),
  isVirtualFunding: createMockGuard('isVirtualFunding'),
  amCreator: createMockGuard('amCreator'),
  amJoiner: createMockGuard('amJoiner')
};

const mockActions: Record<keyof WorkflowActions, string> = {
  assignChannelId: 'assignChannelId',
  sendChannelUpdatedNotification: 'sendChannelUpdatedNotification',
  sendCloseChannelResponse: 'sendCloseChannelResponse',
  sendCreateChannelResponse: 'sendCreateChannelResponse',
  sendJoinChannelResponse: 'sendJoinChannelResponse',
  sendUpdateChannelResponse: 'sendUpdateChannelResponse',
  hideUi: 'hideUi',
  displayUi: 'displayUi',
  spawnObservers: 'spawnObservers',
  updateStoreWithPlayerState: 'updateStoreWithPlayerState'
};

export const config = generateConfig(mockActions as any, mockGuards);
export const mockOptions = {guards: mockGuards};

type AssignChannelEvent =
  | PlayerStateUpdate
  | JoinChannelEvent
  | (DoneInvokeEvent<string> & {type: 'done.invoke.createChannel'});<|MERGE_RESOLUTION|>--- conflicted
+++ resolved
@@ -285,17 +285,10 @@
   };
 
   const guards: WorkflowGuards = {
-<<<<<<< HEAD
-    channelOpen: (_, event: ChannelUpdated): boolean =>
-      !event.storeEntry.latestSupportedByMe.isFinal,
-    channelClosing: (_, event: ChannelUpdated): boolean => !!event.storeEntry.latest?.isFinal,
-=======
     channelOpen: (context: ChannelIdExists, event: ChannelUpdated): boolean =>
       !event.storeEntry.latestSignedByMe.isFinal,
     channelClosing: (context: ChannelIdExists, event: ChannelUpdated): boolean =>
       !!event.storeEntry.latest?.isFinal,
->>>>>>> 9cf72f66
-
     channelClosed: (_, event: any): boolean => !!event.storeEntry.supported?.isFinal,
     isDirectFunding: (ctx: Init) => ctx.fundingStrategy === 'Direct',
     isLedgerFunding: (ctx: Init) => ctx.fundingStrategy === 'Ledger',
@@ -340,33 +333,7 @@
       ConcludeChannel.machine(store).withContext({channelId: context.channelId}),
     invokeCreateChannelAndFundProtocol: (_, event: DoneInvokeEvent<CreateAndFund.Init>) =>
       CreateAndFund.machine(store, event.data),
-<<<<<<< HEAD
     invokeCreateChannelConfirmation: CCC.workflow({})
-=======
-    invokeCreateChannelConfirmation: (context, event: DoneInvokeEvent<CCC.WorkflowContext>) =>
-      CCC.confirmChannelCreationWorkflow(store, messagingService, event.data),
-    getDataForCreateChannelAndFund: async (
-      context: ChannelParamsExist
-    ): Promise<CreateAndFund.Init> => {
-      const {latestSignedByMe, channelId} = await store.getEntry(context.channelId);
-      const allocation = checkThat(latestSignedByMe.outcome, isSimpleEthAllocation);
-      return {channelId, allocation};
-    },
-    getDataForCreateChannelConfirmation: async (
-      _: WorkflowContext,
-      event: CreateChannelEvent | JoinChannelEvent
-    ): Promise<CCC.WorkflowContext> => {
-      switch (event.type) {
-        case 'CREATE_CHANNEL':
-          return event;
-        case 'JOIN_CHANNEL':
-          const {latest} = await store.getEntry(event.channelId);
-          return {...latest, outcome: checkThat(latest.outcome, isSimpleEthAllocation)};
-        default:
-          return unreachable(event);
-      }
-    }
->>>>>>> 9cf72f66
   };
 
   const config = generateConfig(actions, guards);
