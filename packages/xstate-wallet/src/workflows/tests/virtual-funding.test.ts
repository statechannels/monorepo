import {interpret} from 'xstate';
import waitForExpect from 'wait-for-expect';

import {SimpleHub} from './simple-hub';
import {bigNumberify} from 'ethers/utils';
import _ from 'lodash';
import {firstState, signState, calculateChannelId} from '../../store/state-utils';
import {ChannelConstants, Outcome, State} from '../../store/types';
import {AddressZero} from 'ethers/constants';
import {add} from '../../utils/math-utils';
import {simpleEthAllocation} from '../../utils/outcome';

import {
  wallet1,
  wallet2,
  wallet3,
  participants as targetParticipants,
  threeParticipants as jointParticipants,
  ledgerState,
  first,
  second,
  third
} from './data';
import {subscribeToMessages} from './message-service';
import {ParticipantIdx} from '../virtual-funding-as-leaf';
import {VirtualFundingAsLeaf, VirtualFundingAsHub} from '..';
import {FakeChain} from '../../chain';
import {TestStore} from './store';

jest.setTimeout(20000);
const EXPECT_TIMEOUT = process.env.CI ? 9500 : 2000;
const chainId = '0x01';
const challengeDuration = bigNumberify(10);
const appDefinition = AddressZero;

const targetChannel: ChannelConstants = {
  channelNonce: bigNumberify(0),
  chainId,
  challengeDuration,
  participants: targetParticipants,
  appDefinition
};
const targetChannelId = calculateChannelId(targetChannel);
const jointChannel: ChannelConstants = {
  channelNonce: bigNumberify(0),
  chainId,
  challengeDuration,
  participants: jointParticipants,
  appDefinition
};
const jointChannelId = calculateChannelId(jointChannel);

const amounts = [bigNumberify(2), bigNumberify(3)];
const outcome: Outcome = simpleEthAllocation([
  {destination: jointParticipants[ParticipantIdx.A].destination, amount: amounts[0]},
  {destination: jointParticipants[ParticipantIdx.Hub].destination, amount: amounts.reduce(add)},
  {destination: jointParticipants[ParticipantIdx.B].destination, amount: amounts[1]}
]);

const context: VirtualFundingAsLeaf.Init = {targetChannelId, jointChannelId};

<<<<<<< HEAD
const ledgerAmounts = [4, 4];
const depositAmount = ledgerAmounts
  .map(bigNumberify)
  .reduce(add)
  .toHexString();
=======
const ledgerAmounts = [4, 4].map(bigNumberify);
const depositAmount = ledgerAmounts.reduce(add).toHexString();
>>>>>>> b4ed1785
let hubStore: TestStore;
let aStore: TestStore;
let bStore: TestStore;
let chain: FakeChain;

<<<<<<< HEAD
beforeEach(async () => {
  chain = new FakeChain();
  hubStore = new TestStore(chain);
  await hubStore.initialize([wallet3.privateKey]);
  aStore = new TestStore(chain);
  await aStore.initialize([wallet1.privateKey]);
  bStore = new TestStore(chain);
  await bStore.initialize([wallet2.privateKey]);
=======
beforeEach(() => {
  chain = new FakeChain();
  hubStore = new TestStore([wallet3.privateKey], chain);
  aStore = new TestStore([wallet1.privateKey], chain);
  bStore = new TestStore([wallet2.privateKey], chain);
>>>>>>> b4ed1785
});

test('virtual funding with smart hub', async () => {
  const hubService = interpret(VirtualFundingAsHub.machine(hubStore).withContext(context));
  const aService = interpret(VirtualFundingAsLeaf.machine(aStore).withContext(context));
  const bService = interpret(VirtualFundingAsLeaf.machine(bStore).withContext(context));
  const services = [aService, hubService, bService];

<<<<<<< HEAD
  [aStore, hubStore, bStore].forEach(async (store: TestStore) => {
    const state = firstState(outcome, jointChannel);
    await store.createEntry({...state, signatures: [signState(state, wallet1.privateKey)]});
=======
  [aStore, hubStore, bStore].forEach((store: TestStore) => {
    const state = firstState(outcome, jointChannel);
    store.createEntry({...state, signatures: [signState(state, wallet1.privateKey)]});
>>>>>>> b4ed1785
  });

  let state = ledgerState([first, third], ledgerAmounts);
  let ledgerId = calculateChannelId(state);
  chain.depositSync(ledgerId, '0', depositAmount);
  await Promise.all(
    [aStore, hubStore].map(async (store: TestStore) => {
      const signatures = [wallet1, wallet3].map(({privateKey}) => signState(state, privateKey));
<<<<<<< HEAD
      await store.setLedgerByEntry(await store.createEntry({...state, signatures}));
=======
      store.setLedgerByEntry(store.createEntry({...state, signatures}));
>>>>>>> b4ed1785
    })
  );

  state = ledgerState([second, third], ledgerAmounts);
  ledgerId = calculateChannelId(state);
  chain.depositSync(ledgerId, '0', depositAmount);
  await Promise.all(
    [bStore, hubStore].map(async (store: TestStore) => {
      const signatures = [wallet2, wallet3].map(({privateKey}) => signState(state, privateKey));
<<<<<<< HEAD
      await store.setLedgerByEntry(await store.createEntry({...state, signatures}));
=======
      store.setLedgerByEntry(store.createEntry({...state, signatures}));
>>>>>>> b4ed1785
    })
  );

  subscribeToMessages({
    [jointParticipants[ParticipantIdx.A].participantId]: aStore,
    [jointParticipants[ParticipantIdx.Hub].participantId]: hubStore,
    [jointParticipants[ParticipantIdx.B].participantId]: bStore
  });

  services.forEach(service => service.start());

  await waitForExpect(async () => {
    expect(hubService.state.value).toEqual('success');
    expect(bService.state.value).toEqual('success');
    expect(aService.state.value).toEqual('success');

    const {supported: supportedState} = await aStore.getEntry(jointChannelId);
    const outcome = supportedState.outcome;
    const amount = bigNumberify(5);
    expect(outcome).toMatchObject(
      simpleEthAllocation([
        {destination: targetChannelId, amount},
        {destination: jointParticipants[ParticipantIdx.Hub].destination, amount}
      ])
    );
  }, EXPECT_TIMEOUT);
});

test('virtual funding with a simple hub', async () => {
  const hubStore = new SimpleHub(wallet3.privateKey);

  const aService = interpret(VirtualFundingAsLeaf.machine(aStore).withContext(context));
  const bService = interpret(VirtualFundingAsLeaf.machine(bStore).withContext(context));
  const services = [aService, bService];

<<<<<<< HEAD
  [aStore, bStore].forEach(async (store: TestStore) => {
    const state = firstState(outcome, jointChannel);
    await store.createEntry({...state, signatures: [signState(state, wallet1.privateKey)]});
=======
  [aStore, bStore].forEach((store: TestStore) => {
    const state = firstState(outcome, jointChannel);
    store.createEntry({...state, signatures: [signState(state, wallet1.privateKey)]});
>>>>>>> b4ed1785
  });

  let state = ledgerState([first, third], ledgerAmounts);
  let ledgerId = calculateChannelId(state);
  let signatures = [wallet1, wallet3].map(({privateKey}) => signState(state, privateKey));

  chain.depositSync(ledgerId, '0', depositAmount);
<<<<<<< HEAD
  await aStore.setLedgerByEntry(await aStore.createEntry({...state, signatures}));
=======
  aStore.setLedgerByEntry(aStore.createEntry({...state, signatures}));
>>>>>>> b4ed1785

  state = ledgerState([second, third], ledgerAmounts);
  ledgerId = calculateChannelId(state);
  signatures = [wallet2, wallet3].map(({privateKey}) => signState(state, privateKey));

<<<<<<< HEAD
  await chain.depositSync(ledgerId, '0', depositAmount);
  await bStore.setLedgerByEntry(await bStore.createEntry({...state, signatures}));
=======
  chain.depositSync(ledgerId, '0', depositAmount);
  bStore.setLedgerByEntry(bStore.createEntry({...state, signatures}));
>>>>>>> b4ed1785

  subscribeToMessages({
    [jointParticipants[ParticipantIdx.A].participantId]: aStore,
    [jointParticipants[ParticipantIdx.B].participantId]: bStore,
    [jointParticipants[ParticipantIdx.Hub].participantId]: hubStore
  });

  services.forEach(service => service.start());

  await waitForExpect(async () => {
    expect(bService.state.value).toEqual('success');
    expect(aService.state.value).toEqual('success');

    {
      // Check a ledger channel's current outcome
      const {supported: supportedState} = await aStore.getLedger(
        jointParticipants[ParticipantIdx.Hub].participantId
      );
      expect(supportedState.outcome).toMatchObject(
        simpleEthAllocation([
          {
            destination: jointParticipants[ParticipantIdx.A].destination,
<<<<<<< HEAD
            amount: bigNumberify(ledgerAmounts[0]).sub(amounts[0])
          },
          {
            destination: jointParticipants[ParticipantIdx.Hub].destination,
            amount: bigNumberify(ledgerAmounts[1]).sub(amounts[1])
=======
            amount: ledgerAmounts[0].sub(amounts[0])
          },
          {
            destination: jointParticipants[ParticipantIdx.Hub].destination,
            amount: ledgerAmounts[1].sub(amounts[1])
>>>>>>> b4ed1785
          },
          // We don't know the guarantor channel id
          {destination: expect.any(String), amount: amounts.reduce(add)}
        ])
      );
    }

    {
      // Check the joint channel's current outcome
      const {outcome} = (await aStore.getEntry(jointChannelId)).supported;
      const amount = bigNumberify(5);
      expect(outcome).toMatchObject(
        simpleEthAllocation([
          {destination: targetChannelId, amount},
          {destination: jointParticipants[ParticipantIdx.Hub].destination, amount}
        ])
      );
    }
  }, EXPECT_TIMEOUT);
});

test('invalid joint state', async () => {
<<<<<<< HEAD
  const store = new TestStore();
  await store.initialize([wallet1.privateKey]);
=======
  const store = new TestStore([wallet1.privateKey]);
>>>>>>> b4ed1785
  const service = interpret(VirtualFundingAsLeaf.machine(store).withContext(context), {
    parent: {send: () => undefined} as any // Limits console noise
  }).start();

  const state = firstState(outcome, jointChannel);
  const invalidState: State = {
    ...state,
    outcome: simpleEthAllocation([])
  };

  await store.pushMessage({
    signedStates: [{...invalidState, signatures: [signState(invalidState, wallet1.privateKey)]}]
  });

  await waitForExpect(() => expect(service.state.value).toEqual('failure'), EXPECT_TIMEOUT);
});<|MERGE_RESOLUTION|>--- conflicted
+++ resolved
@@ -59,22 +59,13 @@
 
 const context: VirtualFundingAsLeaf.Init = {targetChannelId, jointChannelId};
 
-<<<<<<< HEAD
-const ledgerAmounts = [4, 4];
-const depositAmount = ledgerAmounts
-  .map(bigNumberify)
-  .reduce(add)
-  .toHexString();
-=======
 const ledgerAmounts = [4, 4].map(bigNumberify);
 const depositAmount = ledgerAmounts.reduce(add).toHexString();
->>>>>>> b4ed1785
 let hubStore: TestStore;
 let aStore: TestStore;
 let bStore: TestStore;
 let chain: FakeChain;
 
-<<<<<<< HEAD
 beforeEach(async () => {
   chain = new FakeChain();
   hubStore = new TestStore(chain);
@@ -83,13 +74,6 @@
   await aStore.initialize([wallet1.privateKey]);
   bStore = new TestStore(chain);
   await bStore.initialize([wallet2.privateKey]);
-=======
-beforeEach(() => {
-  chain = new FakeChain();
-  hubStore = new TestStore([wallet3.privateKey], chain);
-  aStore = new TestStore([wallet1.privateKey], chain);
-  bStore = new TestStore([wallet2.privateKey], chain);
->>>>>>> b4ed1785
 });
 
 test('virtual funding with smart hub', async () => {
@@ -98,15 +82,9 @@
   const bService = interpret(VirtualFundingAsLeaf.machine(bStore).withContext(context));
   const services = [aService, hubService, bService];
 
-<<<<<<< HEAD
   [aStore, hubStore, bStore].forEach(async (store: TestStore) => {
     const state = firstState(outcome, jointChannel);
     await store.createEntry({...state, signatures: [signState(state, wallet1.privateKey)]});
-=======
-  [aStore, hubStore, bStore].forEach((store: TestStore) => {
-    const state = firstState(outcome, jointChannel);
-    store.createEntry({...state, signatures: [signState(state, wallet1.privateKey)]});
->>>>>>> b4ed1785
   });
 
   let state = ledgerState([first, third], ledgerAmounts);
@@ -115,11 +93,7 @@
   await Promise.all(
     [aStore, hubStore].map(async (store: TestStore) => {
       const signatures = [wallet1, wallet3].map(({privateKey}) => signState(state, privateKey));
-<<<<<<< HEAD
       await store.setLedgerByEntry(await store.createEntry({...state, signatures}));
-=======
-      store.setLedgerByEntry(store.createEntry({...state, signatures}));
->>>>>>> b4ed1785
     })
   );
 
@@ -129,11 +103,7 @@
   await Promise.all(
     [bStore, hubStore].map(async (store: TestStore) => {
       const signatures = [wallet2, wallet3].map(({privateKey}) => signState(state, privateKey));
-<<<<<<< HEAD
       await store.setLedgerByEntry(await store.createEntry({...state, signatures}));
-=======
-      store.setLedgerByEntry(store.createEntry({...state, signatures}));
->>>>>>> b4ed1785
     })
   );
 
@@ -169,15 +139,9 @@
   const bService = interpret(VirtualFundingAsLeaf.machine(bStore).withContext(context));
   const services = [aService, bService];
 
-<<<<<<< HEAD
   [aStore, bStore].forEach(async (store: TestStore) => {
     const state = firstState(outcome, jointChannel);
     await store.createEntry({...state, signatures: [signState(state, wallet1.privateKey)]});
-=======
-  [aStore, bStore].forEach((store: TestStore) => {
-    const state = firstState(outcome, jointChannel);
-    store.createEntry({...state, signatures: [signState(state, wallet1.privateKey)]});
->>>>>>> b4ed1785
   });
 
   let state = ledgerState([first, third], ledgerAmounts);
@@ -185,23 +149,14 @@
   let signatures = [wallet1, wallet3].map(({privateKey}) => signState(state, privateKey));
 
   chain.depositSync(ledgerId, '0', depositAmount);
-<<<<<<< HEAD
   await aStore.setLedgerByEntry(await aStore.createEntry({...state, signatures}));
-=======
-  aStore.setLedgerByEntry(aStore.createEntry({...state, signatures}));
->>>>>>> b4ed1785
 
   state = ledgerState([second, third], ledgerAmounts);
   ledgerId = calculateChannelId(state);
   signatures = [wallet2, wallet3].map(({privateKey}) => signState(state, privateKey));
 
-<<<<<<< HEAD
-  await chain.depositSync(ledgerId, '0', depositAmount);
+  chain.depositSync(ledgerId, '0', depositAmount);
   await bStore.setLedgerByEntry(await bStore.createEntry({...state, signatures}));
-=======
-  chain.depositSync(ledgerId, '0', depositAmount);
-  bStore.setLedgerByEntry(bStore.createEntry({...state, signatures}));
->>>>>>> b4ed1785
 
   subscribeToMessages({
     [jointParticipants[ParticipantIdx.A].participantId]: aStore,
@@ -224,19 +179,11 @@
         simpleEthAllocation([
           {
             destination: jointParticipants[ParticipantIdx.A].destination,
-<<<<<<< HEAD
-            amount: bigNumberify(ledgerAmounts[0]).sub(amounts[0])
-          },
-          {
-            destination: jointParticipants[ParticipantIdx.Hub].destination,
-            amount: bigNumberify(ledgerAmounts[1]).sub(amounts[1])
-=======
             amount: ledgerAmounts[0].sub(amounts[0])
           },
           {
             destination: jointParticipants[ParticipantIdx.Hub].destination,
             amount: ledgerAmounts[1].sub(amounts[1])
->>>>>>> b4ed1785
           },
           // We don't know the guarantor channel id
           {destination: expect.any(String), amount: amounts.reduce(add)}
@@ -259,12 +206,8 @@
 });
 
 test('invalid joint state', async () => {
-<<<<<<< HEAD
   const store = new TestStore();
   await store.initialize([wallet1.privateKey]);
-=======
-  const store = new TestStore([wallet1.privateKey]);
->>>>>>> b4ed1785
   const service = interpret(VirtualFundingAsLeaf.machine(store).withContext(context), {
     parent: {send: () => undefined} as any // Limits console noise
   }).start();
