--- conflicted
+++ resolved
@@ -12,17 +12,12 @@
 import {filter, map, take, flatMap, tap} from 'rxjs/operators';
 
 import {Store, supportedStateFeed} from '../store/memory-store';
-<<<<<<< HEAD
 import {SupportState, LedgerFunding} from '.';
-import {isFundGuarantor, FundGuarantor} from '../store/wire-protocol';
 import {checkThat, getDataAndInvoke} from '../utils';
-import {isSimpleEthAllocation, simpleEthAllocation, simpleEthGuarantee} from '../utils/outcome';
-=======
-import {SupportState} from '.';
+import {simpleEthGuarantee, isSimpleEthAllocation, simpleEthAllocation} from '../utils/outcome';
+
 import {isFundGuarantor, FundGuarantor} from '../store/types';
-import {checkThat} from '../utils';
-import {isSimpleEthAllocation, simpleEthAllocation} from '../utils/outcome';
->>>>>>> 92c2b5a4
+
 import {bigNumberify} from 'ethers/utils';
 import {CHALLENGE_DURATION} from '../constants';
 import _ from 'lodash';
@@ -45,14 +40,18 @@
   const {participants: jointParticipants} = entry.channelConstants;
   const participants = [jointParticipants[peer], jointParticipants[Role.Hub]];
 
-  const {channelId: ledgerChannelId} = await store.getLedger(jointParticipants[peer].participantId);
+  const {channelId: ledgerId} = await store.getLedger(jointParticipants[peer].participantId);
   const {channelId: guarantorId} = await store.createChannel(participants, CHALLENGE_DURATION, {
     turnNum: bigNumberify(0),
     appData: '0x',
     isFinal: false,
     outcome: simpleEthGuarantee(jointChannelId, ...participants.map(p => p.destination))
   });
-  return {type: 'FundGuarantor', participants, jointChannelId, ledgerChannelId, guarantorId};
+  return {
+    type: 'FundGuarantor',
+    participants,
+    data: {jointChannelId, ledgerId, guarantorId}
+  };
 };
 
 type TEvent = AnyEventObject;
@@ -94,9 +93,9 @@
           runObjective: {
             invoke: {
               src: Services.ledgerFunding,
-              data: (_, {guarantorId, ledgerChannelId}: FundGuarantor): LedgerFunding.Init => ({
-                targetChannelId: guarantorId,
-                ledgerChannelId,
+              data: (_, {data}: FundGuarantor): LedgerFunding.Init => ({
+                targetChannelId: data.guarantorId,
+                ledgerChannelId: data.ledgerId,
                 deductions: []
               }),
               onDone: 'done'
@@ -116,9 +115,9 @@
             invoke: {
               src: Services.ledgerFunding,
               data: (_, {data}: DoneInvokeEvent<FundGuarantor>): LedgerFunding.Init => ({
-                targetChannelId: data.guarantorId,
-                ledgerChannelId: data.ledgerChannelId,
-                deductions: []
+                targetChannelId: data.data.guarantorId,
+                ledgerChannelId: data.data.ledgerId,
+                deductions: [] // TODO
               }),
               onDone: 'done'
             }
@@ -193,7 +192,7 @@
   spawn(
     store.newObjectiveFeed.pipe(
       filter(isFundGuarantor),
-      filter(o => o.jointChannelId === jointChannelId),
+      filter(o => o.data.jointChannelId === jointChannelId),
       take(1)
     )
   );
