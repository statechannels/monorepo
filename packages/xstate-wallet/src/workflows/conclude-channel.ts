<<<<<<< HEAD
import {Machine, StateNodeConfig} from 'xstate';
import {Store} from '../store';
import {SupportState} from '.';
import {getDataAndInvoke} from '../utils';
import {outcomesEqual} from '../store/state-utils';
import {State} from '../store/types';
import {map} from 'rxjs/operators';

=======
import {Machine} from 'xstate';
import * as SupportState from './support-state';
import {getDataAndInvoke, MachineFactory} from '../utils/workflow-utils';
import {outcomesEqual} from '../store/state-utils';
import {Store, isIndirectFunding} from '../store';
import {add} from '../utils/math-utils';
import {checkThat} from '../utils';
import {isSimpleEthAllocation, simpleEthAllocation} from '../utils/outcome';
>>>>>>> e713ab03
const WORKFLOW = 'conclude-channel';

export type Init = {channelId: string};

const finalState = (store: Store) => async (context: Init): Promise<SupportState.Init> => {
  const {sortedStates, latestSupportedByMe, latest} = await store.getEntry(context.channelId);

  const latestFinalState: State | undefined = sortedStates.filter(s => s.isFinal)[0];

  // If we've received a new final state that matches our outcome we support that
  if (outcomesEqual(latestSupportedByMe.outcome, latestFinalState?.outcome)) {
    return {state: latestFinalState};
  }

  // If we've supported a final state, send it
  if (latestSupportedByMe.isFinal) {
    return {state: latestSupportedByMe};
  }

  // Otherwise create a new final state
  return {state: {...latestSupportedByMe, turnNum: latest.turnNum.add(1), isFinal: true}};
};

const supportState = (store: Store) => SupportState.machine(store);

const concludeChannel = getDataAndInvoke<Init>(
  {src: finalState.name},
  {src: supportState.name},
  'determineFundingType'
);

const getFunding = (store: Store) => (ctx: Init) =>
  store.channelUpdatedFeed(ctx.channelId).pipe(
    map(({funding}) => {
      switch (funding?.type) {
        case 'Direct':
        case 'Virtual':
          return funding.type;
        default:
          throw new Error(`Unexpected funding type ${funding?.type}`);
      }
    })
  );

const determineFundingType = {
  invoke: {src: getFunding.name},
  on: {
    Virtual: 'virtualDefunding',
    Direct: 'withdrawing'
  }
};

const virtualDefunding = {
  initial: 'start',
  states: {
    start: {
      on: {
        '': [
          {target: 'asLeaf', cond: 'amLeaf'},
          {target: 'asHub', cond: 'amHub'}
        ]
      }
    },
    asLeaf: {invoke: {src: 'virtualDefundingAsLeaf', onDone: 'success'}},
    asHub: {invoke: {src: 'virtualDefundingAsHub', onDone: 'success'}},
    success: {type: 'final' as 'final'}
  },
  onDone: 'success'
};

const withdraw = (store: Store) => async (ctx: Init) => {
  // NOOP
};

const withdrawing = {invoke: {src: withdraw.name, onDone: 'success'}};

export const config: StateNodeConfig<Init, any, any> = {
  key: WORKFLOW,
  initial: 'concludeChannel',
  states: {
    concludeChannel,
    determineFundingType,
    virtualDefunding,
    withdrawing,
    success: {type: 'final'}
  }
};

export const mockOptions = {guards: {virtuallyFunded: _ => true, directlyFunded: _ => true}};

const services = (store: Store) => ({
  finalState: finalState(store),
  getFunding: getFunding(store),
  supportState: supportState(store),
  withdraw: withdraw(store)
});
const options = (store: Store) => ({services: services(store)});
export const machine = (store: Store) => Machine(config).withConfig(options(store));<|MERGE_RESOLUTION|>--- conflicted
+++ resolved
@@ -1,22 +1,12 @@
-<<<<<<< HEAD
 import {Machine, StateNodeConfig} from 'xstate';
 import {Store} from '../store';
 import {SupportState} from '.';
 import {getDataAndInvoke} from '../utils';
+
 import {outcomesEqual} from '../store/state-utils';
 import {State} from '../store/types';
 import {map} from 'rxjs/operators';
 
-=======
-import {Machine} from 'xstate';
-import * as SupportState from './support-state';
-import {getDataAndInvoke, MachineFactory} from '../utils/workflow-utils';
-import {outcomesEqual} from '../store/state-utils';
-import {Store, isIndirectFunding} from '../store';
-import {add} from '../utils/math-utils';
-import {checkThat} from '../utils';
-import {isSimpleEthAllocation, simpleEthAllocation} from '../utils/outcome';
->>>>>>> e713ab03
 const WORKFLOW = 'conclude-channel';
 
 export type Init = {channelId: string};
