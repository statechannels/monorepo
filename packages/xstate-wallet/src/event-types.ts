import {SimpleAllocation, Participant, SiteBudget} from './store/types';
import {BigNumber} from 'ethers/utils';
import {ChannelStoreEntry} from './store/channel-store-entry';

export interface JoinChannelEvent {
  type: 'JOIN_CHANNEL';
  channelId: string;
  requestId: number;
}
// Events
export type OpenEvent = CreateChannelEvent | JoinChannelEvent;

export interface CreateChannelEvent {
  type: 'CREATE_CHANNEL';
  participants: Participant[];
  outcome: SimpleAllocation;
  appDefinition: string;
  appData: string;
  challengeDuration: BigNumber;
  chainId: string;
  requestId: number;
}

export interface ChannelUpdated {
  type: 'CHANNEL_UPDATED';
  storeEntry: ChannelStoreEntry;
  requestId: number;
}

export interface PlayerStateUpdate {
  type: 'PLAYER_STATE_UPDATE';
  requestId: number;
  outcome: SimpleAllocation;
  channelId: string;
  appData: string;
}
export interface PlayerRequestConclude {
  requestId: number;
  type: 'PLAYER_REQUEST_CONCLUDE';
  channelId: string;
}
export interface ApproveBudgetAndFund {
  requestId: number;
  type: 'APPROVE_BUDGET_AND_FUND';
  budget: SiteBudget;
  player: Participant;
  hub: Participant;
}

export interface EnableEthereum {
  requestId: number;
  type: 'ENABLE_ETHEREUM';
<<<<<<< HEAD
=======
}

export interface CloseAndWithdrawRequest {
  requestId: number;
  type: 'CLOSE_AND_WITHDRAW';
  player: Participant;
  hub: Participant;
>>>>>>> a5f30bd4
}

export type AppRequestEvent =
  | PlayerRequestConclude
  | PlayerStateUpdate
  | OpenEvent
  | ChannelUpdated
  | ApproveBudgetAndFund
  | EnableEthereum
<<<<<<< HEAD
  | JoinChannelEvent;
=======
  | JoinChannelEvent
  | CloseAndWithdrawRequest;
>>>>>>> a5f30bd4

export type WorkflowEvent = AppRequestEvent;<|MERGE_RESOLUTION|>--- conflicted
+++ resolved
@@ -50,8 +50,6 @@
 export interface EnableEthereum {
   requestId: number;
   type: 'ENABLE_ETHEREUM';
-<<<<<<< HEAD
-=======
 }
 
 export interface CloseAndWithdrawRequest {
@@ -59,7 +57,6 @@
   type: 'CLOSE_AND_WITHDRAW';
   player: Participant;
   hub: Participant;
->>>>>>> a5f30bd4
 }
 
 export type AppRequestEvent =
@@ -69,11 +66,7 @@
   | ChannelUpdated
   | ApproveBudgetAndFund
   | EnableEthereum
-<<<<<<< HEAD
-  | JoinChannelEvent;
-=======
   | JoinChannelEvent
   | CloseAndWithdrawRequest;
->>>>>>> a5f30bd4
 
 export type WorkflowEvent = AppRequestEvent;