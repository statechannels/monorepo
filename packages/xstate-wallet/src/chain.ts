import {
  ContractArtifacts,
  createETHDepositTransaction,
  Transactions
} from '@statechannels/nitro-protocol';
import {getProvider} from './utils/contract-utils';
import {ethers} from 'ethers';
import {BigNumber, bigNumberify} from 'ethers/utils';
import {State, SignedState} from './store/types';
import {Observable, fromEvent, from, concat} from 'rxjs';
import {filter, map} from 'rxjs/operators';
import {ETH_ASSET_HOLDER_ADDRESS, NITRO_ADJUDICATOR_ADDRESS} from './constants';
import EventEmitter = require('eventemitter3');

import {toNitroSignedState, calculateChannelId} from './store/state-utils';

const EthAssetHolderInterface = new ethers.utils.Interface(
  // https://github.com/ethers-io/ethers.js/issues/602#issuecomment-574671078
  ContractArtifacts.EthAssetHolderArtifact.abi
);
const NitroAdjudicatorInterface = new ethers.utils.Interface(
  ContractArtifacts.NitroAdjudicatorArtifact.abi
);

export interface ChannelChainInfo {
  readonly challenge?: {state: State; challengeExpiry: BigNumber};
  readonly amount: BigNumber;
  // TODO: This is the same as challengeExpiry < now
  readonly finalized: boolean;
}

export interface Chain {
  initialize(): Promise<void>;
  getChainInfo: (channelId: string) => Promise<ChannelChainInfo>;
  chainUpdatedFeed: (channelId: string) => Observable<ChannelChainInfo>;
  deposit: (channelId: string, expectedHeld: string, amount: string) => Promise<void>;
  ethereumEnable: () => Promise<string>;
  ethereumIsEnabled: boolean;
<<<<<<< HEAD
  selectedAddress: string;
  finalizeAndWithdraw: (finalizationProof: SignedState[]) => Promise<void>;
=======
  finalizeAndWithdraw: (finalizationProof: SignedState[]) => Promise<void>;
  selectedAddress?: string;
>>>>>>> b4ed1785
}

// TODO: This chain should be fleshed out enough so it mimics basic chain behavior
const UPDATED = 'updated';
type Updated = ChannelChainInfo & {channelId: string};
export class FakeChain implements Chain {
  private holdings: Record<string, BigNumber> = {};
  private finalized: Record<string, boolean | undefined> = {};
  private eventEmitter: EventEmitter<{
    updated: [Updated];
  }> = new EventEmitter();

  private fakeSelectedAddress: string;

  public async initialize() {
    /* NOOP */
  }

  public async deposit(channelId: string, expectedHeld: string, amount: string): Promise<void> {
    this.depositSync(channelId, expectedHeld, amount);
  }
  public async finalizeAndWithdraw(finalizationProof: SignedState[]): Promise<void> {
    const channelId = calculateChannelId(finalizationProof[0]);
    this.finalizeSync(channelId);

    this.holdings[channelId] = bigNumberify('0x0');
    this.eventEmitter.emit(UPDATED, {
      amount: this.holdings[channelId],
      finalized: true,
      channelId
    });
  }

  public finalizeSync(channelId: string) {
    this.finalized[channelId] = true;
  }

  public depositSync(channelId: string, expectedHeld: string, amount: string) {
    const current = this.holdings[channelId] || bigNumberify(0);

    if (current.gte(expectedHeld)) {
      this.holdings[channelId] = current.add(amount);
      this.eventEmitter.emit(UPDATED, {
        amount: this.holdings[channelId],
        finalized: false,
        channelId
      });
    }
  }

  public async getChainInfo(channelId: string): Promise<ChannelChainInfo> {
    return {
      amount: this.holdings[channelId] || bigNumberify(0),
      finalized: this.finalized[channelId] || false
    };
  }

  public chainUpdatedFeed(channelId: string): Observable<ChannelChainInfo> {
    const first = from(this.getChainInfo(channelId));

    const updates = fromEvent(this.eventEmitter, UPDATED).pipe(
      filter((event: Updated) => event.channelId === channelId),
      map(({amount, finalized}) => ({amount, finalized}))
    );

    return concat(first, updates);
  }

  public ethereumEnable() {
<<<<<<< HEAD
=======
    this.fakeSelectedAddress = '0x123';
>>>>>>> b4ed1785
    return Promise.resolve(this.selectedAddress);
  }

  public get ethereumIsEnabled() {
    return true;
  }

  public get selectedAddress() {
<<<<<<< HEAD
    return '0x123';
=======
    return this.fakeSelectedAddress;
>>>>>>> b4ed1785
  }
}

export class ChainWatcher implements Chain {
  private _adjudicator?: ethers.Contract;
  private _assetHolders: ethers.Contract[];

  public async initialize() {
    const provider = getProvider();
    const signer = provider.getSigner();
    this._assetHolders = [
      new ethers.Contract(ETH_ASSET_HOLDER_ADDRESS, EthAssetHolderInterface, signer)
    ]; // TODO allow for other asset holders, for now we use slot 0 only
    this._adjudicator = new ethers.Contract(
      NITRO_ADJUDICATOR_ADDRESS,
      NitroAdjudicatorInterface,
      signer
    );
  }

  public async ethereumEnable(): Promise<string> {
    if (window.ethereum) {
      const [selectedAddress] = await window.ethereum.enable();
      return selectedAddress;
    } else {
      return Promise.reject('window.ethereum not found');
    }
  }

  public get ethereumIsEnabled(): boolean {
    if (window.ethereum) {
      return !!window.ethereum.selectedAddress;
    } else {
      return false;
    }
  }

  public get selectedAddress(): string {
    if (window.ethereum) {
      const destination = window.ethereum.selectedAddress;
      if (destination) {
        return destination;
      } else {
        throw new Error('window.ethereum is not enabled');
      }
    } else {
      throw new Error('window.ethereum not found');
    }
  }

  public async finalizeAndWithdraw(finalizationProof: SignedState[]): Promise<void> {
    const provider = getProvider();
    const signer = provider.getSigner();
    const transactionRequest = {
      ...Transactions.createConcludePushOutcomeAndTransferAllTransaction(
        finalizationProof.flatMap(toNitroSignedState)
      ),
      to: NITRO_ADJUDICATOR_ADDRESS
    };
    const response = await signer.sendTransaction(transactionRequest);
    await response.wait();
  }
  public async deposit(channelId: string, expectedHeld: string, amount: string): Promise<void> {
    const provider = getProvider();
    const signer = provider.getSigner();
    const transactionRequest = {
      ...createETHDepositTransaction(channelId, expectedHeld, amount),
      to: ETH_ASSET_HOLDER_ADDRESS,
      value: amount
    };
    const response = await signer.sendTransaction(transactionRequest);
    await response.wait();
  }

  public async getChainInfo(channelId: string): Promise<ChannelChainInfo> {
    const provider = getProvider();
    const contract = new ethers.Contract(
      ETH_ASSET_HOLDER_ADDRESS,
      EthAssetHolderInterface,
      provider
    );
    const amount: ethers.utils.BigNumber = await contract.holdings(channelId);
    // TODO: Fetch other info
    return {
      amount,
      finalized: false
    };
  }

  public chainUpdatedFeed(channelId: string): Observable<ChannelChainInfo> {
    if (!this._assetHolders[0] && !this._adjudicator) {
      throw new Error('Not connected to contracts');
    }

    const first = from(this.getChainInfo(channelId));

    const updates = fromEvent(this._assetHolders[0], 'Deposited').pipe(
      filter((event: Array<string | BigNumber>) => {
        return event[0] === channelId;
      }),
      map((event: Array<string | BigNumber>) => {
        return {amount: bigNumberify(event[2]), finalized: false};
      })
    );
    return concat(first, updates);
  }
}<|MERGE_RESOLUTION|>--- conflicted
+++ resolved
@@ -36,13 +36,8 @@
   deposit: (channelId: string, expectedHeld: string, amount: string) => Promise<void>;
   ethereumEnable: () => Promise<string>;
   ethereumIsEnabled: boolean;
-<<<<<<< HEAD
-  selectedAddress: string;
-  finalizeAndWithdraw: (finalizationProof: SignedState[]) => Promise<void>;
-=======
   finalizeAndWithdraw: (finalizationProof: SignedState[]) => Promise<void>;
   selectedAddress?: string;
->>>>>>> b4ed1785
 }
 
 // TODO: This chain should be fleshed out enough so it mimics basic chain behavior
@@ -112,10 +107,7 @@
   }
 
   public ethereumEnable() {
-<<<<<<< HEAD
-=======
     this.fakeSelectedAddress = '0x123';
->>>>>>> b4ed1785
     return Promise.resolve(this.selectedAddress);
   }
 
@@ -124,11 +116,7 @@
   }
 
   public get selectedAddress() {
-<<<<<<< HEAD
-    return '0x123';
-=======
     return this.fakeSelectedAddress;
->>>>>>> b4ed1785
   }
 }
 
