--- conflicted
+++ resolved
@@ -59,24 +59,11 @@
   }
   startAppWorkflow(startingState: string, context: App.WorkflowContext) {
     const workflowId = Guid.create().toString();
-<<<<<<< HEAD
-    const machine = interpret<any, any, any>(
+    const service = interpret<any, any, any>(
       App.workflow(this.store, this.messagingService).withContext(context),
       {devTools: true}
-=======
-    const service = interpret<any, any, any>(
-      App.applicationWorkflow(
-        this.store,
-        this.messagingService,
-        context ? context : {applicationSite: 'localhost'}
-      ),
-      {
-        devTools: true
-      }
->>>>>>> c557ee77
     )
       .onTransition((state, event) => process.env.ADD_LOGS && logTransition(state, event, this.id))
-
       .start(startingState);
 
     this.channelWallet.workflows.push({id: workflowId, service, domain: 'TODO'});
