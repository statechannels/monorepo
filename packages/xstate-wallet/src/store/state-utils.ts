--- conflicted
+++ resolved
@@ -1,15 +1,12 @@
-<<<<<<< HEAD
-import {State, ChannelConstants, Outcome, AllocationItem, SignedState, Destination} from './types';
-=======
 import {
   State,
   ChannelConstants,
   Outcome,
   AllocationItem,
   SignedState,
+  Destination,
   SimpleAllocation
 } from './types';
->>>>>>> 008adeeb
 import {
   State as NitroState,
   SignedState as NitroSignedState,
