--- conflicted
+++ resolved
@@ -107,14 +107,10 @@
 
   setApplicationSite(channelId: string, applicationSite: string): Promise<void>;
   addObjective(objective: Objective): void;
-<<<<<<< HEAD
 
   /* Environmental API (browser-specific) */
   setFunding(channelId: string, funding: Funding): Promise<void>;
-  getBudget: (site: string) => Promise<SiteBudget>;
-=======
   getBudget: (site: string) => Promise<SiteBudget | undefined>;
->>>>>>> 0961964d
   createBudget: (budget: SiteBudget) => Promise<void>;
   clearBudget: (site: string) => Promise<void>;
   reserveFunds(
