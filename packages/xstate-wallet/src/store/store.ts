--- conflicted
+++ resolved
@@ -1,34 +1,24 @@
-<<<<<<< HEAD
-import {Observable} from 'rxjs';
-import {BigNumber} from 'ethers/utils';
+import {Observable, fromEvent, merge, from} from 'rxjs';
+import {BigNumber, bigNumberify} from 'ethers/utils';
 import {
+  BudgetItem,
+  DBBackend,
+  Message,
+  Objective,
   Participant,
+  SignedState,
+  SiteBudget,
+  State,
   StateVariables,
-  Objective,
-  Message,
-  SiteBudget,
-  BudgetItem,
   ToRelease
 } from './types';
-=======
-import {Observable, fromEvent, merge, from} from 'rxjs';
+
 import {filter, map, concatAll} from 'rxjs/operators';
 import {EventEmitter} from 'eventemitter3';
 import * as _ from 'lodash';
 
-import {BigNumber, bigNumberify} from 'ethers/utils';
 import {Wallet} from 'ethers';
-import {
-  Participant,
-  StateVariables,
-  SignedState,
-  State,
-  Objective,
-  Message,
-  DBBackend,
-  SiteBudget,
-  BudgetItem
-} from './types';
+
 import {MemoryChannelStoreEntry} from './memory-channel-storage';
 import {AddressZero} from 'ethers/constants';
 import {Chain, FakeChain} from '../chain';
@@ -37,7 +27,6 @@
 
 import {Guid} from 'guid-typescript';
 import {MemoryBackend} from './memory-backend';
->>>>>>> e713ab03
 import {ChannelStoreEntry} from './channel-store-entry';
 import {Errors} from '.';
 import AsyncLock from 'async-lock';
@@ -404,7 +393,14 @@
 
     return entry;
   }
+
   private budgetLock = new AsyncLock();
+  public async createBudget() {
+    // NOOP
+  }
+  public async releaseFunds(site, budget) {
+    return budget;
+  }
   public async reserveFunds(
     site: string,
     assetHolderAddress: string,
