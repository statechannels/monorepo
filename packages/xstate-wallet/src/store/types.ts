--- conflicted
+++ resolved
@@ -106,9 +106,6 @@
     ledgerId: string;
   }
 >;
-<<<<<<< HEAD
-export type Objective = OpenChannel | VirtuallyFund | FundGuarantor | FundLedger;
-=======
 export type CloseLedger = _Objective<
   'CloseLedger',
   {
@@ -116,7 +113,6 @@
   }
 >;
 export type Objective = OpenChannel | VirtuallyFund | FundGuarantor | FundLedger | CloseLedger;
->>>>>>> a5f30bd4
 
 const guard = <T extends Objective>(name: Objective['type']) => (o: Objective): o is T =>
   o.type === name;
