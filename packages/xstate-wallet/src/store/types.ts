--- conflicted
+++ resolved
@@ -129,9 +129,8 @@
   objectives?: Objective[];
 }
 
-<<<<<<< HEAD
 export type ToRelease = {inUse: BudgetItem; assetHolderAddress: string};
-=======
+
 export interface DBBackend {
   initialize(cleanSlate?: boolean): Promise<any>;
   privateKeys(): Promise<Record<string, string | undefined>>;
@@ -154,5 +153,4 @@
   setObjective(key: number, value: Objective): Promise<Objective>;
   getObjective(key: number): Promise<Objective | undefined>;
   setReplaceObjectives(values: Objective[]): Promise<Objective[]>;
-}
->>>>>>> e713ab03
+}