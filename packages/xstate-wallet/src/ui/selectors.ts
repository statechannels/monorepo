import {
  WorkflowState as AppWorkflowState,
  StateValue as AppStateValue
} from '../workflows/application';
import {WorkflowState as CCCWorkflowState} from '../workflows/confirm-create-channel';
import {SiteBudget} from '../store/types';
import {ETH_ASSET_HOLDER_ADDRESS} from '../constants';
import {BigNumber} from 'ethers/utils';

export function getApplicationStateValue(
  applicationWorkflowState: AppWorkflowState
): AppStateValue {
  if (typeof applicationWorkflowState.value === 'string') {
    return applicationWorkflowState.value as AppStateValue;
  } else {
    return Object.keys(applicationWorkflowState.value)[0] as AppStateValue;
  }
}

export function getConfirmCreateChannelState(
  applicationWorkflowState: AppWorkflowState
): CCCWorkflowState {
  return applicationWorkflowState.children[Object.keys(applicationWorkflowState.children)[0]]
    .state as CCCWorkflowState;
}

// TODO:Ideally this should be a type guard
export function isConfirmCreateChannel(applicationWorkflowState: AppWorkflowState): boolean {
  // TODO: This is fragile and should be revisited at some point
  const joinInConfirmCreateChannel =
    getApplicationStateValue(applicationWorkflowState) === 'confirmJoinChannelWorkflow' &&
    applicationWorkflowState.value['confirmJoinChannelWorkflow'] &&
    applicationWorkflowState.value['confirmJoinChannelWorkflow']['confirmChannelCreation'] ===
      'invokeCreateChannelConfirmation';

  return (
    joinInConfirmCreateChannel ||
    getApplicationStateValue(applicationWorkflowState) === 'confirmCreateChannelWorkflow'
  );
}

export function isApplicationOpening(applicationWorkflowState: AppWorkflowState): boolean {
  const stateValue = getApplicationStateValue(applicationWorkflowState);
  return (
    stateValue === 'confirmJoinChannelWorkflow' ||
    stateValue === 'confirmCreateChannelWorkflow' ||
    stateValue === 'createChannelInStore' ||
    stateValue === 'openChannelAndFundProtocol'
  );
}

export function getApplicationOpenProgress(applicationWorkflowState: AppWorkflowState): number {
  switch (getApplicationStateValue(applicationWorkflowState)) {
    case 'confirmJoinChannelWorkflow':
    case 'confirmCreateChannelWorkflow':
      return 0.25;
    case 'createChannelInStore':
      return 0.3;
    // TODO: We should create a selector that gets a state value or progress value for this
    case 'openChannelAndFundProtocol':
      return 0.65;
    default:
      return 1;
  }
}

export function getAmountsFromPendingBudget(
  budget: SiteBudget
): {playerAmount: BigNumber; hubAmount: BigNumber} {
<<<<<<< HEAD
  const {pending} = budget.forAsset[ETH_ASSET_HOLDER_ADDRESS];
=======
  const pending = budget.forAsset[ETH_ASSET_HOLDER_ADDRESS]?.pending;
  if (!pending) throw new Error('No eth budget found');
>>>>>>> b4ed1785
  const {playerAmount, hubAmount} = pending;
  return {playerAmount, hubAmount};
}<|MERGE_RESOLUTION|>--- conflicted
+++ resolved
@@ -67,12 +67,8 @@
 export function getAmountsFromPendingBudget(
   budget: SiteBudget
 ): {playerAmount: BigNumber; hubAmount: BigNumber} {
-<<<<<<< HEAD
-  const {pending} = budget.forAsset[ETH_ASSET_HOLDER_ADDRESS];
-=======
   const pending = budget.forAsset[ETH_ASSET_HOLDER_ADDRESS]?.pending;
   if (!pending) throw new Error('No eth budget found');
->>>>>>> b4ed1785
   const {playerAmount, hubAmount} = pending;
   return {playerAmount, hubAmount};
 }