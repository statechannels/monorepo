{
  "name": "@statechannels/wallet-protocols",
<<<<<<< HEAD
  "version": "1.0.0",
=======
  "version": "0.0.1",
  "main": "lib/src/index.js",
  "files": [
    "lib/*"
  ],
  "license": "MIT",
  "scripts": {
    "prepare": "yarn build",
    "build": "yarn tsc -b",
    "generateConfigs": "yarn run ts-node bin/generateConfigs.ts && npx prettier --write src/protocols/*/protocol.config.js",
    "uploadConfig": "bin/uploadConfig.sh",
    "test": "jest",
    "test:ci": "jest --runInBand",
    "lint:check": "eslint . --ext .ts --cache",
    "lint:write": "eslint . --ext .ts --fix",
    "precommit": "lint-staged --quiet"
  },
  "lint-staged": {
    "{src,bin}/**/*.{ts}": "eslint --cache"
  },
>>>>>>> 60acde2b
  "dependencies": {
    "@statechannels/nitro-protocol": "0.0.1",
    "ethers": "^4.0.42",
    "lodash": "^4.17.15",
    "rxjs": "^6.5.4",
    "xstate": "^4.7"
  },
  "devDependencies": {
    "@types/eslint": "^6.1.3",
    "@types/eslint-plugin-prettier": "^2.2.0",
    "@types/jest": "^24.0.23",
    "@types/node": "^12.12.7",
    "@types/prettier": "1.18.2",
    "@types/serialize-javascript": "^1.5.0",
    "@typescript-eslint/eslint-plugin": "^2.7.0",
    "@typescript-eslint/parser": "^2.8.0",
    "eslint": "^6.6.0",
    "eslint-config-prettier": "^6.7.0",
    "eslint-plugin-import": "^2.20.0",
    "eslint-plugin-jest": "^23.1.1",
    "eslint-plugin-prettier": "^3.1.0",
    "fs": "^0.0.1-security",
    "jest": "24.9.0",
    "lint-staged": "9.4.0",
    "prettier": "1.19.1",
    "serialize-javascript": "^2.1.0",
    "ts-jest": "24.1.0",
    "ts-node": "^8.5.2",
    "tslint": "5.20.0",
    "tslint-config-prettier": "1.18.0",
    "tslint-plugin-prettier": "2.0.1",
    "typescript": "3.7.2",
    "wait-for-expect": "^3.0.1"
  },
  "files": [
    "lib/*"
  ],
  "license": "MIT",
  "lint-staged": {
    "{src,bin}/**/*.{ts}": "eslint --cache"
  },
  "main": "lib/src/index.js",
  "scripts": {
    "build": "yarn tsc -b",
    "generateConfigs": "yarn run ts-node bin/generateConfigs.ts && npx prettier --write src/protocols/*/protocol.config.js",
    "lint:check": "eslint . --ext .ts --cache",
    "lint:write": "eslint . --ext .ts --fix",
    "precommit": "lint-staged --quiet",
    "prepare": "yarn build",
    "test": "jest",
    "test:ci": "jest --runInBand",
    "uploadConfig": "bin/uploadConfig.sh"
  }
}<|MERGE_RESOLUTION|>--- conflicted
+++ resolved
@@ -1,29 +1,6 @@
 {
   "name": "@statechannels/wallet-protocols",
-<<<<<<< HEAD
-  "version": "1.0.0",
-=======
   "version": "0.0.1",
-  "main": "lib/src/index.js",
-  "files": [
-    "lib/*"
-  ],
-  "license": "MIT",
-  "scripts": {
-    "prepare": "yarn build",
-    "build": "yarn tsc -b",
-    "generateConfigs": "yarn run ts-node bin/generateConfigs.ts && npx prettier --write src/protocols/*/protocol.config.js",
-    "uploadConfig": "bin/uploadConfig.sh",
-    "test": "jest",
-    "test:ci": "jest --runInBand",
-    "lint:check": "eslint . --ext .ts --cache",
-    "lint:write": "eslint . --ext .ts --fix",
-    "precommit": "lint-staged --quiet"
-  },
-  "lint-staged": {
-    "{src,bin}/**/*.{ts}": "eslint --cache"
-  },
->>>>>>> 60acde2b
   "dependencies": {
     "@statechannels/nitro-protocol": "0.0.1",
     "ethers": "^4.0.42",
