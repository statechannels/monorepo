import { Machine, MachineConfig, AnyEventObject, AssignAction, assign, spawn } from 'xstate';
import { State, getChannelId } from '@statechannels/nitro-protocol';
import { map, filter } from 'rxjs/operators';

<<<<<<< HEAD
import { MachineFactory, FINAL, statesEqual, outcomesEqual } from '../..';
import { IStore } from '../../store';
=======
import { MachineFactory, statesEqual } from '../..';
import { IStore, observeChannel } from '../../store';
>>>>>>> 30d9d104

const PROTOCOL = 'support-state';

export interface Init {
  state: State;
}

/*
TODO
What happens if sendState fails?
Do we abort? Or do we try to reach consensus on a later state?
*/
export const config: MachineConfig<Init, any, AnyEventObject> = {
  key: PROTOCOL,
  initial: 'sendState',
  states: {
    sendState: {
      entry: 'spawnObserver',
      invoke: { src: 'sendState' },
      on: { SUPPORTED: 'success' },
    },
    success: { type: 'final' },
  },
};

type Services = { sendState(ctx: Init): any };

type HasObserver = Init & { observer: any };
type Options = {
  services: Services;
  actions: { spawnObserver: AssignAction<Init, any> };
};

<<<<<<< HEAD
export type machine = typeof machine;
export const machine: MachineFactory<Init, any> = (store: IStore, context: Init) => {
  const services: Services = {
    sendState: async ({ state }: Init) => {
      const entry = store.getEntry(getChannelId(state.channel));
      const { latestStateSupportedByMe, hasSupportedState } = entry;
      // TODO: Should these safety checks be performed in the store?
      if (
        // If we've haven't already signed a state, there's no harm in supporting one.
        !latestStateSupportedByMe ||
        // If we've already supported this state, we might as well re-send it.
        statesEqual(latestStateSupportedByMe, state) ||
        // Otherwise, we only send it if we haven't signed any new states.
        (hasSupportedState &&
          statesEqual(entry.latestSupportedState, latestStateSupportedByMe) &&
          entry.latestSupportedState.turnNum < state.turnNum) ||
        // We always support a final state if it matches the outcome that we have signed
        (state.isFinal && outcomesEqual(state.outcome, latestStateSupportedByMe.outcome))
      ) {
        await store.sendState(state);
      } else {
        throw 'Not safe to send';
      }
    },
  };
=======
const sendState = (store: IStore) => async ({ state }: Init) => {
  const entry = store.getEntry(getChannelId(state.channel));
  const { latestStateSupportedByMe, hasSupportedState } = entry;
  // TODO: Should these safety checks be performed in the store?
  if (
    // If we've haven't already signed a state, there's no harm in supporting one.
    !latestStateSupportedByMe ||
    // If we've already supported this state, we might as well re-send it.
    statesEqual(latestStateSupportedByMe, state) ||
    // Otherwise, we only send it if we haven't signed any new states.
    (hasSupportedState &&
      statesEqual(entry.latestSupportedState, latestStateSupportedByMe) &&
      entry.latestSupportedState.turnNum < state.turnNum)
  ) {
    await store.sendState(state);
  } else {
    throw 'Not safe to send';
  }
};
>>>>>>> 30d9d104

const notifyWhenSupported = (store: IStore, { state }: Init) => {
  return observeChannel(store, getChannelId(state.channel)).pipe(
    map(event => event.entry),
    filter(e => e.hasSupportedState && statesEqual(e.latestSupportedState, state)),
    map(() => 'SUPPORTED')
  );
};

const options = (store: IStore): Options => ({
  services: {
    sendState: sendState(store),
  },
  actions: {
    spawnObserver: assign<Init>((ctx: Init) => ({
      ...ctx,
      observer: spawn(notifyWhenSupported(store, ctx)),
    })),
  },
});

export type machine = typeof machine;
export const machine: MachineFactory<Init, any> = (store: IStore, context: Init) => {
  return Machine(config, options(store)).withContext(context);
};<|MERGE_RESOLUTION|>--- conflicted
+++ resolved
@@ -2,13 +2,8 @@
 import { State, getChannelId } from '@statechannels/nitro-protocol';
 import { map, filter } from 'rxjs/operators';
 
-<<<<<<< HEAD
 import { MachineFactory, FINAL, statesEqual, outcomesEqual } from '../..';
-import { IStore } from '../../store';
-=======
-import { MachineFactory, statesEqual } from '../..';
 import { IStore, observeChannel } from '../../store';
->>>>>>> 30d9d104
 
 const PROTOCOL = 'support-state';
 
@@ -42,33 +37,6 @@
   actions: { spawnObserver: AssignAction<Init, any> };
 };
 
-<<<<<<< HEAD
-export type machine = typeof machine;
-export const machine: MachineFactory<Init, any> = (store: IStore, context: Init) => {
-  const services: Services = {
-    sendState: async ({ state }: Init) => {
-      const entry = store.getEntry(getChannelId(state.channel));
-      const { latestStateSupportedByMe, hasSupportedState } = entry;
-      // TODO: Should these safety checks be performed in the store?
-      if (
-        // If we've haven't already signed a state, there's no harm in supporting one.
-        !latestStateSupportedByMe ||
-        // If we've already supported this state, we might as well re-send it.
-        statesEqual(latestStateSupportedByMe, state) ||
-        // Otherwise, we only send it if we haven't signed any new states.
-        (hasSupportedState &&
-          statesEqual(entry.latestSupportedState, latestStateSupportedByMe) &&
-          entry.latestSupportedState.turnNum < state.turnNum) ||
-        // We always support a final state if it matches the outcome that we have signed
-        (state.isFinal && outcomesEqual(state.outcome, latestStateSupportedByMe.outcome))
-      ) {
-        await store.sendState(state);
-      } else {
-        throw 'Not safe to send';
-      }
-    },
-  };
-=======
 const sendState = (store: IStore) => async ({ state }: Init) => {
   const entry = store.getEntry(getChannelId(state.channel));
   const { latestStateSupportedByMe, hasSupportedState } = entry;
@@ -81,14 +49,15 @@
     // Otherwise, we only send it if we haven't signed any new states.
     (hasSupportedState &&
       statesEqual(entry.latestSupportedState, latestStateSupportedByMe) &&
-      entry.latestSupportedState.turnNum < state.turnNum)
+      entry.latestSupportedState.turnNum < state.turnNum) ||
+    // We always support a final state if it matches the outcome that we have signed
+    (state.isFinal && outcomesEqual(state.outcome, latestStateSupportedByMe.outcome))
   ) {
     await store.sendState(state);
   } else {
     throw 'Not safe to send';
   }
 };
->>>>>>> 30d9d104
 
 const notifyWhenSupported = (store: IStore, { state }: Init) => {
   return observeChannel(store, getChannelId(state.channel)).pipe(
