--- conflicted
+++ resolved
@@ -1,26 +1,15 @@
 import { assign } from 'xstate';
-<<<<<<< HEAD
 import { Guarantee, AllocationItem } from '@statechannels/nitro-protocol';
-=======
-import { AddressZero } from 'ethers/constants';
-import { Guarantee } from '@statechannels/nitro-protocol';
->>>>>>> 60acde2b
 
 import { Channel, getChannelId, outcomesEqual } from '../../';
 import { add } from '../../mathOps';
 import { Balance } from '../../types';
-<<<<<<< HEAD
-import { ethAllocationOutcome, ethGuaranteeOutcome } from '../../calculations';
+import { ethGuaranteeOutcome, ethAllocationOutcome } from '../../calculations';
 import { Store } from '../../store';
 import { CHAIN_ID } from '../../constants';
 import { connectToStore, getDataAndInvoke } from '../../machine-utils';
 
 import { CreateNullChannel, SupportState, LedgerFunding } from '..';
-=======
-import { Init as CreateNullChannelArgs } from '../create-null-channel/protocol';
-import { ethAllocationOutcome } from '../../calculations';
-const store = {} as any;
->>>>>>> 60acde2b
 
 const PROTOCOL = 'virtual-funding-as-leaf';
 
