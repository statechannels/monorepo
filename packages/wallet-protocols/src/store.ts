import { EventEmitter } from 'events';

import * as rxjs from 'rxjs';
import { State, getStateSignerAddress, signState } from '@statechannels/nitro-protocol';
import _ from 'lodash';
<<<<<<< HEAD
import { AddressZero } from 'ethers/constants';
import { hashState } from '@statechannels/nitro-protocol/lib/src/contract/state';
=======
import { map, filter } from 'rxjs/operators';
>>>>>>> 30d9d104

import { ChannelStoreEntry, IChannelStoreEntry, Funding, supported } from './ChannelStoreEntry';
import { messageService, IMessageService } from './messaging';
import { AddressableMessage, FundingStrategyProposed } from './wire-protocol';
import { Chain, IChain, ChainEventType, ChainEvent } from './chain';
import { add, gt } from './mathOps';

import { getChannelId, SignedState, unreachable, statesEqual } from '.';

export interface ChannelUpdated {
  type: 'CHANNEL_UPDATED';
  channelId: string;
  entry: IChannelStoreEntry;
}
export type StoreEvent = ChainEvent | ChannelUpdated;
export type StoreEventType = ChainEventType | ChannelUpdated['type'];
export type StoreEventListener = (event: StoreEvent) => void;

export interface IStore {
  getEntry(channelId: string): ChannelStoreEntry;
  getParticipant(signingAddress: string): Participant;
  getHoldings: IChain['getHoldings'];

  findLedgerChannelId(participants: string[]): string | undefined;
  signedByMe(state: State): boolean;
  getPrivateKey(signingAddresses: string[]): string;
  // TODO: Temporary until we figure a better way of dealing with assetholderaddress
  readonly ethAssetHolderAddress: string;
  /*
  Store modifiers
  */
  deposit: IChain['deposit'];
  initializeChannel(entry: IChannelStoreEntry): void;
  sendState(state: State): void;
  sendOpenChannel(state: State): void;
  receiveStates(signedStates: SignedState[]): void;
  setFunding(channelId: string, funding: Funding): Promise<void>;
  sendStrategyChoice(message: FundingStrategyProposed);
  // TODO: set funding
  // setFunding(channelId: string, funding: Funding): void;
  on: (
    eventType: StoreEventType,
    listener: StoreEventListener
  ) => <T extends StoreEvent>(event: T) => void;
  signState(state: State): SignedState;

  getNextNonce(participants: string[]): string;
  useNonce(participants: string[], nonce): void;
  nonceOk(participants: string[], nonce: string): boolean;
}

export interface Participant {
  participantId: string;
  signingAddress: string;
  destination: string;
}
export interface ChannelStore {
  [channelId: string]: IChannelStoreEntry;
}

export type Constructor = Partial<{
  store: ChannelStore;
  privateKeys: Record<string, string>;
  nonces: Record<string, string>;
  chain: IChain;
  messagingService: IMessageService;
  ethAssetHolderAddress: string;
}>;
export class Store implements IStore {
  public static equals(left: SignedState[], right: SignedState[]) {
    // TODO: Delete this; we should use statesEqual and outcomesEqual
    return _.isEqual(
      _.sortBy(left, s => hashState(s.state)),
      _.sortBy(right, s => hashState(s.state))
    );
  }

  private _store: ChannelStore;
  private _privateKeys: Record<string, string>;
  private _nonces: Record<string, string> = {};
  private _eventEmitter = new EventEmitter();
  protected _chain: IChain;
  protected _messagingService: IMessageService;
  private _ethAssetHolderAddress: string;

  constructor(args?: Constructor) {
    const { store, privateKeys } = args || {};
    this._store = store || {};
    this._privateKeys = privateKeys || {};

    // TODO: We probably shouldn't default to test implementations
    this._chain = args?.chain || new Chain();
    this._messagingService = args?.messagingService || messageService;
    this._ethAssetHolderAddress = args?.ethAssetHolderAddress || AddressZero;
    this._chain // TODO: Bad form to call an async method in the constructor?
      .initialize();
  }
  public get ethAssetHolderAddress() {
    return this._ethAssetHolderAddress;
  }
  public async getHoldings(channelId: string) {
    return await this._chain.getHoldings(channelId);
  }
  public on(eventType: StoreEventType, listener: StoreEventListener) {
    switch (eventType) {
      case 'CHANNEL_UPDATED':
        this._eventEmitter.addListener(eventType, listener);
        return () => {
          this._eventEmitter.removeListener(eventType, listener);
        };
      case 'DEPOSITED':
      case 'REVERT':
        return this._chain.on(eventType, listener);
      default:
        return unreachable(eventType);
    }
  }

  public async deposit(channelId: string, expectedHeld: string, amount: string) {
    return await this._chain.deposit(channelId, expectedHeld, amount);
  }

  public async setFunding(channelId, funding: Funding) {
    const entry = this.getEntry(channelId);
    if (entry.funding) throw `Channel ${channelId} already funded`;
    this._store[channelId] = { ...entry.args, funding };
  }

  public getEntry(channelId: string): ChannelStoreEntry {
    if (!this._store[channelId]) {
      throw new Error(`Channel ${channelId} not found`);
    }

    return new ChannelStoreEntry(this._store[channelId]);
  }

  public getParticipant(signingAddress: string): Participant {
    const p = _.flatten(Object.values(this._store).map(e => e.participants)).find(
      p => p.signingAddress === signingAddress
    );
    if (!p) {
      throw 'No participant found';
    }
    return p;
  }

  public getPrivateKey(signingAddresses: string[]): string {
    const myAddress = signingAddresses.find(id => this._privateKeys[id]);
    if (!myAddress) {
      throw new Error(`No private key found for ${myAddress}`);
    }
    return this._privateKeys[myAddress];
  }

  public findLedgerChannelId(participantIds: string[]): string | undefined {
    for (const channelId in this._store) {
      const entry = this.getEntry(channelId);
      if (
        entry.latestSupportedState.appDefinition === undefined &&
        // TODO: correct array equality
        entry.participants.map(p => p.participantId) === participantIds
      ) {
        return channelId;
      }
    }
    return undefined;
  }

  public signedByMe(state: State) {
    const { states, ourAddress } = this.getEntry(getChannelId(state.channel));
    const signedState = states.find((s: SignedState) => statesEqual(state, s.state));

    return !!signedState?.signatures.find(
      signature => getStateSignerAddress({ ...signedState, signature }) === ourAddress
    );
  }

  public initializeChannel(data: IChannelStoreEntry) {
    const entry = new ChannelStoreEntry(data);
    if (this._store[entry.channelId]) {
      throw new Error(`Channel ${JSON.stringify(entry.channel)} already initialized`);
    }

    const { participants, channelNonce } = entry.channel;
    if (this.nonceOk(participants, channelNonce)) {
      this._store[entry.channelId] = entry.args;
      this.useNonce(participants, channelNonce);
    } else {
      throw new Error('Nonce used for these participants');
    }
  }

  public sendState(state: State) {
    // 1. Check if it's safe to send the state
    // TODO
    const channelId = getChannelId(state.channel);

    // 2. Sign & store the state
    const { recipients, states } = this.updateEntry(channelId, [this.signState(state)]);

    // 3. Send the message
    const message: AddressableMessage = {
      type: 'SendStates',
      signedStates: states,
      to: 'BLANK',
    };
    this.sendMessage(message, recipients);
  }

  public sendOpenChannel(state: State) {
    // 1. Check if it's safe to send the state
    // TODO
    const channelId = getChannelId(state.channel);

    // 2. Sign & store the state
    const signedState: SignedState = this.signState(state);
    const { recipients, participants } = this.updateEntry(channelId, [signedState]);

    // 3. Send the message
    const message: AddressableMessage = {
      type: 'OPEN_CHANNEL',
      signedState,
      participants,
      to: 'BLANK',
    };

    this.sendMessage(message, recipients);
  }

  public sendStrategyChoice(message: FundingStrategyProposed) {
    const { recipients } = this.getEntry(message.targetChannelId);
    this.sendMessage(message, recipients);
  }
  public signState(state: State): SignedState {
    const { privateKey } = this.getEntry(getChannelId(state.channel));

    return {
      state,
      signatures: [signState(state, privateKey).signature],
    };
  }

  protected sendMessage(message: any, recipients: string[]) {
    recipients.forEach(to => this._messagingService.sendMessage({ ...message, to }));
  }

  public receiveStates(signedStates: SignedState[]): void {
    const { channel } = signedStates[0].state;
    const channelId = getChannelId(channel);

    // TODO: validate transition
    this.updateEntry(channelId, signedStates);
  }

  // Nonce management

  private key(participants: string[]): string {
    return JSON.stringify(participants);
  }

  public getNextNonce(participants: string[]): string {
    return add(1, this._nonces[this.key(participants)]);
  }

  public useNonce(participants: string[], nonce: string): boolean {
    if (this.nonceOk(participants, nonce)) {
      this._nonces[this.key(participants)] = nonce;
      return true;
    } else {
      throw new Error("Can't use this nonce");
    }
  }

  public nonceOk(participants: string[], nonce: string): boolean {
    return gt(nonce, this._nonces[this.key(participants)] || -1);
  }

  protected updateEntry(channelId: string, states: SignedState[]): ChannelStoreEntry {
    const entry = this.getEntry(channelId);
    const newEntry = { ...entry, states: merge(states, entry.states) };
    this._store[channelId] = newEntry;
    if (!Store.equals(entry.states, newEntry.states)) {
      const channelUpdated: ChannelUpdated = {
        type: 'CHANNEL_UPDATED',
        channelId,
        entry: newEntry, // Send the updated entry
      };
      this._eventEmitter.emit(channelUpdated.type, channelUpdated);
    }
    return new ChannelStoreEntry(newEntry);
  }
}

// For subscriber convenience, construct a ChannelStoreEntry
type T = { type: ChannelUpdated['type']; channelId: string; entry: ChannelStoreEntry };
export function observeChannel(store: IStore, channelId: string): rxjs.Observable<T> {
  const firstEntry: Promise<ChannelUpdated | { type: 'NOT_FOUND' }> = new Promise(resolve => {
    try {
      const entry = store.getEntry(channelId);
      resolve({ type: 'CHANNEL_UPDATED', channelId: entry.channelId, entry });
    } catch (e) {
      resolve({ type: 'NOT_FOUND' });
    }
  });

  const currentState = rxjs
    .from(firstEntry)
    .pipe(filter((e): e is T => e.type === 'CHANNEL_UPDATED'));

  const updates = new rxjs.Observable(observer => {
    store.on('CHANNEL_UPDATED', val => observer.next(val));
  }).pipe(
    // TODO: How do we corretcly type `store.on` so that the piped values are the correct type?
    map((e: ChannelUpdated) => ({
      ...e,
      entry: new ChannelStoreEntry(e.entry),
    })),
    filter(e => e.channelId === channelId)
  );

  return rxjs.merge(currentState, updates);
}

export function merge(left: SignedState[], right: SignedState[]): SignedState[] {
  // TODO this is horribly inefficient

  right.map(rightState => {
    const idx = left.findIndex(s => statesEqual(s.state, rightState.state));
    const leftState = left[idx];
    if (leftState) {
      const signatures = _.uniqBy(leftState.signatures.concat(rightState.signatures), s => s.r);
      left[idx] = { ...leftState, signatures };
    } else {
      left.push(rightState);
    }
  });

  return left.filter(
    s => s.state.turnNum >= Math.max(...left.filter(supported).map(s => s.state.turnNum))
  );
}<|MERGE_RESOLUTION|>--- conflicted
+++ resolved
@@ -3,12 +3,9 @@
 import * as rxjs from 'rxjs';
 import { State, getStateSignerAddress, signState } from '@statechannels/nitro-protocol';
 import _ from 'lodash';
-<<<<<<< HEAD
 import { AddressZero } from 'ethers/constants';
 import { hashState } from '@statechannels/nitro-protocol/lib/src/contract/state';
-=======
 import { map, filter } from 'rxjs/operators';
->>>>>>> 30d9d104
 
 import { ChannelStoreEntry, IChannelStoreEntry, Funding, supported } from './ChannelStoreEntry';
 import { messageService, IMessageService } from './messaging';
