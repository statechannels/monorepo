--- conflicted
+++ resolved
@@ -1,12 +1,7 @@
 import { EventEmitter } from 'events';
 
-<<<<<<< HEAD
 import * as rxjs from 'rxjs';
-import { State } from '@statechannels/nitro-protocol';
-import { getStateSignerAddress, signState } from '@statechannels/nitro-protocol/lib/src/signatures';
-=======
 import { State, getStateSignerAddress, signState } from '@statechannels/nitro-protocol';
->>>>>>> ca537ab5
 import _ from 'lodash';
 import { map, filter } from 'rxjs/operators';
 
