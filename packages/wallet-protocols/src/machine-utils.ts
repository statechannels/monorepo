import { DoneInvokeEvent, EventObject, StateMachine, MachineConfig, Machine } from 'xstate';

import { FINAL, Store } from '.';

/*
Since machines typically  don't have sync access to a store, we invoke a promise to get the
desired outcome; that outcome can then be forwarded to the invoked service.
*/

export function getDataAndInvoke<T>(data: string, src: string, onDone?: string) {
  return {
    initial: data,
    states: {
      [data]: { invoke: { src: data, onDone: src } },
      [src]: {
        invoke: {
          src,
          data: (_, { data }: DoneInvokeEvent<T>) => data,
          onDone: 'done',
        },
      },
      done: { type: FINAL },
    },
    onDone,
  };
}

// TODO
// Some machine factories require a context, and some don't
// Sort this out.
export type MachineFactory<I, E extends EventObject> = (
  store: Store,
  context?: I
) => StateMachine<I, any, E>;

<<<<<<< HEAD

=======
>>>>>>> 60acde2b
type Options = (store: Store) => any;
type Config<T> = MachineConfig<T, any, any>;
export const connectToStore: <T>(config: Config<T>, options: Options) => MachineFactory<T, any> = <
  T
>(
  config: Config<T>,
  options: Options
) => (store: Store, context?: T | undefined) => {
  return Machine(config).withConfig(options(store), context);
};<|MERGE_RESOLUTION|>--- conflicted
+++ resolved
@@ -33,10 +33,6 @@
   context?: I
 ) => StateMachine<I, any, E>;
 
-<<<<<<< HEAD
-
-=======
->>>>>>> 60acde2b
 type Options = (store: Store) => any;
 type Config<T> = MachineConfig<T, any, any>;
 export const connectToStore: <T>(config: Config<T>, options: Options) => MachineFactory<T, any> = <
