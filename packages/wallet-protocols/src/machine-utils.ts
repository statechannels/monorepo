--- conflicted
+++ resolved
@@ -33,14 +33,7 @@
   context?: I
 ) => StateMachine<I, any, E>;
 
-<<<<<<< HEAD
-export const connectToStore: <T>(
-  config,
-  options: (store: Store) => any
-) => MachineFactory<T, any> = <T>(
-  config: MachineConfig<T, any, any>,
-  options: (store: Store) => any
-=======
+
 type Options = (store: Store) => any;
 type Config<T> = MachineConfig<T, any, any>;
 export const connectToStore: <T>(config: Config<T>, options: Options) => MachineFactory<T, any> = <
@@ -48,7 +41,6 @@
 >(
   config: Config<T>,
   options: Options
->>>>>>> b0f7ff19
 ) => (store: Store, context?: T | undefined) => {
   return Machine(config).withConfig(options(store), context);
 };