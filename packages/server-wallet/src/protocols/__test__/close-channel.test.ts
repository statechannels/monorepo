import {DBAdmin} from '../../db-admin/db-admin';
import {testKnex as knex} from '../../../jest/knex-setup-teardown';
import {MockChainService} from '../../chain-service';
import {defaultTestConfig} from '../../config';
import {createLogger} from '../../logger';
import {ChainServiceRequest, requestTimeout} from '../../models/chain-service-request';
import {DBCloseChannelObjective, ObjectiveModel} from '../../models/objective';
import {Store} from '../../wallet/store';
import {WalletResponse} from '../../wallet/wallet-response';
import {TestChannel} from '../../wallet/__test__/fixtures/test-channel';
import {ChannelCloser} from '../channel-closer';

const FINAL = 10; // this will be A's state to sign
const testChan = TestChannel.create({aBal: 5, bBal: 5, finalFrom: FINAL});

let store: Store;

beforeEach(async () => {
  store = new Store(
    knex,
    defaultTestConfig().metricsConfiguration.timingMetrics,
    defaultTestConfig().skipEvmValidation,
    '0'
  );
  await DBAdmin.truncateDataBaseFromKnex(knex);
});

afterAll(async () => await DBAdmin.truncateDataBaseFromKnex(knex));

describe(`closing phase`, () => {
  it(`waits, if it isn't my turn`, async () => {
    const objective = await setup(testChan, {participant: 0, statesHeld: [7, 8]});
    await crankAndAssert(objective, {statesToSign: []});
  });
  it(`creates and signs the closing state, if it is my turn`, async () => {
    const objective = await setup(testChan, {participant: 0, statesHeld: [8, 9]});
    await crankAndAssert(objective, {statesToSign: [FINAL]});
  });
  it(`double signs the closing state and withdraws, if my opponent has already signed a closing state`, async () => {
    const objective = await setup(testChan, {participant: 1, statesHeld: [9, FINAL]});
    await crankAndAssert(objective, {statesToSign: [FINAL + 1], withdraws: true});
  });
});

describe(`defunding phase (when the channel is closed)`, () => {
  describe(`direct funding`, () => {
    it('submits the withdrawal transaction, and submits once again when it becomes stale, but not a third time', async () => {
      const objective = await setup(testChan, {participant: 0, statesHeld: [FINAL, FINAL + 1]});

      // submit it once
      await crankAndAssert(objective, {withdraws: true});

      // don't submit again
      await crankAndAssert(objective, {withdraws: false});

      // then let's "wait" for the fund request to the chain service to get stale
      await ChainServiceRequest.query(knex)
        .findOne({channelId: testChan.channelId})
        .patch({timestamp: new Date(Date.now() - requestTimeout - 10)});

      // it should submit again
      await crankAndAssert(objective, {withdraws: true});

      // wait until stale again
      await ChainServiceRequest.query(knex)
        .findOne({channelId: testChan.channelId})
        .patch({timestamp: new Date(Date.now() - requestTimeout - 10)});

      // we shouldn't see a third submission
      await crankAndAssert(objective, {withdraws: false});
    });
  });
  describe(`fake funding`, () => {
    it('marks the objective as complete', async () => {
      const testChan = TestChannel.create({finalFrom: FINAL, fundingStrategy: 'Fake'});
      const objective = await setup(testChan, {participant: 0, statesHeld: [FINAL, FINAL + 1]});

      await crankAndAssert(objective, {completesObj: true});
    });
  });
});

interface SetupParams {
  participant: 0 | 1;
  statesHeld: number[];
  totalFunds?: number;
}
const setup = async (
  testChan: TestChannel,
  args: SetupParams
): Promise<DBCloseChannelObjective> => {
  const {participant, statesHeld} = args;
  const totalFunds = args.totalFunds !== undefined ? args.totalFunds : testChan.startBal;

  await testChan.insertInto(store, {
    participant,
    states: statesHeld,
    funds: totalFunds,
  });

  // add the closeChannel objective and approve
  const objective = await store.transaction(async tx => {
<<<<<<< HEAD
    const o = await ObjectiveModel.insert<DBCloseChannelObjective>(
      testChan.closeChannelObjective,
      true, // preApproved
      tx
    );
    return o;
=======
    const o = await store.ensureObjective(
      testChan.closeChannelObjective([participant, 1 - participant]),
      tx
    );
    await store.approveObjective(o.objectiveId, tx);
    return o as DBCloseChannelObjective;
>>>>>>> 20e8101c
  });

  return objective;
};

interface AssertionParams {
  statesToSign?: number[];
  withdraws?: boolean;
  completesObj?: boolean;
}

const crankAndAssert = async (
  objective: DBCloseChannelObjective,
  args: AssertionParams
): Promise<void> => {
  const statesToSign = args.statesToSign || [];
  const withdraws = args.withdraws || false;
  const completesObj = args.completesObj || false;

  const chainService = new MockChainService();

  const logger = createLogger(defaultTestConfig());
  const timingMetrics = false;
  const channelCloser = ChannelCloser.create(store, chainService, logger, timingMetrics);
  const response = WalletResponse.initialize();
  const spy = jest.spyOn(chainService, 'concludeAndWithdraw');
  await store.transaction(async tx => {
    await channelCloser.crank(objective, response, tx);
  });

  // expect there to be an outgoing message in the response
  expect(response._signedStates).toMatchObject(
    statesToSign.map((n: number) => testChan.wireState(Number(n)))
  );
  // check that funds were deposited
  if (withdraws) {
    expect(spy).toHaveBeenCalled();
  } else {
    expect(spy).not.toHaveBeenCalled();
  }

  const reloadedObjective = await store.getObjective(objective.objectiveId);
  if (completesObj) {
    expect(reloadedObjective.status).toEqual('succeeded');
  } else {
    expect(reloadedObjective.status).toEqual('approved');
  }
};<|MERGE_RESOLUTION|>--- conflicted
+++ resolved
@@ -100,21 +100,13 @@
 
   // add the closeChannel objective and approve
   const objective = await store.transaction(async tx => {
-<<<<<<< HEAD
-    const o = await ObjectiveModel.insert<DBCloseChannelObjective>(
-      testChan.closeChannelObjective,
-      true, // preApproved
-      tx
-    );
-    return o;
-=======
-    const o = await store.ensureObjective(
+    const o = await ObjectiveModel.insert(
       testChan.closeChannelObjective([participant, 1 - participant]),
+      true,
       tx
     );
     await store.approveObjective(o.objectiveId, tx);
     return o as DBCloseChannelObjective;
->>>>>>> 20e8101c
   });
 
   return objective;
