--- conflicted
+++ resolved
@@ -1,12 +1,7 @@
 import {Message} from '@statechannels/wallet-core';
 
 import {Wallet} from './wallet';
-import {WalletError} from './errors/wallet-error';
 import {Outgoing} from './protocols/actions';
 import adminKnex from './db-admin/db-admin-connection';
 
-<<<<<<< HEAD
-export {Wallet, Message, Outgoing, WalletError};
-=======
-export {Wallet, Message, Outgoing, adminKnex as WalletKnex};
->>>>>>> 72f671b5
+export {Wallet, Message, Outgoing, adminKnex as WalletKnex};