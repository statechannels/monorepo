--- conflicted
+++ resolved
@@ -1,12 +1,7 @@
 import {Message} from '@statechannels/wallet-core';
 
 import {Wallet} from './wallet';
-<<<<<<< HEAD
 import {WalletError} from './errors/wallet-error';
-
-export {Wallet, WalletError, Message};
-=======
 import {Outgoing} from './protocols/actions';
 
-export {Wallet, Message, Outgoing};
->>>>>>> c35d55a6
+export {Wallet, Message, Outgoing, WalletError};