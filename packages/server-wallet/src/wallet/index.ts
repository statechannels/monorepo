import {deserializeAllocations} from '@statechannels/wallet-core/lib/src/serde/app-messages/deserialize';
import {
  ChannelResult as ClientChannelResult,
  UpdateChannelParams,
  CreateChannelParams,
  Notification,
  JoinChannelParams,
  CloseChannelParams,
  ChannelResult,
  GetStateParams,
} from '@statechannels/client-api-schema';
import {
  ChannelConstants,
  Message,
  Outcome,
  SignedStateVarsWithHash,
  convertToParticipant,
} from '@statechannels/wallet-core';
import * as Either from 'fp-ts/lib/Either';
import * as Option from 'fp-ts/lib/Option';

import {Bytes32} from '../type-aliases';
import {Channel} from '../models/channel';
import {Nonce} from '../models/nonce';
import {Outgoing, ProtocolAction} from '../protocols/actions';
import {SigningWallet} from '../models/signing-wallet';
import {logger} from '../logger';
import * as Application from '../protocols/application';
import knex from '../db/connection';
import * as UpdateChannel from '../handlers/update-channel';
import * as JoinChannel from '../handlers/join-channel';

import {Store} from './store';

export {CreateChannelParams};

export type AddressedMessage = Message & {to: string; from: string};

// TODO: The client-api does not currently allow for outgoing messages to be
// declared as the result of a wallet API call.
// Nor does it allow for multiple channel results
type Result = Promise<{outbox: Outgoing[]; channelResults: ChannelResult[]}>;
export type WalletInterface = {
  // App channel management
  createChannel(args: CreateChannelParams): Result;
  joinChannel(args: JoinChannelParams): Result;
  updateChannel(args: UpdateChannelParams): Result;
  closeChannel(args: CloseChannelParams): Result;
  getChannels(): Result;
  getState(args: GetStateParams): Result;

  // Wallet <-> Wallet communication
  pushMessage(m: AddressedMessage): Promise<{response?: Message; outbox?: Outgoing[]}>;

  // Wallet -> App communication
  onNotification(cb: (notice: Notification) => void): {unsubscribe: () => void};
};

export class Wallet implements WalletInterface {
  async createChannel(args: CreateChannelParams): Result {
    return Channel.transaction(async tx => {
      const {participants, appDefinition, appData, allocations} = args;
      const outcome: Outcome = deserializeAllocations(allocations);
      // TODO: How do we pick a signing address?
      const signingAddress = (await SigningWallet.query().first())?.address;

      const channelConstants: ChannelConstants = {
        channelNonce: await Nonce.next(participants.map(p => p.signingAddress)),
        participants: participants.map(convertToParticipant),
        chainId: '0x01',
        challengeDuration: 9001,
        appDefinition,
      };

      const vars: SignedStateVarsWithHash[] = [];

      const cols = {...channelConstants, vars, signingAddress};

      const {channelId} = await Channel.query(tx).insert(cols);

      const {outgoing, channelResult} = await Store.signState(
        channelId,
        {...channelConstants, turnNum: 0, isFinal: false, appData, outcome},
        tx
      );

      return {outbox: outgoing.map(n => n.notice), channelResults: [channelResult]};
    });
  }

  async joinChannel({channelId}: JoinChannelParams): Result {
    const {outbox} = await knex.transaction(
      async (tx): Promise<{outbox: any}> => {
        const channel = await Store.getChannel(channelId, tx);

        if (!channel)
          throw new JoinChannel.JoinChannelError(JoinChannel.Errors.channelNotFound, {
            channelId,
          });

        const nextState = getOrThrow(JoinChannel.joinChannel({channelId}, channel));
        const {outgoing} = await Store.signState(channelId, nextState, tx);

        return {outbox: outgoing.map(n => n.notice)};
      }
    );

    const {channelResults, outbox: nextOutbox} = await takeActions([channelId]);

    return {outbox: outbox.concat(nextOutbox), channelResults};
  }

  async updateChannel({channelId, allocations, appData}: UpdateChannelParams): Result {
    return knex.transaction(async tx => {
      const channel = await Store.getChannel(channelId, tx);

      if (!channel)
        throw new UpdateChannel.UpdateChannelError(
          UpdateChannel.UpdateChannelError.reasons.channelNotFound,
          {
            channelId,
          }
        );

      const outcome = deserializeAllocations(allocations);

      const nextState = getOrThrow(
        UpdateChannel.updateChannel({channelId, appData, outcome}, channel)
      );
      const {outgoing, channelResult} = await Store.signState(channelId, nextState, tx);

      return {outbox: outgoing.map(n => n.notice), channelResults: [channelResult]};
    });
  }

  async closeChannel(_args: CloseChannelParams): Result {
    throw 'Unimplemented';
  }
  async getChannels(): Result {
    throw 'Unimplemented';
  }

  async getState({channelId}: GetStateParams): Result {
    try {
      const {channelResult} = await Channel.query()
        .where({channelId})
        .first();

      return {
        channelResults: [channelResult],
        outbox: [],
      };
    } catch (err) {
      logger.error({err}, 'Could not get channel');
      throw err; // FIXME: Wallet shoudl return ChannelNotFound
    }
  }

  async pushMessage(message: AddressedMessage): Result {
<<<<<<< HEAD
    const channelIds: Bytes32[] = [];

    try {
      await Channel.transaction(async tx => {
        for (const ss of message.signedStates || []) {
          // We ignore unsigned states
          if (!ss.signatures?.length) {
            logger.info(`pushMessage received unsigned state`);
            return;
          }

          const channelId = calculateChannelId(ss);
          let channel = await Channel.query(tx)
            .where('channelId', channelId)
            .first();

          if (!channel) {
            const addresses = ss.participants.map(p => p.signingAddress);
            const signingWallet = await SigningWallet.query(tx)
              .whereIn('address', addresses)
              .first();

            if (!signingWallet) {
              logger.error(
                {
                  knownWallets: await SigningWallet.query(tx).select(),
                  addresses,
                },
                'Not in channel'
              );
              throw Error('Not in channel');
            }

            const {address: signingAddress} = signingWallet;
            const cols: RequiredColumns = {...ss, vars: [addHash(ss)], signingAddress};

            channel = Channel.fromJson(cols);

            const {channelId} = await Channel.query(tx).insert(channel);
            channelIds.push(channelId);
          } else {
            ss.signatures?.map(sig => channel.addState(ss, sig));
            await Channel.query(tx).upsertGraph(channel);
            channelIds.push(channel.channelId);
          }
        }
      });
    } catch (err) {
      logger.error({err}, 'Could not push message');
      throw err;
    }
=======
    const channelIds = await Channel.transaction(async tx => {
      return await Store.pushMessage(message, tx);
    });
>>>>>>> 8e161460

    const {channelResults, outbox} = await takeActions(channelIds);

    return {outbox, channelResults};
  }
  onNotification(_cb: (notice: Notification) => void): {unsubscribe: () => void} {
    throw 'Unimplemented';
  }
}

type ExecutionResult = {
  outbox: Outgoing[];
  channelResults: ClientChannelResult[];
  error?: any;
};

const takeActions = async (channels: Bytes32[]): Promise<ExecutionResult> => {
  const outbox: Outgoing[] = [];
  const channelResults: ClientChannelResult[] = [];
  let error: Error | undefined = undefined;
  while (channels.length && !error) {
    await knex.transaction(async tx => {
      const setError = async (e: Error): Promise<void> => {
        error = e;
        await tx.rollback(error);
      };
      const markChannelAsDone = async (): Promise<any> => {
        channels.shift() as string;
      };

      const doAction = async (action: ProtocolAction): Promise<any> => {
        switch (action.type) {
          case 'SignState': {
            const {outgoing, channelResult} = await Store.signState(action.channelId, action, tx);
            outgoing.map(n => outbox.push(n.notice));
            channelResults.push(channelResult);
            return;
          }
          default:
            throw 'Unimplemented';
        }
      };

      // For the moment, we are only considering directly funded app channels.
      // Thus, we can directly fetch the channel record, and immediately construct the protocol state from it.
      // In the future, we can have an App model which collects all the relevant channels for an app channel,
      // and a Ledger model which stores ledger-specific data (eg. queued requests)
      const app = await Store.getChannel(channels[0], tx);

      if (!app) {
        setError(new Error('Channel not found'));

        throw 'unreachable';
      }

      try {
        const nextAction = await Application.protocol({app});
        // TODO: doAction might also throw an error.
        // It would be nice for doAction to return an Either type, pipe the right values,
        // and handle the left values with setError
        await Either.fold(setError, Option.fold(markChannelAsDone, doAction))(nextAction);
      } catch (err) {
        // TODO This code should not need to catch an arbitrary, unknown error.
        // doAction could return an Either, and then the error can be handled more explicitly
        // See https://github.com/statechannels/statechannels/issues/2379
        logger.error({err}, 'Error handling action');
        await setError(err);
      }
    });
  }

  return {outbox, error, channelResults};
};

// TODO: This should be removed, and not used externally.
// It is a fill-in until the wallet API is specced out.
export function getOrThrow<E, T>(result: Either.Either<E, T>): T {
  return Either.getOrElseW<E, T>(
    (err: E): T => {
      throw err;
    }
  )(result);
}<|MERGE_RESOLUTION|>--- conflicted
+++ resolved
@@ -157,63 +157,9 @@
   }
 
   async pushMessage(message: AddressedMessage): Result {
-<<<<<<< HEAD
-    const channelIds: Bytes32[] = [];
-
-    try {
-      await Channel.transaction(async tx => {
-        for (const ss of message.signedStates || []) {
-          // We ignore unsigned states
-          if (!ss.signatures?.length) {
-            logger.info(`pushMessage received unsigned state`);
-            return;
-          }
-
-          const channelId = calculateChannelId(ss);
-          let channel = await Channel.query(tx)
-            .where('channelId', channelId)
-            .first();
-
-          if (!channel) {
-            const addresses = ss.participants.map(p => p.signingAddress);
-            const signingWallet = await SigningWallet.query(tx)
-              .whereIn('address', addresses)
-              .first();
-
-            if (!signingWallet) {
-              logger.error(
-                {
-                  knownWallets: await SigningWallet.query(tx).select(),
-                  addresses,
-                },
-                'Not in channel'
-              );
-              throw Error('Not in channel');
-            }
-
-            const {address: signingAddress} = signingWallet;
-            const cols: RequiredColumns = {...ss, vars: [addHash(ss)], signingAddress};
-
-            channel = Channel.fromJson(cols);
-
-            const {channelId} = await Channel.query(tx).insert(channel);
-            channelIds.push(channelId);
-          } else {
-            ss.signatures?.map(sig => channel.addState(ss, sig));
-            await Channel.query(tx).upsertGraph(channel);
-            channelIds.push(channel.channelId);
-          }
-        }
-      });
-    } catch (err) {
-      logger.error({err}, 'Could not push message');
-      throw err;
-    }
-=======
     const channelIds = await Channel.transaction(async tx => {
       return await Store.pushMessage(message, tx);
     });
->>>>>>> 8e161460
 
     const {channelResults, outbox} = await takeActions(channelIds);
 
