--- conflicted
+++ resolved
@@ -16,11 +16,8 @@
   State,
   NULL_APP_DATA,
   CloseChannel,
-<<<<<<< HEAD
   OpenChannel,
-=======
   DefundChannel,
->>>>>>> 20e8101c
 } from '@statechannels/wallet-core';
 import {ETH_ASSET_HOLDER_ADDRESS} from '@statechannels/wallet-core/lib/src/config';
 import {SignedState as WireState, Payload} from '@statechannels/wire-format';
@@ -197,11 +194,7 @@
     };
   }
 
-<<<<<<< HEAD
-  public get closeChannelObjective(): CloseChannel {
-=======
   public closeChannelObjective(txSubmitterOrder = [0, 1]): CloseChannel {
->>>>>>> 20e8101c
     return {
       participants: this.participants,
       type: 'CloseChannel',
