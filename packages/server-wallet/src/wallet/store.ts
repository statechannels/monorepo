import {Transaction, TransactionOrKnex, UniqueViolationError} from 'objection';
import {
  Outcome,
  SignedStateWithHash,
  SignedStateVarsWithHash,
  calculateChannelId,
  StateVariables,
  ChannelConstants,
  Participant,
  deserializeObjective,
  isOpenChannel,
  isCloseChannel,
  SignedState,
  isSimpleAllocation,
  checkThat,
  OpenChannel,
  makePrivateKey,
  makeAddress,
  Address,
  PrivateKey,
  isSubmitChallenge,
<<<<<<< HEAD
=======
  DefundChannel,
  BN,
>>>>>>> 29da69b2
} from '@statechannels/wallet-core';
import {Payload as WirePayload, SignedState as WireSignedState} from '@statechannels/wire-format';
import _ from 'lodash';
import {ChannelResult, FundingStrategy} from '@statechannels/client-api-schema';
import {ethers} from 'ethers';
import Knex from 'knex';
import {Logger} from 'pino';
import pMap from 'p-map';

import {Channel, ChannelError, CHANNEL_COLUMNS} from '../models/channel';
import {SigningWallet} from '../models/signing-wallet';
import {addHash, addState, clearOldStates, fastDeserializeState} from '../state-utils';
import {ChannelState} from '../protocols/state';
import {WalletError, Values} from '../errors/wallet-error';
import {Bytes32, Uint256, Bytes} from '../type-aliases';
import {timerFactory, recordFunctionMetrics, setupDBMetrics, timerFactorySync} from '../metrics';
import {isReverseSorted, pick} from '../utilities/helpers';
import {Funding, TransferredOutEntry} from '../models/funding';
import {Nonce} from '../models/nonce';
import {ObjectiveModel, DBObjective, isSupportedObjective} from '../models/objective';
import {AppBytecode} from '../models/app-bytecode';
import {LedgerRequest, LedgerRequestType} from '../models/ledger-request';
import {shouldValidateTransition, validateTransition} from '../utilities/validate-transition';
import {defaultTestConfig} from '../config';
import {createLogger} from '../logger';
import {LedgerProposal} from '../models/ledger-proposal';
import {ChainServiceRequest} from '../models/chain-service-request';
import {AdjudicatorStatusModel} from '../models/adjudicator-status';
import {WaitingFor as OpenChannelWaitingFor} from '../protocols/channel-opener';

const defaultLogger = createLogger(defaultTestConfig());

export type AppHandler<T> = (tx: Transaction, channelRecord: Channel) => T;
export type MissingAppHandler<T> = (channelId: string) => T;

const throwMissingChannel: MissingAppHandler<any> = (channelId: string) => {
  throw new ChannelError(ChannelError.reasons.channelMissing, {channelId});
};

export class Store {
  readonly logger: Logger = defaultLogger;

  constructor(
    public readonly knex: Knex,
    readonly timingMetrics: boolean,
    readonly skipEvmValidation: boolean,
    readonly chainNetworkID: string,
    logger?: Logger
  ) {
    if (timingMetrics) {
      this.getOrCreateSigningAddress = recordFunctionMetrics(this.getOrCreateSigningAddress);
      this.lockApp = recordFunctionMetrics(this.lockApp);
      this.signState = recordFunctionMetrics(this.signState);
      this.getChannelState = recordFunctionMetrics(this.getChannelState);
      this.getStates = recordFunctionMetrics(this.getStates);
      this.getChannels = recordFunctionMetrics(this.getChannels);
      this.pushMessage = recordFunctionMetrics(this.pushMessage);
      this.addSignedState = recordFunctionMetrics(this.addSignedState);

      setupDBMetrics(this.knex);
      if (logger) this.logger = logger;
    }
  }

  async addSigningKey(privateKey: PrivateKey): Promise<void> {
    await this.getOrCreateSigningAddress(new ethers.Wallet(privateKey));
  }

  async getOrCreateSigningAddress(wallet = ethers.Wallet.createRandom()): Promise<Address> {
    // signing_wallets table allows for only one row via database constraints
    try {
      // returning('*') only works with Postgres
      // https://vincit.github.io/objection.js/recipes/returning-tricks.html
      const signingWallet = await SigningWallet.query(this.knex)
        .insert({
          privateKey: makePrivateKey(wallet.privateKey),
          address: makeAddress(wallet.address),
        })
        .returning('*');
      return signingWallet.address;
    } catch (error) {
      if (error instanceof UniqueViolationError) {
        return (await SigningWallet.query(this.knex).first()).address;
      }
      throw error;
    }
  }

  /**
   * Ensure a channel is only update-able by some criticable code within a transaction.
   *
   * @param channelId application channel Id
   * @param criticalCode critical code to be executed while holding a lock on channelId
   * @param onChannelMissing An optional handler that is called when the channel cannot be found. Defaults to throwMissingChannel
   * @param fetchSigningWallet Whether the signing wallets for a channel should be fetched when querying for the channel. Defaults to false
   *
   * This excutes `criticalCode` within the context of a SQL transaction, after first acquiring a row-level
   * lock on a single row in the Channels table. This guarantees that at most one `criticalCode` can be
   * executing concurrently across all wallets.
   */
  async lockApp<T>(
    channelId: Bytes32,
    criticalCode: AppHandler<T>,
    onChannelMissing: MissingAppHandler<T> = throwMissingChannel,
    fetchSigningWallet = false
  ): Promise<T> {
    return this.knex.transaction(async tx => {
      const timer = timerFactory(this.timingMetrics, `lock app ${channelId}`);
      const channel = await timer('getting channel', () => {
        const query = Channel.query(tx).where({channelId}).forUpdate().first();

        if (fetchSigningWallet) return query.withGraphFetched('signingWallet');

        return query;
      });

      if (!channel) return onChannelMissing(channelId);
      return timer('critical code', async () => criticalCode(tx, channel));
    });
  }

  async transaction<T>(callback: (tx: Transaction) => Promise<T>): Promise<T> {
    return this.knex.transaction(async tx => callback(tx));
  }

  async signState(
    channel: Channel,
    vars: StateVariables,
    tx: Transaction // Insist on a transaction since addSignedState requires it
  ): Promise<SignedState> {
    const signingWallet =
      channel.signingWallet || (await channel.$relatedQuery('signingWallet', tx).first());

    if (!signingWallet) {
      throw new Error('No signing wallets');
    }
    const timer = timerFactory(this.timingMetrics, `signState ${channel.channelId}`);

    const state = addHash({...channel.channelConstants, ...vars});

    const {supported, latestSignedByMe} = channel;

    if (latestSignedByMe && latestSignedByMe.turnNum >= state.turnNum)
      // Don't sign a new state with lower turnNum than already signed by you
      throw new StoreError(StoreError.reasons.staleState);

    const signatureEntry = await timer('signing', async () => signingWallet.signState(state));
    const signedState = {...state, signatures: [signatureEntry]};

    if (supported && shouldValidateTransition(state, channel)) {
      const bytecode = await this.getBytecode(supported.appDefinition, tx);

      if (!this.skipEvmValidation && !bytecode)
        this.logger.error('Missing bytecode', {
          error: new Error(`No byte code for ${supported.appDefinition}`),
        });

      if (
        !(await timer('validating transition', async () =>
          validateTransition(supported, signedState, this.logger, bytecode, this.skipEvmValidation)
        ))
      ) {
        throw new StoreError('Invalid state transition', {
          from: channel.supported,
          to: signedState,
        });
      }
    }

    await timer('adding MY state', async () => this.addMyState(channel, signedState, tx));

    return signedState;
  }

  async addMyState(
    channel: Channel,
    signedState: SignedStateWithHash,
    tx: Transaction
  ): Promise<Channel> {
    if (
      signedState.signatures.length > 1 ||
      signedState.signatures[0].signer !== channel.myAddress
    ) {
      throw new Error('This state not exclusively signed by me');
    }

    const timer = timerFactory(this.timingMetrics, `addMyState ${channel.channelId}`);

    channel.vars = await timer('adding state', async () => addState(channel.vars, signedState));
    channel.vars = clearOldStates(channel.vars, channel.isSupported ? channel.support : undefined);

    await timer('validating invariants', async () =>
      validateInvariants(channel.vars, channel.myAddress)
    );

    const result = await timer('updating', async () =>
      Channel.query(tx)
        .where({channelId: channel.channelId})
        .patch({vars: channel.vars})
        .returning('*')
        .first()
    );

    return result;
  }

  async getChannelState(channelId: Bytes32, tx?: Transaction): Promise<ChannelState> {
    const channel = await this.getChannel(channelId, tx);

    // TODO: throwing here is a quick fix until we can update all consumers of getChannelState
    // to handle ChannelState | undefined
    if (!channel) throw new Error(`Channel not found with id ${channelId}`);

    return channel.protocolState;
  }

  async getChannel(channelId: Bytes32, tx?: Transaction): Promise<Channel | undefined> {
    // This is somewhat faster than Channel.forId for simply fetching a channel:
    // - the signingWallet isn't needed to construct the protocol state
    // - withGraphJoined is slightly faster in this case
    return Channel.query(tx ?? this.knex)
      .where({'channels.channel_id': channelId})
      .withGraphJoined('funding')
      .withGraphJoined('chainServiceRequests')
      .withGraphJoined('adjudicatorStatus')
      .first();
  }

  async getAndLockChannel(channelId: Bytes32, tx: Transaction): Promise<Channel | undefined> {
    return Channel.query(tx)
      .where({channelId})
      .withGraphJoined('adjudicatorStatus')
      .withGraphFetched('signingWallet')
      .forUpdate()
      .first();
  }

  async getStates(
    channelId: Bytes32,
    tx?: Transaction
  ): Promise<{states: SignedStateWithHash[]; channelState: ChannelState}> {
    const channel = await Channel.forId(channelId, tx || this.knex);

    if (!channel) throw new StoreError(StoreError.reasons.channelMissing);

    const {vars, channelConstants, protocolState: channelState} = channel;
    return {states: vars.map(ss => _.merge(ss, channelConstants)), channelState};
  }

  async getObjectivesByIds(objectiveIds: string[]): Promise<DBObjective[]> {
    return ObjectiveModel.forIds(objectiveIds, this.knex);
  }

  async getChannels(): Promise<ChannelState[]> {
    return (await Channel.query(this.knex)).map(channel => channel.protocolState);
  }

  /**
   * Returns all channels that are not finalized on chain
   */
  async getNonFinalizedChannels(): Promise<ChannelState[]> {
    return (await Channel.query(this.knex))
      .filter(c => !c.adjudicatorStatus || c.adjudicatorStatus.toResult().channelMode === 'Open')
      .map(channel => channel.protocolState);
  }

  async getLedgerChannels(
    assetHolderAddress: string,
    participants: Participant[]
  ): Promise<ChannelState[]> {
    const ledgers = await Channel.getLedgerChannels(assetHolderAddress, participants, this.knex);
    return ledgers.map(c => c.protocolState);
  }

  async pushMessage(
    message: WirePayload
  ): Promise<{
    channelIds: Bytes32[];
    channelResults: ChannelResult[];
    storedObjectives: DBObjective[];
  }> {
    return this.knex.transaction(async tx => {
      const channelResults: ChannelResult[] = [];

      // Sorted to ensure channel nonces arrive in ascending order
      const sortedSignedStates = _.sortBy(message.signedStates || [], a => a.channelNonce);

      const stateChannelIds = message.signedStates?.map(ss => ss.channelId) || [];
      for (const ss of sortedSignedStates || []) {
        const channel = await this.addSignedState(ss.channelId, ss, tx);
        channelResults.push(channel.channelResult);
      }

      const deserializedObjectives = message.objectives?.map(deserializeObjective) || [];
      const storedObjectives: DBObjective[] = [];
      for (const o of deserializedObjectives) {
        if (isSupportedObjective(o)) {
          const preApprove = o.type == 'CloseChannel'; // Close channel objectives do not need co-operative approval
          storedObjectives.push(await ObjectiveModel.insert(o, preApprove, tx));
        } else this.logger.warn('Unsupported objective received');
      }

      const objectiveChannelIds = storedObjectives
        .filter(
          objective =>
            isSubmitChallenge(objective) || isOpenChannel(objective) || isCloseChannel(objective)
        )
        .map(objective => objective.data.targetChannelId);

      return {
        channelIds: stateChannelIds.concat(objectiveChannelIds),
        channelResults,
        // HACK (1): This may cause the wallet to re-emit `'objectiveStarted'` multiple times
        // For instance, a peer who sends me an objective `o`, and then triggers `syncObjectives`
        // including `o`, will cause my wallet to emit `'objectiveStarted'` for `o` twice.
        storedObjectives,
      };
    });
  }

  async getObjectives(channelIds: Bytes32[], tx?: Transaction): Promise<DBObjective[]> {
    return await ObjectiveModel.forChannelIds(channelIds, tx || this.knex);
  }

  async approveObjective(objectiveId: string, tx?: Transaction): Promise<void> {
    const objective = await ObjectiveModel.approve(objectiveId, tx || this.knex);

    if (objective.type === 'OpenChannel') {
      // If we approve an OpenChannel objective that stipulates
      // an existing channel is a ledger channel
      // we need to patch the DB to mark that channel as a ledger channel
      // This code should probably live elsewhere
      const channelId = objective.data.targetChannelId;
      if (objective.data.role === 'ledger') {
        const channel = await this.getChannelState(channelId, tx);
        await Channel.setLedger(
          channelId,
          checkThat(channel.latest.outcome, isSimpleAllocation).assetHolderAddress,
          tx || this.knex
        );
      }
      const {fundingStrategy, fundingLedgerChannelId} = objective.data;
      await Channel.query(tx || this.knex)
        .where({channelId})
        .patch({fundingStrategy, fundingLedgerChannelId});
    }
  }

  async markObjectiveStatus<O extends DBObjective>(
    objective: O,
    status: 'succeeded' | 'failed',
    tx?: Transaction
  ): Promise<O> {
    if (status === 'succeeded') {
      return (
        await ObjectiveModel.succeed(objective.objectiveId, tx || this.knex)
      ).toObjective() as O;
    } else {
      return (
        await ObjectiveModel.failed(objective.objectiveId, tx || this.knex)
      ).toObjective() as O;
    }
  }

  private bytecodeCache: Record<string, string | undefined> = {};
  async getBytecode(appDefinition: Address, tx: Transaction): Promise<Bytes | undefined> {
    return (
      this.bytecodeCache[appDefinition] ??
      (this.bytecodeCache[appDefinition] = await AppBytecode.getBytecode(
        this.chainNetworkID,
        appDefinition,
        tx
      ))
    );
  }

  async upsertBytecode(
    chainNetworkId: string,
    appDefinition: Address,
    bytecode: Bytes
  ): Promise<void> {
    await AppBytecode.upsertBytecode(chainNetworkId, appDefinition, bytecode, this.knex);
  }

  async getObjective(objectiveId: string, tx?: TransactionOrKnex): Promise<DBObjective> {
    tx = tx || this.knex; // TODO: make tx required
    return await ObjectiveModel.forId(objectiveId, tx);
  }

  async isLedger(channelId: Bytes32, tx?: Transaction): Promise<boolean> {
    return Channel.isLedger(channelId, tx || this.knex);
  }

  async getLedgerRequest(
    channelId: Bytes32,
    type: 'fund' | 'defund',
    tx?: Transaction
  ): Promise<LedgerRequestType | undefined> {
    return LedgerRequest.getRequest(channelId, type, tx || this.knex);
  }

  async getChannelIdsPendingLedgerFundingFrom(
    ledgerChannelIds: Bytes32[],
    tx?: Transaction
  ): Promise<Bytes32[]> {
    const query = await LedgerRequest.query(tx || this.knex)
      .whereIn('ledgerChannelId', ledgerChannelIds)
      .where({status: 'pending'})
      .distinct('channelToBeFunded')
      .select('channelToBeFunded');

    return _.map(query, 'channelToBeFunded');
  }

  async getLedgerChannelIdsFundingChannels(
    channelToBeFunded: Bytes32[],
    tx?: Transaction
  ): Promise<Bytes32[]> {
    const query = await LedgerRequest.query(tx || this.knex)
      .whereIn('channelToBeFunded', channelToBeFunded)
      .where({status: 'pending'})
      .distinct('ledgerChannelId')
      .select('ledgerChannelId');

    return _.map(query, 'ledgerChannelId');
  }

  async filterChannelIdsByIsLedger(
    maybeLedgerChannelIds: Bytes32[],
    tx?: Transaction
  ): Promise<Bytes32[]> {
    const query = await Channel.query(tx || this.knex)
      .whereIn('channelId', maybeLedgerChannelIds)
      .whereNotNull('assetHolderAddress')
      .select('channelId');

    return _.map(query, 'channelId');
  }

  async getAllPendingLedgerRequests(tx?: Transaction): Promise<LedgerRequestType[]> {
    return LedgerRequest.getAllPendingRequests(tx || this.knex);
  }

  async getPendingLedgerRequests(
    ledgerChannelId: Bytes32,
    tx?: Transaction
  ): Promise<LedgerRequestType[] | undefined> {
    return LedgerRequest.getPendingRequests(ledgerChannelId, tx || this.knex);
  }

  async markLedgerRequests(
    channelIds: Bytes32[],
    type: 'fund' | 'defund',
    status: 'succeeded' | 'failed' | 'pending',
    tx?: TransactionOrKnex
  ): Promise<void> {
    await pMap(channelIds, request =>
      LedgerRequest.setRequestStatus(request, type, status, tx || this.knex)
    );
  }

  async getLedgerProposals(channelId: Bytes32, tx?: Transaction): Promise<LedgerProposal[]> {
    return await LedgerProposal.forChannel(channelId, tx || this.knex);
  }

  async storeLedgerProposal(
    channelId: Bytes32,
    proposal: Outcome,
    nonce: number,
    signingAddress: Address,
    tx?: Transaction
  ): Promise<void> {
    proposal = checkThat(proposal, isSimpleAllocation);
    await LedgerProposal.storeProposal(
      {channelId, proposal, nonce, signingAddress},
      tx || this.knex
    );
  }

  async removeLedgerProposals(channelId: Bytes32, tx: Transaction): Promise<void> {
    await LedgerProposal.setProposalsToNull(channelId, tx);
  }

  /**
   * Add a new state into the database.
   *
   * @param channelId - the channel ID the state refers to
   * @param state - the new signed state to be added
   * @param tx - an existing database transaction context
   *
   * This function serves as both a data validator (ensure the state is valid) and
   * an efficient operator on the database.
   */
  async addSignedState(
    channelId: string,
    wireState: WireSignedState,
    tx: Transaction
  ): Promise<Channel> {
    const syncTimer = timerFactorySync(this.timingMetrics, `add signed state ${channelId}`);
    const asyncTimer = timerFactory(this.timingMetrics, `add signed state ${channelId}`);

    // Deserialize (and throw if signer not a participant)
    const deserializedState = syncTimer('validating signatures', () =>
      fastDeserializeState(channelId, wireState)
    );

    if (!BN.eq(deserializedState.chainId, this.chainNetworkID))
      throw Error(
        `This channel can only be concluded on a chain with id ${deserializedState.chainId}, but this wallet uses chain id: ${this.chainNetworkID}.`
      );

    // Compute the stateHash for the new state
    const state = addHash(deserializedState);

    // Get the Channel row from the database (create if needed)
    const channel =
      (await Channel.forId(channelId, tx)) ||
      (await createChannel(state, 'Unknown', undefined, tx));

    const {supported} = channel;
    if (supported && shouldValidateTransition(state, channel)) {
      const bytecode = await this.getBytecode(supported.appDefinition, tx);

      if (bytecode == undefined)
        this.logger.error('Missing bytecode', {
          error: new Error(`No byte code for ${supported.appDefinition}`),
        });

      const isValidTransition = syncTimer('validating transition', () =>
        validateTransition(supported, state, this.logger, bytecode, this.skipEvmValidation)
      );

      if (!isValidTransition) {
        throw new StoreError('Invalid state transition', {
          from: supported,
          to: state,
        });
      }
    }

    // Create the new Channel object by adding the new state
    channel.vars = syncTimer('adding state', () => addState(channel.vars, state));

    // Do 'garbage collection' by removing unnecessary / stale states
    channel.vars = clearOldStates(channel.vars, channel.isSupported ? channel.support : undefined);

    // Do checks on the Channel object before inserting into the database
    syncTimer('validating invariants', () => validateInvariants(channel.vars, channel.myAddress));

    // Insert into the DB
    return await asyncTimer('updating', () =>
      Channel.query(tx)
        .where({channelId: channel.channelId})
        .patch({vars: channel.vars})
        .returning('*')
        .first()
    );
  }

  async createChannel(
    constants: ChannelConstants,
    appData: Bytes,
    outcome: Outcome,
    fundingStrategy: FundingStrategy,
    role: 'app' | 'ledger' = 'app',
    fundingLedgerChannelId?: Bytes32
  ): Promise<{channel: ChannelState; firstSignedState: SignedState; objective: DBObjective}> {
    return await this.knex.transaction(async tx => {
      const channel = await createChannel(constants, fundingStrategy, fundingLedgerChannelId, tx);
      const {channelId, participants} = channel;

      const firstSignedState = await this.signState(
        channel,
        {
          ...constants,
          turnNum: 0,
          isFinal: false,
          appData,
          outcome,
        },
        tx
      );

      if (role === 'ledger')
        await Channel.setLedger(
          channelId,
          checkThat(outcome, isSimpleAllocation).assetHolderAddress,
          tx
        );

      const o: OpenChannel = {
        type: 'OpenChannel' as const,
        participants,
        data: {
          targetChannelId: channelId,
          fundingStrategy,
          fundingLedgerChannelId,
          role,
        },
      };

      const objective = await ObjectiveModel.insert(
        o,
        true, // preApproved
        tx,
        OpenChannelWaitingFor.theirPreFundSetup
      );
      return {channel: await this.getChannelState(channelId, tx), firstSignedState, objective};
    });
  }

  async setInitialSupport(
    channelId: string,
    support: SignedState[],
    tx?: Transaction
  ): Promise<void> {
    await Channel.setInitialSupport(channelId, support, tx ?? this.knex);
  }

  async updateFunding(
    channelId: string,
    fromAmount: Uint256,
    assetHolderAddress: Address
  ): Promise<void> {
    await Funding.updateFunding(this.knex, channelId, fromAmount, assetHolderAddress);
  }

  async insertAdjudicatorStatus(
    channelId: string,
    finalizedAt: number,
    states: SignedState[]
  ): Promise<void> {
    await AdjudicatorStatusModel.insertAdjudicatorStatus(this.knex, channelId, finalizedAt, states);
  }

  async markAdjudicatorStatusAsFinalized(
    channelId: string,
    blockNumber: number,
    blockTimestamp: number,
    finalizedAt: number
  ): Promise<void> {
    await AdjudicatorStatusModel.setFinalized(
      this.knex,
      channelId,
      blockNumber,
      blockTimestamp,
      finalizedAt
    );
  }

  async updateTransferredOut(
    channelId: string,
    assetHolder: Address,
    transferredOut: TransferredOutEntry[]
  ): Promise<void> {
    this.lockApp(channelId, tx =>
      Funding.updateTransferredOut(tx, channelId, assetHolder, transferredOut)
    );
  }

  async nextNonce(signingAddresses: Address[]): Promise<number> {
    return await Nonce.next(this.knex, signingAddresses);
  }

  async fundingRequestExists(channelId: string, tx: Transaction): Promise<boolean> {
    const request = await ChainServiceRequest.query(tx).where({channelId, request: 'fund'}).first();

    return !!request && request.isValid();
  }

  async getFunding(
    channelId: string,
    assetHolder: Address,
    tx: Transaction
  ): Promise<Funding | undefined> {
    const funding = Funding.query(tx).where({channelId, assetHolder}).first();

    return funding;
  }
}

class StoreError extends WalletError {
  readonly type = WalletError.errors.StoreError;

  static readonly reasons = {
    duplicateChannel: 'Expected the channel to NOT exist in the database',
    duplicateTurnNums: 'multiple states with same turn number',
    notSorted: 'states not sorted',
    multipleSignedStates: 'Store signed multiple states for a single turn',
    invalidSignature: 'Invalid signature',
    notInChannel: 'Not in channel',
    staleState: 'Stale state',
    missingSigningKey: 'Missing a signing key',
    invalidTransition: 'Invalid state transition',
    channelMissing: 'Channel not found',
    unimplementedObjective: 'Unimplemented objective',
    unimplementedFundingStrategy: 'Unimplemented funding strategy',
    invalidFundingLedgerChannelId: 'Ledger channel intended to fund channel does not exist',
    expiredFundingLedgerChannelId: 'Ledger channel intended to fund channel is closed or closing',
  } as const;
  constructor(reason: Values<typeof StoreError.reasons>, public readonly data: any = undefined) {
    super(reason);
  }
}

/**
 * Construct a new Channel and insert it into the database, ensuring that the Nonce
 * provided for this new channel is also the newest we have ever seen.
 */
async function createChannel(
  constants: ChannelConstants,
  fundingStrategy: FundingStrategy,
  fundingLedgerChannelId: Bytes32 | undefined,
  txOrKnex: TransactionOrKnex
): Promise<Channel> {
  if (fundingLedgerChannelId) {
    const ledger = await Channel.forId(fundingLedgerChannelId, txOrKnex);
    if (!ledger) throw new StoreError(StoreError.reasons.invalidFundingLedgerChannelId);
    if (ledger.supported && _.some(ledger.support, 'isFinal'))
      throw new StoreError(StoreError.reasons.expiredFundingLedgerChannelId);
  }

  const addresses = constants.participants.map(p => p.signingAddress);

  const signingWallet = await SigningWallet.query(txOrKnex).whereIn('address', addresses).first();

  if (!signingWallet) throw new StoreError(StoreError.reasons.notInChannel);

  await Nonce.ensureLatest(constants.channelNonce, addresses, txOrKnex);

  const channel = Channel.fromJson(
    pick(
      {
        ...constants,
        assetHolderAddress: undefined,
        channelId: calculateChannelId(constants),
        fundingLedgerChannelId,
        fundingStrategy,
        signingAddress: signingWallet.address,
        vars: [],
      },
      ...CHANNEL_COLUMNS
    )
  );

  return await Channel.query(txOrKnex)
    .withGraphFetched('signingWallet')
    .insert(channel)
    .returning('*')
    .first();
}

function ensureSingleSignedState(
  states: SignedStateVarsWithHash[],
  mySigningAddress: string
): void {
  const multipleSignedByMe = _.chain(states)
    .filter(state => _.some(state.signatures, ['signer', mySigningAddress]))
    .groupBy('turnNum')
    .some(states => states.length > 1)
    .value();

  if (multipleSignedByMe) throw new StoreError(StoreError.reasons.multipleSignedStates);
}

function ensureReverseSortedOrderOfStates(states: SignedStateVarsWithHash[]): void {
  if (!isReverseSorted(_.map(states, 'turnNum')))
    throw new StoreError(StoreError.reasons.notSorted);
}

function ensureNoDuplicateTurnNums(states: SignedStateVarsWithHash[]): void {
  const turnNums = _.map(states, 'turnNum');
  const duplicateTurnNums = turnNums.some((t, i) => turnNums.indexOf(t) != i);
  if (duplicateTurnNums) {
    throw new StoreError(StoreError.reasons.duplicateTurnNums, {states});
  }
}

/**
 * There are currently two invariants being checked:
 *
 * 1. Only signed a single state for any given turn number.
 * 2. Storing states in reverse sorted order.
 */
function validateInvariants(states: SignedStateVarsWithHash[], mySigningAddress: string): void {
  ensureSingleSignedState(states, mySigningAddress);
  ensureNoDuplicateTurnNums(states);
  ensureReverseSortedOrderOfStates(states);
}<|MERGE_RESOLUTION|>--- conflicted
+++ resolved
@@ -19,11 +19,7 @@
   Address,
   PrivateKey,
   isSubmitChallenge,
-<<<<<<< HEAD
-=======
-  DefundChannel,
   BN,
->>>>>>> 29da69b2
 } from '@statechannels/wallet-core';
 import {Payload as WirePayload, SignedState as WireSignedState} from '@statechannels/wire-format';
 import _ from 'lodash';
