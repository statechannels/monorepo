import {Transaction, TransactionOrKnex} from 'objection';
import {
  Objective,
  Outcome,
  SignedStateWithHash,
  SignedStateVarsWithHash,
  State,
  calculateChannelId,
  StateVariables,
  ChannelConstants,
  Participant,
  makeDestination,
  serializeMessage,
  StateWithHash,
  deserializeObjective,
  wireStateToNitroState,
  convertToNitroOutcome,
  toNitroState,
  deserializeOutcome,
  convertToInternalParticipant,
  SignatureEntry,
  Payload,
  isOpenChannel,
  convertToParticipant,
  SignedState,
} from '@statechannels/wallet-core';
import {Payload as WirePayload, SignedState as WireSignedState} from '@statechannels/wire-format';
import {State as NitroState} from '@statechannels/nitro-protocol';
import _ from 'lodash';
import {ChannelResult, FundingStrategy} from '@statechannels/client-api-schema';
import {ethers, constants} from 'ethers';
import Knex from 'knex';

import {
  Channel,
  SyncState,
  RequiredColumns,
  ChannelError,
  CHANNEL_COLUMNS,
  isChannelMissingError,
} from '../models/channel';
import {SigningWallet} from '../models/signing-wallet';
import {addHash} from '../state-utils';
import {ChannelState, ChainServiceApi, toChannelResult} from '../protocols/state';
import {WalletError, Values} from '../errors/wallet-error';
import {Bytes32, Address, Uint256, Bytes} from '../type-aliases';
import {validateTransitionWithEVM} from '../evm-validator';
import {timerFactory, recordFunctionMetrics, setupDBMetrics} from '../metrics';
import {pick} from '../utilities/helpers';
import {Funding} from '../models/funding';
import {Nonce} from '../models/nonce';
import {recoverAddress} from '../utilities/signatures';

export type AppHandler<T> = (tx: Transaction, channel: ChannelState) => T;
export type MissingAppHandler<T> = (channelId: string) => T;
class UniqueViolationError extends Error {
  columns: string[] = [];
}

function isUniqueViolationError(error: any): error is UniqueViolationError {
  return error?.name === 'UniqueViolationError' && error?.columns[0] === 'enforce_one_row';
}

const throwMissingChannel: MissingAppHandler<any> = (channelId: string) => {
  throw new ChannelError(ChannelError.reasons.channelMissing, {channelId});
};

export type ObjectiveStoredInDB = Objective & {
  objectiveId: number;
  status: 'pending' | 'approved' | 'rejected' | 'failed' | 'succeeded';
};

// eslint-disable-next-line @typescript-eslint/explicit-function-return-type
export class Store {
  // FIXME: (Stored Objectives) Turn into a new DB table
  public objectives: {
    [objectiveId: number]: ObjectiveStoredInDB;
  } = {};

  constructor(
    public readonly knex: Knex,
    readonly timingMetrics: boolean,
    readonly skipEvmValidation: boolean
  ) {
    if (timingMetrics) {
      this.getFirstParticipant = recordFunctionMetrics(this.getFirstParticipant);
      this.getOrCreateSigningAddress = recordFunctionMetrics(this.getOrCreateSigningAddress);
      this.lockApp = recordFunctionMetrics(this.lockApp);
      this.signState = recordFunctionMetrics(this.signState);
      this.getChannel = recordFunctionMetrics(this.getChannel);
      this.getStates = recordFunctionMetrics(this.getStates);
      this.getChannels = recordFunctionMetrics(this.getChannels);
      this.addObjective = recordFunctionMetrics(this.addObjective);
      this.pushMessage = recordFunctionMetrics(this.pushMessage);
      this.addSignedState = recordFunctionMetrics(this.addSignedState);

      setupDBMetrics(this.knex);
    }
  }

  async destroy(): Promise<void> {
    await this.knex.destroy();
  }

  async getFirstParticipant(): Promise<Participant> {
    const signingAddress = await this.getOrCreateSigningAddress();
    return {
      participantId: signingAddress,
      signingAddress,
      destination: makeDestination(constants.HashZero),
    };
  }

  async getOrCreateSigningAddress(): Promise<string> {
    const randomWallet = ethers.Wallet.createRandom();
    // signing_wallets table allows for only one row via database constraints
    try {
      // returning('*') only works with Postgres
      // https://vincit.github.io/objection.js/recipes/returning-tricks.html
      const signingWallet = await SigningWallet.query(this.knex)
        .insert({
          privateKey: randomWallet.privateKey,
          address: randomWallet.address,
        })
        .returning('*');
      return signingWallet.address;
    } catch (error) {
      if (isUniqueViolationError(error)) {
        return (await SigningWallet.query(this.knex).first()).address;
      }
      throw error;
    }
  }

  /**
   *
   * @param channelId application channel Id
   * @param cb critical code to be executed while holding a lock on channelId
   *
   * This excutes `cb` within the context of a SQL transaction, after first acquiring a row-level lock
   * on a single row in the Channels table. This guarantees that at most one `cb` can be executing
   * concurrently across all wallets.
   */
  async lockApp<T>(
    channelId: Bytes32,
    criticalCode: AppHandler<T>,
    onChannelMissing: MissingAppHandler<T> = throwMissingChannel
  ): Promise<T> {
    return this.knex.transaction(async tx => {
      const timer = timerFactory(this.timingMetrics, `lock app ${channelId}`);
      const channel = await timer(
        'getting channel',
        async () =>
          await Channel.query(tx)
            .where({channelId})
            .forUpdate()
            .first()
      );

      if (!channel) return onChannelMissing(channelId);
      return timer('critical code', async () => criticalCode(tx, channel.protocolState));
    });
  }

  async signState(
    channelId: Bytes32,
    vars: StateVariables,
    tx: Transaction // Insist on a transaction since addSignedState requires it
  ): Promise<SignedState> {
    const timer = timerFactory(this.timingMetrics, `signState ${channelId}`);

    const channel = await timer('getting channel', async () => Channel.forId(channelId, tx));

    const state: StateWithHash = addHash({...channel.channelConstants, ...vars});

    const {supported} = channel;
    if (supported) {
      const supportedNitroState = {
        turnNum: supported.turnNum,
        isFinal: supported.isFinal,
        channel: {
          channelNonce: supported.channelNonce,
          participants: supported.participants.map(s => s.signingAddress),
          chainId: supported.chainId,
        },
        challengeDuration: supported.challengeDuration,
        outcome: convertToNitroOutcome(supported.outcome),
        appDefinition: supported.appDefinition,
        appData: supported.appData,
      };

      if (
        !(await timer('validating transition', async () =>
          validateTransitionWithEVM(supportedNitroState, toNitroState(state), tx)
        ))
      ) {
        throw new StoreError('Invalid state transition', {
          from: channel.supported,
          to: state,
        });
      }
    }

    await timer('validating freshness', async () => validateStateFreshness(state, channel));

    const signatureEntry = await timer('signing', async () =>
      channel.signingWallet.signState(state)
    );
    const signedState = {...state, signatures: [signatureEntry]};

<<<<<<< HEAD
    channel = await timer('adding MY state', async () => this.addMyState(channel, signedState, tx));

    const sender = channel.participants[channel.myIndex].participantId;
    const notMe = (_p: any, i: number): boolean => i !== channel.myIndex;

    const outgoing = state.participants.filter(notMe).map(({participantId: recipient}) => ({
      type: 'NotifyApp' as const,
      notice: {
        method: 'MessageQueued' as const,
        params: serializeMessage(
          {
            signedStates: [signedState],
            objectives: [],
          },
          recipient,
          sender,
          channelId
        ),
      },
    }));
=======
    await timer('adding MY state', async () => this.addMyState(channel, signedState, tx));
>>>>>>> c6acdebc

    return signedState;
  }

  async addMyState(
    channel: Channel,
    signedState: SignedStateWithHash,
    tx: Transaction
  ): Promise<Channel> {
    if (
      signedState.signatures.length > 1 ||
      signedState.signatures[0].signer !== channel.myAddress
    ) {
      throw new Error('This state not exclusively signed by me');
    }

    const timer = timerFactory(this.timingMetrics, `addMyState ${channel.channelId}`);

    channel.vars = await timer('adding state', async () => addState(channel.vars, signedState));
    channel.vars = clearOldStates(channel.vars, channel.isSupported ? channel.support : undefined);

    await timer('validating invariants', async () =>
      validateInvariants(channel.vars, channel.myAddress)
    );

    const result = await timer('updating', async () =>
      Channel.query(tx)
        .where({channelId: channel.channelId})
        .patch({vars: channel.vars})
        .returning('*')
        .first()
    );

    return result;
  }

  async addChainServiceRequest(
    channelId: Bytes32,
    type: ChainServiceApi,
    tx: Transaction
  ): Promise<void> {
    const channel = await Channel.forId(channelId, tx);

    await Channel.query(tx)
      .where({channelId: channel.channelId})
      .patch({chainServiceRequests: [...channel.chainServiceRequests, type]});
  }

  async getChannel(channelId: Bytes32, tx?: Transaction): Promise<ChannelState> {
    // This is somewhat faster than Channel.forId for simply fetching a channel:
    // - the signingWallet isn't needed to construct the protocol state
    // - withGraphJoined is slightly faster in this case
    return (
      await Channel.query(tx ?? this.knex)
        .where({'channels.channel_id': channelId})
        .withGraphJoined('funding')
        .first()
    )?.protocolState;
  }

  async getStates(
    channelId: Bytes32,
    tx?: Transaction
  ): Promise<{states: SignedStateWithHash[]; channelState: ChannelState}> {
    const channel = await Channel.forId(channelId, tx || this.knex);

    if (!channel) throw new StoreError(StoreError.reasons.channelMissing);

    const {vars, channelConstants, protocolState: channelState} = channel;
    return {states: vars.map(ss => _.merge(ss, channelConstants)), channelState};
  }

  async getChannels(): Promise<ChannelState[]> {
    return (await Channel.query(this.knex)).map(channel => channel.protocolState);
  }

  async pushMessage(
    message: WirePayload
  ): Promise<{
    channelIds: Bytes32[];
    objectives: ObjectiveStoredInDB[];
    channelResults: ChannelResult[];
  }> {
    return this.knex.transaction(async tx => {
      const channelResults: ChannelResult[] = [];

      const stateChannelIds = message.signedStates?.map(ss => ss.channelId) || [];
      for (const ss of message.signedStates || []) {
        channelResults.push(
          (await this.addSignedState(ss.channelId, undefined, ss, tx)).channelResult
        );
      }

      const deserializedObjectives = message.objectives?.map(deserializeObjective) || [];
      const storedObjectives = [];
      for (const o of deserializedObjectives) {
        storedObjectives.push(await this.addObjective(o, tx));
      }

      function isDefined(s: string | undefined): s is string {
        return s !== undefined;
      }
      const objectiveChannelIds =
        storedObjectives
          .map(objective => (isOpenChannel(objective) ? objective.data.targetChannelId : undefined))
          .filter(isDefined) || [];

      return {
        channelIds: stateChannelIds.concat(objectiveChannelIds),
        objectives: storedObjectives.filter(o => o.status === 'pending'),
        channelResults,
      };
    });
  }

  async addObjective(objective: Objective, tx: Transaction): Promise<ObjectiveStoredInDB> {
    if (isOpenChannel(objective)) {
      const {
        data: {targetChannelId: channelId, fundingStrategy},
      } = objective;

      // fetch the channel to make sure the channel exists
      const channel = await Channel.forId(channelId, tx);
      if (!channel) {
        throw new StoreError(StoreError.reasons.channelMissing, {channelId});
      }

      if (!_.includes(['Direct', 'Unfunded'], objective.data.fundingStrategy))
        throw new StoreError(StoreError.reasons.unimplementedFundingStrategy, {fundingStrategy});

      // TODO: (Stored Objectives) Does it make sense to do the INSERT here?
      this.objectives[channel.channelNonce /* TODO: (Stored Objectives) id strategy */] = {
        objectiveId: channel.channelNonce,
        status: 'pending',
        type: objective.type,
        participants: channel.participants,
        data: {
          fundingStrategy,
          targetChannelId: channelId,
        },
      };

      await Channel.query(tx)
        .where({channelId: channel.channelId})
        .patch({fundingStrategy})
        .returning('*')
        .first();

      return this.objectives[channel.channelNonce];
    } else if (objective.type === 'CloseChannel') {
      const {
        data: {targetChannelId},
      } = objective;
      // fetch the channel to make sure the channel exists
      const channel = await Channel.forId(targetChannelId, tx);
      if (!channel) {
        throw new StoreError(StoreError.reasons.channelMissing, {channelId: targetChannelId});
      }
      // TODO: (Stored Objectives) Does it make sense to do the INSERT here?
      this.objectives[channel.channelNonce /* TODO: (Stored Objectives) id strategy */] = {
        objectiveId: channel.channelNonce,
        status: 'approved', // TODO: (Stored Objectives) Awkward that it 'auto-approves'... :S
        type: objective.type,
        participants: [], // TODO: (Stored Objectives) Unnecessary param ?
        data: {
          targetChannelId,
        },
      };
      return this.objectives[channel.channelNonce];
    } else {
      throw new StoreError(StoreError.reasons.unimplementedObjective);
    }
  }

  async addSignedState(
    channelId: string,
    maybeChannel: Channel | undefined,
    wireSignedState: WireSignedState,
    tx: Transaction // Insist on a transaction because validateTransitionWIthEVM requires it
  ): Promise<Channel> {
    const timer = timerFactory(this.timingMetrics, `add signed state ${channelId}`);

    const signatures = await timer(
      'validating signatures',
      async () =>
        await recoverParticipantSignatures(
          wireSignedState.signatures,
          wireSignedState.participants.map(p => p.signingAddress),
          channelId,
          wireStateToNitroState(wireSignedState)
        )
    );

    const channel =
      maybeChannel ||
      (await timer('get channel', async () => getChannel(channelId, tx))) ||
      (await createChannel(
        {
          ...wireSignedState,
          participants: wireSignedState.participants.map(convertToParticipant),
        },
        'Unknown',
        tx
      ));

    if (!this.skipEvmValidation && channel.supported) {
      const {supported} = channel;

      const supportedNitroState = toNitroState(supported);
      if (
        !(await timer('validating transition', async () =>
          validateTransitionWithEVM(supportedNitroState, wireStateToNitroState(wireSignedState), tx)
        ))
      ) {
        throw new StoreError('Invalid state transition', {
          from: channel.supported,
          to: wireSignedState,
        });
      }
    }

    const sswh: SignedStateWithHash = addHash({
      chainId: wireSignedState.chainId,
      channelNonce: wireSignedState.channelNonce,
      appDefinition: wireSignedState.appDefinition,
      appData: wireSignedState.appData,
      turnNum: wireSignedState.turnNum,
      isFinal: wireSignedState.isFinal,
      challengeDuration: wireSignedState.challengeDuration,
      outcome: deserializeOutcome(wireSignedState.outcome),
      participants: wireSignedState.participants.map(convertToInternalParticipant),
      signatures,
    });
    channel.vars = await timer('adding state', async () => addState(channel.vars, sswh));

    channel.vars = clearOldStates(channel.vars, channel.isSupported ? channel.support : undefined);

    await timer('validating invariants', async () =>
      validateInvariants(channel.vars, channel.myAddress)
    );

    const result = await timer('updating', async () =>
      Channel.query(tx)
        .where({channelId: channel.channelId})
        .patch({vars: channel.vars})
        .returning('*')
        .first()
    );

    return result;
  }

  async createChannel(
    constants: ChannelConstants,
    appData: Bytes,
    outcome: Outcome,
    fundingStrategy: FundingStrategy
  ): Promise<{outgoing: SyncState; channelResult: ChannelResult}> {
    return await this.knex.transaction(async tx => {
<<<<<<< HEAD
      const {channelId} = await createChannel(constants, fundingStrategy, tx);
      const {outgoing, channelResult} = await this.signState(
=======
      const {channelId, myIndex, participants} = await createChannel(
        constants,
        fundingStrategy,
        tx
      );
      const signedState = await this.signState(
>>>>>>> c6acdebc
        channelId,
        {
          ...constants,
          turnNum: 0,
          isFinal: false,
          appData,
          outcome,
        },
        tx
      );
<<<<<<< HEAD
      const objective: Objective = {
        participants: constants.participants,
        type: 'OpenChannel',
        data: {
          targetChannelId: channelId,
          fundingStrategy,
        },
      };
      this.objectives[constants.channelNonce /* TODO: (Stored Objectives) id? */] = {
        ...objective,
        objectiveId: constants.channelNonce,
        status: 'approved',
      };
      // TODO: Message serialization should not be inside store.signState
      (outgoing[0].notice.params.data as Payload).objectives = [objective];
      return {outgoing, channelResult};
=======

      /** todo:
       * What happens if Bob is adding his signature to prefund0 from Alice?
       * In this case Bob will send an objective to Alice
       */

      const data: Payload = {
        signedStates: [signedState],
        objectives: [
          {
            participants,
            type: 'OpenChannel',
            data: {
              targetChannelId: channelId,
              fundingStrategy: 'Direct',
            },
          },
        ],
      };

      const notMe = (_p: any, i: number): boolean => i !== myIndex;

      const outgoing = participants.filter(notMe).map(({participantId: recipient}) => ({
        type: 'NotifyApp' as const,
        notice: {
          method: 'MessageQueued' as const,
          params: serializeMessage(data, recipient, participants[myIndex].participantId, channelId),
        },
      }));

      return {outgoing, channelResult: toChannelResult(await this.getChannel(channelId, tx))};
>>>>>>> c6acdebc
    });
  }

  async updateFunding(
    channelId: string,
    fromAmount: Uint256,
    assetHolderAddress: Address
  ): Promise<void> {
    await Funding.updateFunding(this.knex, channelId, fromAmount, assetHolderAddress);
  }

  async nextNonce(signingAddresses: Address[]): Promise<number> {
    return await Nonce.next(this.knex, signingAddresses);
  }
}

class StoreError extends WalletError {
  readonly type = WalletError.errors.StoreError;

  static readonly reasons = {
    duplicateChannel: 'Expected the channel to NOT exist in the database',
    duplicateTurnNums: 'multiple states with same turn number',
    notSorted: 'states not sorted',
    multipleSignedStates: 'Store signed multiple states for a single turn',
    invalidSignature: 'Invalid signature',
    notInChannel: 'Not in channel',
    staleState: 'Stale state',
    missingSigningKey: 'Missing a signing key',
    invalidTransition: 'Invalid state transition',
    channelMissing: 'Channel not found',
    unimplementedObjective: 'Unimplemented objective',
    unimplementedFundingStrategy: 'Unimplemented funding strategy',
  } as const;
  constructor(reason: Values<typeof StoreError.reasons>, public readonly data: any = undefined) {
    super(reason);
  }
}

async function createChannel(
  constants: ChannelConstants,
  fundingStrategy: FundingStrategy,
  txOrKnex: TransactionOrKnex
): Promise<Channel> {
  const channelId = calculateChannelId(constants);

  const {address: signingAddress} = await getSigningWallet(constants, txOrKnex);

  const cols: RequiredColumns = pick(
    {
      ...constants,
      channelId,
      vars: [],
      chainServiceRequests: [],
      signingAddress,
      fundingStrategy,
    },
    ...CHANNEL_COLUMNS
  );
  const channel = Channel.fromJson(cols);
  return await Channel.query(txOrKnex)
    .insert(channel)
    .returning('*')
    .first();
}
async function getChannel(
  channelId: string,
  txOrKnex: TransactionOrKnex
): Promise<Channel | undefined> {
  try {
    return await Channel.forId(channelId, txOrKnex);
  } catch (err) {
    if (!isChannelMissingError) throw err;
    return undefined;
  }
}

async function getSigningWallet(
  channel: ChannelConstants,
  txOrKnex: TransactionOrKnex
): Promise<SigningWallet> {
  const addresses = channel.participants.map(p => p.signingAddress);
  const signingWallet = await SigningWallet.query(txOrKnex)
    .whereIn('address', addresses)
    .first();

  if (!signingWallet) {
    throw new StoreError(StoreError.reasons.notInChannel);
  }
  return signingWallet;
}
/*
 * Validator functions
 */

async function recoverParticipantSignatures(
  signatures: string[],
  participants: string[],
  channelId: string,
  nitroState: NitroState
): Promise<SignatureEntry[]> {
  return Promise.all(
    signatures.map(async sig => {
      const recoveredAddress = await recoverAddress(sig, nitroState);

      if (participants.indexOf(recoveredAddress) < 0) {
        throw new Error(
          `Recovered address ${recoveredAddress} is not a participant in channel ${channelId}`
        );
      }
      return {signature: sig, signer: recoveredAddress};
    })
  );
}

function validateStateFreshness(signedState: State, channel: Channel): void {
  if (channel.latestSignedByMe && channel.latestSignedByMe.turnNum >= signedState.turnNum) {
    throw new StoreError(StoreError.reasons.staleState);
  }
}

function validateInvariants(stateVars: SignedStateVarsWithHash[], myAddress: string): void {
  const signedByMe = stateVars.filter(s => s.signatures.some(sig => sig.signer === myAddress));
  const groupedByTurnNum = _.groupBy(signedByMe, s => s.turnNum.toString());
  const multipleSignedByMe = _.map(groupedByTurnNum, s => s.length)?.find(num => num > 1);

  if (multipleSignedByMe) {
    throw new StoreError(StoreError.reasons.multipleSignedStates);
  }

  const turnNums = _.map(stateVars, s => s.turnNum);

  const duplicateTurnNums = turnNums.some((t, i) => turnNums.indexOf(t) != i);
  if (duplicateTurnNums) {
    throw new StoreError(StoreError.reasons.duplicateTurnNums);
  }
  if (!isReverseSorted(turnNums)) {
    throw new StoreError(StoreError.reasons.notSorted);
  }
}

function isReverseSorted(arr: number[]): boolean {
  const len = arr.length - 1;
  for (let i = 0; i < len; ++i) {
    if (arr[i] < arr[i + 1]) {
      return false;
    }
  }
  return true;
}

/**
 * State variable modifiers
 */
function addState(
  vars: SignedStateVarsWithHash[],
  signedState: SignedStateWithHash
): SignedStateVarsWithHash[] {
  const clonedVariables = _.cloneDeep(vars);
  const {stateHash} = signedState;
  const existingStateIndex = clonedVariables.findIndex(v => v.stateHash === stateHash);
  if (existingStateIndex > -1) {
    const mergedSignatures = _.uniqBy(
      signedState.signatures.concat(clonedVariables[existingStateIndex].signatures),
      sig => sig.signature
    );

    clonedVariables[existingStateIndex].signatures = mergedSignatures;
    return clonedVariables;
  } else {
    return clonedVariables.concat({...signedState, stateHash});
  }
}

function clearOldStates(
  signedStates: SignedStateVarsWithHash[],
  support: SignedStateWithHash[] | undefined
): SignedStateVarsWithHash[] {
  const sorted = _.reverse(_.sortBy(signedStates, s => s.turnNum));
  // If we don't have a supported state we don't clean anything out
  if (support && support.length > 0) {
    // The support is returned in descending turn number so we need to grab the last element to find the earliest state
    const {stateHash: firstSupportStateHash} = support[support.length - 1];

    // Find where the first support state is in our current state array
    const supportIndex = sorted.findIndex(sv => sv.stateHash === firstSupportStateHash);
    // Take everything before that
    return sorted.slice(0, supportIndex + 1);
  } else {
    return sorted;
  }
}<|MERGE_RESOLUTION|>--- conflicted
+++ resolved
@@ -208,30 +208,7 @@
     );
     const signedState = {...state, signatures: [signatureEntry]};
 
-<<<<<<< HEAD
-    channel = await timer('adding MY state', async () => this.addMyState(channel, signedState, tx));
-
-    const sender = channel.participants[channel.myIndex].participantId;
-    const notMe = (_p: any, i: number): boolean => i !== channel.myIndex;
-
-    const outgoing = state.participants.filter(notMe).map(({participantId: recipient}) => ({
-      type: 'NotifyApp' as const,
-      notice: {
-        method: 'MessageQueued' as const,
-        params: serializeMessage(
-          {
-            signedStates: [signedState],
-            objectives: [],
-          },
-          recipient,
-          sender,
-          channelId
-        ),
-      },
-    }));
-=======
     await timer('adding MY state', async () => this.addMyState(channel, signedState, tx));
->>>>>>> c6acdebc
 
     return signedState;
   }
@@ -491,17 +468,12 @@
     fundingStrategy: FundingStrategy
   ): Promise<{outgoing: SyncState; channelResult: ChannelResult}> {
     return await this.knex.transaction(async tx => {
-<<<<<<< HEAD
-      const {channelId} = await createChannel(constants, fundingStrategy, tx);
-      const {outgoing, channelResult} = await this.signState(
-=======
       const {channelId, myIndex, participants} = await createChannel(
         constants,
         fundingStrategy,
         tx
       );
       const signedState = await this.signState(
->>>>>>> c6acdebc
         channelId,
         {
           ...constants,
@@ -512,24 +484,6 @@
         },
         tx
       );
-<<<<<<< HEAD
-      const objective: Objective = {
-        participants: constants.participants,
-        type: 'OpenChannel',
-        data: {
-          targetChannelId: channelId,
-          fundingStrategy,
-        },
-      };
-      this.objectives[constants.channelNonce /* TODO: (Stored Objectives) id? */] = {
-        ...objective,
-        objectiveId: constants.channelNonce,
-        status: 'approved',
-      };
-      // TODO: Message serialization should not be inside store.signState
-      (outgoing[0].notice.params.data as Payload).objectives = [objective];
-      return {outgoing, channelResult};
-=======
 
       /** todo:
        * What happens if Bob is adding his signature to prefund0 from Alice?
@@ -561,7 +515,6 @@
       }));
 
       return {outgoing, channelResult: toChannelResult(await this.getChannel(channelId, tx))};
->>>>>>> c6acdebc
     });
   }
 
