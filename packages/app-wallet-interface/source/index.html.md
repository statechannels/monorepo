---
title: API Reference

language_tabs: # must be one of https://git.io/vQNgJ
  - json

toc_footers:
  - <a href='#'>Sign Up for a Developer Key</a>
  - <a href='https://github.com/lord/slate'>Documentation Powered by Slate</a>

includes:

search: true
---

# Introduction

API between the state channel wallet and application.

# DataTypes

## Participant

```json
{
  "participantId": "abc123", // allocated by app
  "signingAddress": "0x123456",
  "destination": "0xa..."
}
```

| Parameter      | Type   | Description                                                     |
| -------------- | ------ | --------------------------------------------------------------- |
| participantId  | String | App allocated id, used for relaying messages to the participant |
| signingAddress | String | Address used to sign channel updates                            |
| destination    | String | Address of EOA to receive channel proceeds                      |

Note: in the future we might replace the `appId` with a `contactAddress`, which would allow
apps to get the wallet to relay messages itself. An example `contactAddress` would be something
like `https://myserver.com/state_channel_callback`.

## Allocation

```json
{
  "token": "0x...", // 0x0 for ETH
  "allocationItems": [
    {"destination": "0xa...", "amount": "0x1a"},
    {"destination": "0xb...", "amount": "0x1a"}
  ]
}
```

## Message

Format of message sent from the wallet to the app, so that the app can then relay it
to another participant.

```json
{
  "recipient": "user123",
  "sender": "user456",
  "data": "0x456"
}
```

| Parameter | Type   | Description                                                  |
| --------- | ------ | ------------------------------------------------------------ |
| recipient | String | Identifier of user that the message should be relayed to     |
| sender    | String | Identifier of user that the message is from                  |
| data      | String | Message payload. Format defined by wallet and opaque to app. |

# Initial API

Still a WIP! Adding methods as we need them.

## Push Message

Used to push messages received from other participants into the wallet.

```json
{
  "jsonrpc": "2.0",
  "method": "PushMessage",
  "id": 1,
  "params": {
    "recipient": "user123",
    "sender": "user456",
    "data": "0x123.."
  }
}
```

> Example response

```json
{
  "jsonrpc": "2.0",
  "id": 1,
  "result": {"success": true}
}
```

Note: we don't return the state of the channel, as messages are not necessarily 1-to-1 with channels.

### Errors

| Code | Message           | Meaning                                      |
| ---- | ----------------- | -------------------------------------------- |
| 900  | Wrong Participant | The message is not addressed to this wallet. |

<<<<<<< HEAD
=======
## WalletVersion

Retrieves the current version of the state channels wallet the client is connected to.

```json
{
  "jsonrpc": "2.0",
  "method": "WalletVersion",
  "id": 1,
  "params": {}
}
```

> Example response

```json
{
  "jsonrpc": "2.0",
  "id": 1,
  "result": "xstate-wallet@e5fba554d"
}
```

>>>>>>> b4ed1785
## EnableEthereum

Enables the wallet domain against an ethereum provider (e.g., MetaMask). This triggers the connected State Channels wallet to call `window.ethereum.enable()` in the background from the wallet's domain (e.g., `wallet.statechannels.org`). This must be done _prior_ to calling `GetEthereumSelectedAddress` as otherwise that value will be `undefined`, since the wallet won't have access to that value.

```json
{
  "jsonrpc": "2.0",
  "method": "EnableEthereum",
  "id": 1,
  "params": {}
}
```

> Example response

```json
{
  "jsonrpc": "2.0",
  "id": 1,
  "result": "0xabc..."
}
```

## GetAddress

Returns the signing address for the current domain.

```json
{
  "jsonrpc": "2.0",
  "method": "GetAddress",
  "id": 1,
  "params": {}
}
```

> Example response

```json
{
  "jsonrpc": "2.0",
  "id": 1,
  "result": ["0x123..."]
}
```

## GetEthereumSelectedAddress

Returns the ethereum address selected in metamask. Typically used as the `destination`.

```json
{
  "jsonrpc": "2.0",
  "method": "GetEthereumSelectedAddress",
  "id": 1,
  "params": {}
}
```

> Example response

```json
{
  "jsonrpc": "2.0",
  "id": 1,
  "result": "0xabc..."
}
```

## Create Channel

```json
{
  "jsonrpc": "2.0",
  "method": "CreateChannel",
  "id": 1,
  "params": {
    "participants": [
      {
        "participantId": "user123",
        "signingAddress": "0x...",
        "destination": "0xa..."
      },
      {
        "participantId": "user456",
        "signingAddress": "0x...",
        "destination": "0xb..."
      }
    ],
    "allocations": [
      {
        "token": "0x...", // 0x0 for ETH
        "allocationItems": [
          {"destination": "0xa...", "amount": "0x1a"},
          {"destination": "0xb...", "amount": "0x1a"}
        ]
      }
    ],
    "appDefinition": "0x...",
    "appData": "0x...."
  }
}
```

> Example response

```json
{
  "jsonrpc": "2.0",
  "id": 1,
  "result": {
    "channelId": "0xabc123...",
    "status": "proposed",
    "funding": [],
    "participants": [
      {
        "participantId": "user123",
        "signingAddress": "0x...",
        "destination": "0xa..."
      },
      {
        "participantId": "user456",
        "signingAddress": "0x...",
        "destination": "0xb..."
      }
    ],
    "turnNum": 0,
    "allocations": [
      {
        "token": "0x...", // 0x0 for ETH
        "allocationItems": [
          {"destination": "0xa...", "amount": "0x1a"},
          {"destination": "0xb...", "amount": "0x1a"}
        ]
      }
    ],
    "appDefinition": "0x...",
    "appData": "0x...."
  }
}
```

### Parameters

| Parameter     | Type          | Description                                                       |
| ------------- | ------------- | ----------------------------------------------------------------- |
| participants  | Participant[] |                                                                   |
| allocation    | Allocation    | Starting balances                                                 |
| appDefinition | Address       | Address of deployed contract that defines the app                 |
| appData       | String        | Initial app state, encoded as bytes as per appDefinition contract |

### Errors

Errors conform to the [JSON-RPC 2.0 error spec](https://www.jsonrpc.org/specification#error_object).
Beyond the standard errors from that spec, the following domain-specific errors are possible:

| Code | Message                   | Meaning                                                                                                     |
| ---- | ------------------------- | ----------------------------------------------------------------------------------------------------------- |
| 1000 | Signing address not found | The wallet can't find the signing key corresponding to the first signing address in the participants array. |
| 1001 | Invalid app definition    | There isn't a contract deployed at the app definition address.                                              |
| 1002 | Unsupported token         | The wallet doesn't support one or more of the tokens appearing in the allocation.                           |

## Join Channel

Possible response to a `Channel Proposed` event.

```json
{
  "jsonrpc": "2.0",
  "method": "JoinChannel",
  "id": 0,
  "params": {
    "channelId": "0xabc123"
  }
}
```

> Example response

```json
{
  "jsonrpc": "2.0",
  "id": 1,
  "result": {
    "channelId": "0xabc123...",
    "status": "open",
    "funding": [],
    "participants": [
      {
        "participantId": "user123",
        "signingAddress": "0x...",
        "destination": "0xa..."
      },
      {
        "participantId": "user456",
        "signingAddress": "0x...",
        "destination": "0xb..."
      }
    ],
    "turnNum": 1,
    "allocations": [
      {
        "token": "0x...", // 0x0 for ETH
        "allocationItems": [
          {"destination": "0xa...", "amount": "0x1a"},
          {"destination": "0xb...", "amount": "0x1a"}
        ]
      }
    ],
    "appDefinition": "0x...",
    "appData": "0x...."
  }
}
```

### Errors

| Code | Message                  | Meaning                                                          |
| ---- | ------------------------ | ---------------------------------------------------------------- |
| 1100 | Channel not found        | The wallet can't find the channel corresponding to the channelId |
| 1101 | Invalid State Transition | The wallet contains invalid state data                           |

## Update State

```json
{
  "jsonrpc": "2.0",
  "method": "UpdateChannel",
  "id": 0,
  "params": {
    "channelId": "0xabc123",
    "allocations": [
      {
        "token": "0x...", // 0x0 for ETH
        "allocationItems": [
          {"destination": "0xa...", "amount": "18"},
          {"destination": "0xb...", "amount": "6"}
        ]
      }
    ],
    "appData": "0x...."
  }
}
```

> Example response

```json
{
  "jsonrpc": "2.0",
  "id": 1,
  "result": {
    "channelId": "0xabc123...",
    "status": "running",
    "funding": [{"token": "0x0", "amount": "24"}],
    "participants": [
      {
        "participantId": "user123",
        "signingAddress": "0x...",
        "destination": "0xa..."
      },
      {
        "participantId": "user456",
        "signingAddress": "0x...",
        "destination": "0xb..."
      }
    ],
    "turnNum": 7,
    "allocations": [
      {
        "token": "0x...", // 0x0 for ETH
        "allocationItems": [
          {"destination": "0xa...", "amount": "18"},
          {"destination": "0xb...", "amount": "6"}
        ]
      }
    ],
    "appData": "0x...."
  }
}
```

### Errors

| Code | Message            | Meaning                                                                               |
| ---- | ------------------ | ------------------------------------------------------------------------------------- |
|      | Channel not found  | The wallet can't find the channel corresponding to the channelId                      |
|      | Invalid app data   | The app data isn't a valid state for the force-move app defined by the app definition |
|      | Invalid transition | The state transition implied by this state is invalid                                 |

## Get State

```json
{
  "jsonrpc": "2.0",
  "method": "GetState",
  "id": 0,
  "params": {
    "channelId": "0xabc123"
  }
}
```

> Example response

```json
{
  "jsonrpc": "2.0",
  "id": 1,
  "result": {
    "channelId": "0xabc123...",
    "status": "running",
    "funding": [{"token": "0x0", "amount": "24"}],
    "participants": [
      {
        "participantId": "user123",
        "signingAddress": "0x...",
        "destination": "0xa..."
      },
      {
        "participantId": "user456",
        "signingAddress": "0x...",
        "destination": "0xb..."
      }
    ],
    "turnNum": 7,
    "allocations": [
      {
        "token": "0x...", // 0x0 for ETH
        "allocationItems": [
          {"destination": "0xa...", "amount": "18"},
          {"destination": "0xb...", "amount": "6"}
        ]
      }
    ],
    "appData": "0x...."
  }
}
```

### Errors

| Code | Message            | Meaning                                                                               |
| ---- | ------------------ | ------------------------------------------------------------------------------------- |
|      | Channel not found  | The wallet can't find the channel corresponding to the channelId                      |                            |


## Close Channel

```json
{
  "jsonrpc": "2.0",
  "method": "CloseChannel",
  "id": 3,
  "params": {
    "channelId": "0xabc123"
  }
}
```

> Example response

```json
{
  "jsonrpc": "2.0",
  "id": 3,
  "result": {
    "channelId": "0xabc123...",
    "status": "closing",
    "funding": [],
    "participants": [
      {
        "participantId": "user123",
        "signingAddress": "0x...",
        "destination": "0xa..."
      },
      {
        "participantId": "user456",
        "signingAddress": "0x...",
        "destination": "0xb..."
      }
    ],
    "turnNum": 10,
    "allocations": [
      {
        "token": "0x...", // 0x0 for ETH
        "allocationItems": [
          {"destination": "0xa...", "amount": "0x1a"},
          {"destination": "0xb...", "amount": "0x1a"}
        ]
      }
    ],
    "appDefinition": "0x...",
    "appData": "0x...."
  }
}
```

### Errors

| Code | Message           | Meaning                                                          |
| ---- | ----------------- | ---------------------------------------------------------------- |
|      | Channel not found | The wallet can't find the channel corresponding to the channelId |

## Challenge Channel

```json
{
  "jsonrpc": "2.0",
  "method": "ChallengeChannel",
  "id": 0,
  "params": {
    "channelId": "0xabc123"
  }
}
```

> Example response

```json
{
  "jsonrpc": "2.0",
  "id": 1,
  "result": {
    "channelId": "0xabc123...",
    "status": "challenging",
    "funding": [{"token": "0x0", "amount": "24"}],
    "participants": [
      {
        "participantId": "user123",
        "signingAddress": "0x...",
        "destination": "0xa..."
      },
      {
        "participantId": "user456",
        "signingAddress": "0x...",
        "destination": "0xb..."
      }
    ],
    "turnNum": 7,
    "allocations": [
      {
        "token": "0x...", // 0x0 for ETH
        "allocationItems": [
          {"destination": "0xa...", "amount": "18"},
          {"destination": "0xb...", "amount": "6"}
        ]
      }
    ],
    "appData": "0x...."
  }
}
```

### Errors

| Code | Message           | Meaning                                                          |
| ---- | ----------------- | ---------------------------------------------------------------- |
|      | Channel not found | The wallet can't find the channel corresponding to the channelId |

# Events

Sent from the wallet to the app.

## Message Queued

The application is responsible for relaying messages from the wallet to the other participant(s)
in the channel.
When the wallet wishes to send a message it will emit a `MessageQueued` event.

```json
{
  "jsonrpc": "2.0",
  "method": "MessageQueued",
  "params": {
    "recipient": "user123",
    "sender": "user456",
    "data": "0x1111..."
  }
}
```

## Channel Proposed

Triggered when the wallet receives a message containing a new channel.
App should respond by either calling `JoinChannel`, or TODO.

```json
{
  "jsonrpc": "2.0",
  "method": "ChannelProposed",
  "params": {
    "channelId": "0xabc123",
    "status": "opening",
    "funding": [],
    "participants": [
      {
        "participantId": "user123",
        "signingAddress": "0x...",
        "destination": "0xa..."
      },
      {
        "participantId": "user456",
        "signingAddress": "0x...",
        "destination": "0xb..."
      }
    ],
    "turnNum": 0,
    "allocations": [
      {
        "token": "0x...", // 0x0 for ETH
        "allocationItems": [
          {"destination": "0xa...", "amount": "18"},
          {"destination": "0xb...", "amount": "6"}
        ]
      }
    ],
    "appData": "0x...."
  }
}
```

## Channel Updated

Triggered when a channel update occurs by any means, including:

- Messages received from another participant
- Changes to the state of the blockchain (e.g funding or challenges)
- Changes triggered by the current app via `updateState` etc.

```json
{
  "jsonrpc": "2.0",
  "method": "ChannelUpdated",
  "params": {
    "channelId": "0xabc123...",
    "status": "running",
    "funding": [{"token": "0x0", "amount": "24"}],
    "participants": [
      {
        "participantId": "user123",
        "signingAddress": "0x...",
        "destination": "0xa..."
      },
      {
        "participantId": "user456",
        "signingAddress": "0x...",
        "destination": "0xb..."
      }
    ],
    "turnNum": 7,
    "allocations": [
      {
        "token": "0x...", // 0x0 for ETH
        "allocationItems": [
          {"destination": "0xa...", "amount": "18"},
          {"destination": "0xb...", "amount": "6"}
        ]
      }
    ],
    "appData": "0x...."
  }
}
```<|MERGE_RESOLUTION|>--- conflicted
+++ resolved
@@ -109,8 +109,6 @@
 | ---- | ----------------- | -------------------------------------------- |
 | 900  | Wrong Participant | The message is not addressed to this wallet. |
 
-<<<<<<< HEAD
-=======
 ## WalletVersion
 
 Retrieves the current version of the state channels wallet the client is connected to.
@@ -134,7 +132,6 @@
 }
 ```
 
->>>>>>> b4ed1785
 ## EnableEthereum
 
 Enables the wallet domain against an ethereum provider (e.g., MetaMask). This triggers the connected State Channels wallet to call `window.ethereum.enable()` in the background from the wallet's domain (e.g., `wallet.statechannels.org`). This must be done _prior_ to calling `GetEthereumSelectedAddress` as otherwise that value will be `undefined`, since the wallet won't have access to that value.
