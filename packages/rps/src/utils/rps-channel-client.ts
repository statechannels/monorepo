<<<<<<< HEAD
import { AppData, ChannelState, encodeAppData, decodeAppData } from '../core';
import ChannelClient, {
  ChannelResult,
  Message,
  ChannelClientInterface,
} from '@statechannels/channel-client';
import { RPS_ADDRESS } from '../constants';
import { IChannelProvider, channelProvider } from '@statechannels/channel-provider';
import { bigNumberify } from 'ethers/utils';
=======
import {AppData, ChannelState, encodeAppData, decodeAppData} from '../core';
import {IChannelClient, Message, FakeChannelClient, ChannelResult} from './channel-client';
import {RPS_ADDRESS} from '../constants';
>>>>>>> 2ba7aba7

// This class wraps the channel client converting the request/response formats to those used in the app

export class RPSChannelClient {
  channelClient: ChannelClientInterface;

  async enable() {
    // TODO: Use webpack to import channelProvider
    console.log(channelProvider);
    const provider: IChannelProvider = (window as any).channelProvider;
    await provider.enable('http://localhost:3055');
    console.log('Done');
    // might want to pass this in later
    this.channelClient = new ChannelClient(provider);
  }

  async createChannel(
    aAddress: string,
    bAddress: string,
    aBal: string,
    bBal: string,
    appAttrs: AppData
  ): Promise<ChannelState> {
    const participants = formatParticipants(aAddress, bAddress);
    const allocations = formatAllocations(aAddress, bAddress, aBal, bBal);
    const appDefinition = RPS_ADDRESS;
    console.log(allocations);
    const appData = encodeAppData(appAttrs);

    // ignore return val for now and stub out response
    const channelResult = await this.channelClient.createChannel(
      participants,
      allocations,
      appDefinition,
      appData
    );

    return convertToChannelState(channelResult);
  }

  async getAddress() {
    return this.channelClient.getAddress();
  }

  onMessageQueued(callback: (message: Message) => void) {
    return this.channelClient.onMessageQueued(callback);
  }

  // Accepts an rps-friendly callback, performs the necessary encoding, and subscribes to the channelClient with an appropriate, API-compliant callback
  onChannelUpdated(rpsCallback: (channelState: ChannelState) => any) {
    function callback(channelResult: ChannelResult): any {
      rpsCallback(convertToChannelState(channelResult));
    }
    return this.channelClient.onChannelUpdated(callback);
  }

  async joinChannel(channelId: string) {
    const channelResult = await this.channelClient.joinChannel(channelId);
    return convertToChannelState(channelResult);
  }

  async closeChannel(channelId: string): Promise<ChannelState> {
    const channelResult = await this.channelClient.closeChannel(channelId);
    return convertToChannelState(channelResult);
  }

  async updateChannel(
    channelId: string,
    aAddress: string,
    bAddress: string,
    aBal: string,
    bBal: string,
    appAttrs: AppData
  ) {
    const allocations = formatAllocations(aAddress, bAddress, aBal, bBal);
    const participants = formatParticipants(aAddress, bAddress);

    const appData = encodeAppData(appAttrs);

    // ignore return val for now and stub out response
    const channelResult = await this.channelClient.updateChannel(
      channelId,
      participants,
      allocations,
      appData
    );

    return convertToChannelState(channelResult);
  }

  async pushMessage(message: Message) {
    await this.channelClient.pushMessage(message);
  }
}

const convertToChannelState = (channelResult: ChannelResult): ChannelState => {
  const {turnNum, channelId, status, participants, allocations, appData} = channelResult;
  return {
    channelId,
    turnNum,
    status,
    appData: decodeAppData(appData),
    aUserId: participants[0].participantId,
    bUserId: participants[1].participantId,
    aAddress: participants[0].destination,
    bAddress: participants[1].destination,
    aBal: allocations[0].allocationItems[0].amount.toString(),
    bBal: allocations[0].allocationItems[1].amount.toString(),
  };
};

const formatParticipants = (aAddress: string, bAddress: string) => [
  {participantId: aAddress, signingAddress: aAddress, destination: aAddress},
  {participantId: bAddress, signingAddress: bAddress, destination: bAddress},
];

const formatAllocations = (aAddress: string, bAddress: string, aBal: string, bBal: string) => {
  return [
    {
      token: '0x0',
      allocationItems: [
<<<<<<< HEAD
        { destination: aAddress, amount: bigNumberify(aBal).toHexString() },
        { destination: bAddress, amount: bigNumberify(bBal).toHexString() },
=======
        {destination: aAddress, amount: aBal},
        {destination: bAddress, amount: bBal},
>>>>>>> 2ba7aba7
      ],
    },
  ];
};<|MERGE_RESOLUTION|>--- conflicted
+++ resolved
@@ -1,18 +1,12 @@
-<<<<<<< HEAD
-import { AppData, ChannelState, encodeAppData, decodeAppData } from '../core';
+import {AppData, ChannelState, encodeAppData, decodeAppData} from '../core';
 import ChannelClient, {
   ChannelResult,
   Message,
   ChannelClientInterface,
 } from '@statechannels/channel-client';
-import { RPS_ADDRESS } from '../constants';
-import { IChannelProvider, channelProvider } from '@statechannels/channel-provider';
-import { bigNumberify } from 'ethers/utils';
-=======
-import {AppData, ChannelState, encodeAppData, decodeAppData} from '../core';
-import {IChannelClient, Message, FakeChannelClient, ChannelResult} from './channel-client';
 import {RPS_ADDRESS} from '../constants';
->>>>>>> 2ba7aba7
+import {IChannelProvider, channelProvider} from '@statechannels/channel-provider';
+import {bigNumberify} from 'ethers/utils';
 
 // This class wraps the channel client converting the request/response formats to those used in the app
 
@@ -134,13 +128,8 @@
     {
       token: '0x0',
       allocationItems: [
-<<<<<<< HEAD
-        { destination: aAddress, amount: bigNumberify(aBal).toHexString() },
-        { destination: bAddress, amount: bigNumberify(bBal).toHexString() },
-=======
-        {destination: aAddress, amount: aBal},
-        {destination: bAddress, amount: bBal},
->>>>>>> 2ba7aba7
+        {destination: aAddress, amount: bigNumberify(aBal).toHexString()},
+        {destination: bAddress, amount: bigNumberify(bBal).toHexString()},
       ],
     },
   ];
