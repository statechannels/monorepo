import {GameState, LocalState, Setup, EndGame, A, B, isPlayerB, isPlayerA} from './state';
import {Reducer, combineReducers} from 'redux';
import {GameAction, UpdateChannelState} from './actions';
import {ChannelState} from '../../core';

const emptyLocalState: LocalState = {type: 'Setup.Empty'};

const channelReducer: Reducer<ChannelState | null, UpdateChannelState> = (
  state: ChannelState | null = null,
  action
) => {
  if (action.type === 'UpdateChannelState') {
    return action.channelState;
  } else {
    return state;
  }
};

const localReducer: Reducer<LocalState> = (
  state: LocalState = emptyLocalState,
  action: GameAction
) => {
  let newState = state;
  if (
    action.type === 'Resign' &&
    state.type !== 'Setup.Empty' &&
    state.type !== 'Setup.NeedAddress' &&
    state.type !== 'Setup.Lobby' &&
    state.type !== 'B.CreatingOpenGame' &&
    state.type !== 'B.WaitingRoom' &&
    state.type !== 'A.Resigned' &&
    state.type !== 'B.Resigned' &&
    state.type !== 'EndGame.GameOver'
  ) {
    if (isPlayerA(state)) {
      newState = A.resigned({...state, ...action});
    }
    if (isPlayerB(state)) {
      newState = B.resigned({...state, ...action});
    }
  }
  switch (state.type) {
    case 'Setup.Empty':
      if (action.type === 'UpdateProfile') {
        newState = Setup.needAddress({...state, ...action});
      }
      break;
    case 'Setup.NeedAddress':
      if (action.type === 'GotAddressFromWallet') {
        newState = Setup.lobby({
          ...state,
          ...action,
        });
      }
      break;
    case 'Setup.Lobby':
      if (action.type === 'NewOpenGame') {
        newState = B.creatingOpenGame({...state, ...action});
      }
      if (action.type === 'JoinOpenGame') {
        newState = A.gameChosen({...state, ...action});
      }
      break;
    case 'A.GameChosen':
    case 'A.WaitForRestart':
      if (action.type === 'StartRound') {
        newState = A.chooseWeapon({...state, ...action});
      }
      break;
    case 'A.ChooseWeapon':
      if (action.type === 'ChooseWeapon') {
        newState = A.weaponChosen({...state, ...action});
      }
      break;
    case 'A.WeaponChosen':
      if (action.type === 'ChooseSalt') {
        newState = A.weaponAndSaltChosen({...state, ...action});
      }
      break;
    case 'A.WeaponAndSaltChosen':
      if (action.type === 'ResultArrived') {
        if (action.fundingSituation === 'Ok') {
          newState = A.resultPlayAgain({...state, ...action});
        } else {
          newState = A.insufficientFunds({...state, ...action});
        }
      }
      break;
    case 'A.ResultPlayAgain':
      if (action.type === 'PlayAgain') {
        newState = A.waitForRestart({...state, ...action});
      }
      break;
    case 'B.CreatingOpenGame':
      if (action.type === 'CreateGame') {
        newState = B.waitingRoom({...state, ...action});
      }
      break;
    case 'B.WaitingRoom':
      if (action.type === 'GameJoined') {
        newState = B.opponentJoined({...state, ...action});
      }
      if (action.type === 'CancelGame') {
        newState = Setup.lobby({...state, ...action});
      }
<<<<<<< HEAD
      if (action.type === 'CancelGame') {
        const {name, address} = state;
        newState = Setup.lobby({name, address});
      }
=======
>>>>>>> 63feb28f
      break;
    case 'B.ResultPlayAgain':
      if (action.type === 'PlayAgain') {
        newState = B.waitForRestart({...state, ...action});
      }
      break;
    case 'B.WaitForRestart':
    case 'B.OpponentJoined':
      if (action.type === 'StartRound') {
        newState = B.chooseWeapon({...state, ...action});
      }
      break;
    case 'B.ChooseWeapon':
      if (action.type === 'ChooseWeapon') {
        newState = B.weaponChosen({...state, ...action});
      }
      break;
    case 'B.WeaponChosen':
      if (action.type === 'ResultArrived') {
        if (action.fundingSituation === 'Ok') {
          newState = B.resultPlayAgain({...state, ...action});
        } else {
          newState = B.insufficientFunds({...state, ...action});
        }
      }
      break;
    case 'A.Resigned':
    case 'B.Resigned':
    case 'A.InsufficientFunds':
    case 'B.InsufficientFunds':
      if (action.type === 'GameOver') {
        newState = EndGame.gameOver({...state, ...action});
      }
      break;
    case 'EndGame.GameOver':
      if (action.type === 'ExitToLobby') {
        newState = Setup.lobby({...state, ...action});
      }
      break;
  }
  return newState;
};

export const gameReducer: Reducer<GameState> = combineReducers({
  localState: localReducer,
  channelState: channelReducer,
});<|MERGE_RESOLUTION|>--- conflicted
+++ resolved
@@ -103,13 +103,6 @@
       if (action.type === 'CancelGame') {
         newState = Setup.lobby({...state, ...action});
       }
-<<<<<<< HEAD
-      if (action.type === 'CancelGame') {
-        const {name, address} = state;
-        newState = Setup.lobby({name, address});
-      }
-=======
->>>>>>> 63feb28f
       break;
     case 'B.ResultPlayAgain':
       if (action.type === 'PlayAgain') {
