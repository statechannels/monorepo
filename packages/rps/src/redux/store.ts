--- conflicted
+++ resolved
@@ -1,10 +1,5 @@
-<<<<<<< HEAD
-import { applyMiddleware, compose, createStore } from 'redux';
-import { fork, call } from 'redux-saga/effects';
-=======
 import {applyMiddleware, compose, createStore} from 'redux';
-import {fork} from 'redux-saga/effects';
->>>>>>> 2ba7aba7
+import {fork, call} from 'redux-saga/effects';
 import createSagaMiddleware from 'redux-saga';
 
 import reducer from './reducer';
