--- conflicted
+++ resolved
@@ -65,10 +65,5 @@
     "precommit": "lint-staged --quiet",
     "prepare": "yarn build:typescript",
     "start:shared-ganache": "node lib/src/ganache/start-ganache-script.js"
-<<<<<<< HEAD
   }
-=======
-  },
-  "gitHead": "89b158871f78cb256501a593c8ea36b24ad64226"
->>>>>>> 1a3f9479
 }