{
  "extends": "../../tsconfig.json",
  "compilerOptions": {
    "baseUrl": ".",
    "lib": ["es6"],
    "esModuleInterop": true,
<<<<<<< HEAD
=======
    "resolveJsonModule": true,
>>>>>>> c23a958d
    "module": "commonjs",
    "outDir": "lib",
    "target": "es2015",
    "types": ["node", "jest"],
  },
<<<<<<< HEAD
  "include": ["./src"]
=======
  "include": ["./src", "./src/generated-schema.json"]
>>>>>>> c23a958d
}<|MERGE_RESOLUTION|>--- conflicted
+++ resolved
@@ -4,18 +4,11 @@
     "baseUrl": ".",
     "lib": ["es6"],
     "esModuleInterop": true,
-<<<<<<< HEAD
-=======
     "resolveJsonModule": true,
->>>>>>> c23a958d
     "module": "commonjs",
     "outDir": "lib",
     "target": "es2015",
-    "types": ["node", "jest"],
+    "types": ["node", "jest"]
   },
-<<<<<<< HEAD
-  "include": ["./src"]
-=======
   "include": ["./src", "./src/generated-schema.json"]
->>>>>>> c23a958d
 }