{
  "$schema": "http://json-schema.org/draft-07/schema#",
  "definitions": {
    "Address": {
      "description": "Ethereum Address",
      "pattern": "^0x([a-fA-F0-9]{40})|0$",
      "type": "string"
    },
    "Allocation": {
      "additionalProperties": false,
      "description": "Array of destination-amount pairings for a given token",
      "properties": {
        "allocationItems": {
          "description": "Array of destination-amount pairings",
          "items": {
            "$ref": "#/definitions/AllocationItem"
          },
          "type": "array"
        },
        "token": {
          "$ref": "#/definitions/Address",
          "description": "The token contract address"
        }
      },
      "required": [
        "token",
        "allocationItems"
      ],
      "type": "object"
    },
    "AllocationItem": {
      "additionalProperties": false,
      "description": "Assigns some amount of an unspecified asset to a destination",
      "properties": {
        "amount": {
          "$ref": "#/definitions/Uint256",
          "description": "How much funds will be transferred to the destination address."
        },
        "destination": {
          "$ref": "#/definitions/Address",
          "description": "Address of EOA to receive channel proceeds."
        }
      },
      "required": [
        "destination",
        "amount"
      ],
      "type": "object"
    },
    "ApproveBudgetAndFundParams": {
      "additionalProperties": false,
      "properties": {
        "hub": {
          "$ref": "#/definitions/Participant"
        },
        "playerParticipantId": {
          "type": "string"
        },
        "requestedReceiveCapacity": {
          "$ref": "#/definitions/Uint256"
        },
        "requestedSendCapacity": {
          "$ref": "#/definitions/Uint256"
        },
        "token": {
          "$ref": "#/definitions/Address"
        }
      },
      "required": [
        "hub",
        "playerParticipantId",
        "token",
        "requestedSendCapacity",
        "requestedReceiveCapacity"
      ],
      "type": "object"
    },
    "ApproveBudgetAndFundRequest": {
      "$ref": "#/definitions/JsonRpcRequest%3C%22ApproveBudgetAndFund%22%2CApproveBudgetAndFundParams%3E"
    },
    "ApproveBudgetAndFundResponse": {
      "$ref": "#/definitions/JsonRpcResponse%3CDomainBudget%3E"
    },
    "BudgetUpdatedNotification": {
      "$ref": "#/definitions/JsonRpcNotification%3C%22BudgetUpdated%22%2CDomainBudget%3E"
    },
    "Bytes32": {
      "description": "Bytes32",
      "pattern": "^0x([a-fA-F0-9]{64})$",
      "type": "string"
    },
    "ChallengeChannelError": {
      "$ref": "#/definitions/JsonRpcError%3C1300%2C%22Could%20not%20find%20channel%22%3E"
    },
    "ChallengeChannelParams": {
      "additionalProperties": false,
      "properties": {
        "channelId": {
          "$ref": "#/definitions/ChannelId"
        }
      },
      "required": [
        "channelId"
      ],
      "type": "object"
    },
    "ChallengeChannelRequest": {
      "$ref": "#/definitions/JsonRpcRequest%3C%22ChallengeChannel%22%2CChallengeChannelParams%3E"
    },
    "ChallengeChannelResponse": {
      "$ref": "#/definitions/JsonRpcResponse%3CChannelResult%3E"
    },
    "ChannelBudget": {
      "additionalProperties": false,
      "properties": {
        "amount": {
          "$ref": "#/definitions/Uint256"
        },
        "channelId": {
          "$ref": "#/definitions/Bytes32"
        }
      },
      "required": [
        "channelId",
        "amount"
      ],
      "type": "object"
    },
    "ChannelClosed": {
      "$ref": "#/definitions/JsonRpcError%3C404%2C%22Channel%20closed%22%3E"
    },
    "ChannelClosingNotification": {
      "$ref": "#/definitions/JsonRpcNotification%3C%22ChannelClosed%22%2CChannelResult%3E"
    },
    "ChannelId": {
      "description": "Nitro ChannelId",
      "pattern": "^0x([a-fA-F0-9]{64})$",
      "type": "string"
    },
    "ChannelNotFound": {
      "$ref": "#/definitions/JsonRpcError%3C400%2C%22Channel%20not%20found%22%3E"
    },
    "ChannelProposedNotification": {
      "$ref": "#/definitions/JsonRpcNotification%3C%22ChannelProposed%22%2CChannelResult%3E"
    },
    "ChannelResult": {
      "additionalProperties": false,
      "properties": {
        "allocations": {
          "items": {
            "$ref": "#/definitions/Allocation"
          },
          "type": "array"
        },
        "appData": {
          "type": "string"
        },
        "appDefinition": {
          "$ref": "#/definitions/Address"
        },
        "challengeExpirationTime": {
          "type": "number"
        },
        "channelId": {
          "$ref": "#/definitions/ChannelId"
        },
        "participants": {
          "items": {
            "$ref": "#/definitions/Participant"
          },
          "type": "array"
        },
        "status": {
          "$ref": "#/definitions/ChannelStatus"
        },
        "turnNum": {
          "$ref": "#/definitions/Uint48"
        }
      },
      "required": [
        "participants",
        "allocations",
        "appData",
        "appDefinition",
        "channelId",
        "status",
        "turnNum"
      ],
      "type": "object"
    },
    "ChannelStatus": {
      "enum": [
        "proposed",
        "opening",
        "funding",
        "running",
        "challenging",
        "responding",
        "closing",
        "closed"
      ],
      "type": "string"
    },
    "ChannelUpdatedNotification": {
      "$ref": "#/definitions/JsonRpcNotification%3C%22ChannelUpdated%22%2CChannelResult%3E"
    },
    "CloseAndWithdrawError": {
      "$ref": "#/definitions/JsonRpcError%3C200%2C%22User%20declined%22%3E"
    },
    "CloseAndWithdrawParams": {
      "additionalProperties": false,
      "properties": {
        "hubParticipantId": {
          "type": "string"
        }
      },
      "required": [
        "hubParticipantId"
      ],
      "type": "object"
    },
    "CloseAndWithdrawRequest": {
      "$ref": "#/definitions/JsonRpcRequest%3C%22CloseAndWithdraw%22%2CCloseAndWithdrawParams%3E"
    },
    "CloseAndWithdrawResponse": {
      "$ref": "#/definitions/JsonRpcResponse%3Cstructure-736846332-356-374-736846332-339-375-736846332-300-376-736846332-0-498%3E"
    },
    "CloseChannelError": {
      "anyOf": [
        {
          "$ref": "#/definitions/JsonRpcError%3C300%2C%22Not%20your%20turn%22%3E"
        },
        {
          "$ref": "#/definitions/JsonRpcError%3C301%2C%22Channel%20not%20found%22%3E"
        }
      ]
    },
    "CloseChannelParams": {
      "additionalProperties": false,
      "properties": {
        "channelId": {
          "$ref": "#/definitions/ChannelId"
        }
      },
      "required": [
        "channelId"
      ],
      "type": "object"
    },
    "CloseChannelRequest": {
      "$ref": "#/definitions/JsonRpcRequest%3C%22CloseChannel%22%2CCloseChannelParams%3E"
    },
    "CloseChannelResponse": {
      "$ref": "#/definitions/JsonRpcResponse%3CChannelResult%3E"
    },
    "CreateChannelError": {
      "anyOf": [
        {
          "$ref": "#/definitions/JsonRpcError%3C1000%2C%22Could%20not%20find%20signing%20address%22%3E"
        },
        {
          "$ref": "#/definitions/JsonRpcError%3C1001%2C%22Invalid%20App%20Definition%22%3E"
        },
        {
          "$ref": "#/definitions/JsonRpcError%3C1002%2C%22This%20token%20is%20not%20supported%22%3E"
        }
      ]
    },
    "CreateChannelParams": {
      "additionalProperties": false,
      "properties": {
        "allocations": {
          "items": {
            "$ref": "#/definitions/Allocation"
          },
          "type": "array"
        },
        "appData": {
          "type": "string"
        },
        "appDefinition": {
          "$ref": "#/definitions/Address"
        },
        "fundingStrategy": {
          "$ref": "#/definitions/FundingStrategy"
        },
        "participants": {
          "items": {
            "$ref": "#/definitions/Participant"
          },
          "type": "array"
        }
      },
      "required": [
        "participants",
        "allocations",
        "appDefinition",
        "appData",
        "fundingStrategy"
      ],
      "type": "object"
    },
    "CreateChannelRequest": {
      "$ref": "#/definitions/JsonRpcRequest%3C%22CreateChannel%22%2CCreateChannelParams%3E"
    },
    "CreateChannelResponse": {
      "$ref": "#/definitions/JsonRpcResponse%3CChannelResult%3E"
    },
    "DomainBudget": {
      "additionalProperties": false,
      "properties": {
        "budgets": {
          "items": {
            "$ref": "#/definitions/TokenBudget"
          },
          "type": "array"
        },
        "domain": {
          "type": "string"
        },
        "hubAddress": {
          "type": "string"
        }
      },
      "required": [
        "domain",
        "hubAddress",
        "budgets"
      ],
      "type": "object"
    },
    "EnableEthereumError": {
      "$ref": "#/definitions/JsonRpcError%3C100%2C%22Ethereum%20Not%20Enabled%22%3E"
    },
    "EnableEthereumRequest": {
      "$ref": "#/definitions/JsonRpcRequest%3C%22EnableEthereum%22%2Cstructure-721393493-238-241-721393493-205-242-721393493-168-243-721393493-0-517%3E"
    },
    "EnableEthereumResponse": {
      "$ref": "#/definitions/JsonRpcResponse%3Cstructure-721393493-297-383-721393493-280-384-721393493-243-385-721393493-0-517%3E"
    },
    "FundingStrategy": {
      "enum": [
        "Direct",
        "Ledger",
        "Virtual"
      ],
      "type": "string"
    },
    "GetBudgetParams": {
      "additionalProperties": false,
      "properties": {
        "hubParticipantId": {
          "type": "string"
        }
      },
      "required": [
        "hubParticipantId"
      ],
      "type": "object"
    },
    "GetBudgetRequest": {
      "$ref": "#/definitions/JsonRpcRequest%3C%22GetBudget%22%2CGetBudgetParams%3E"
    },
    "GetBudgetResponse": {
      "$ref": "#/definitions/JsonRpcResponse%3C(DomainBudget%7Cstructure-45911622-322-325-45911622-308-325-45911622-291-326-45911622-259-327-45911622-0-328)%3E"
    },
    "GetChannelsRequest": {
      "$ref": "#/definitions/JsonRpcRequest%3C%22GetChannels%22%2Cstructure-946177841-247-273-946177841-217-274-946177841-184-275-946177841-0-344%3E"
    },
    "GetChannelsResponse": {
      "$ref": "#/definitions/JsonRpcResponse%3Cdef-interface-src%2Fdata-types.ts-2747-3043-src%2Fdata-types.ts-0-3460%5B%5D%3E"
<<<<<<< HEAD
=======
    },
    "GetStateError": {
      "$ref": "#/definitions/JsonRpcError%3C1200%2C%22Could%20not%20find%20channel%22%3E"
>>>>>>> d9c87cea
    },
    "GetStateParams": {
      "additionalProperties": false,
      "properties": {
        "channelId": {
          "$ref": "#/definitions/ChannelId"
        }
      },
      "required": [
        "channelId"
      ],
      "type": "object"
    },
    "GetStateRequest": {
      "$ref": "#/definitions/JsonRpcRequest%3C%22GetState%22%2CGetStateParams%3E"
    },
    "GetStateResponse": {
      "$ref": "#/definitions/JsonRpcResponse%3CChannelResult%3E"
    },
    "GetWalletInformationRequest": {
      "$ref": "#/definitions/JsonRpcRequest%3C%22GetWalletInformation%22%2Cstructure-825486248-193-196-825486248-154-197-825486248-111-198-825486248-0-359%3E"
    },
    "GetWalletInformationResponse": {
      "$ref": "#/definitions/JsonRpcResponse%3Cstructure-825486248-258-356-825486248-241-357-825486248-198-358-825486248-0-359%3E"
    },
    "InvalidAppData": {
      "$ref": "#/definitions/JsonRpcError%3C402%2C%22Invalid%20app%20data%22%2Cstructure-1165839259-912-932-1165839259-844-934-1165839259-815-935-1165839259-0-1239%3E"
    },
    "InvalidTransition": {
      "$ref": "#/definitions/JsonRpcError%3C401%2C%22Invalid%20transition%22%2Cstructure-1165839259-742-812-1165839259-669-814-1165839259-637-815-1165839259-0-1239%3E"
    },
    "JoinChannelError": {
      "anyOf": [
        {
          "$ref": "#/definitions/JsonRpcError%3C1100%2C%22Could%20not%20find%20channel%22%3E"
        },
        {
          "$ref": "#/definitions/JsonRpcError%3C1101%2C%22Invalid%20Transition%22%3E"
        }
      ]
    },
    "JoinChannelParams": {
      "additionalProperties": false,
      "properties": {
        "channelId": {
          "$ref": "#/definitions/ChannelId"
        }
      },
      "required": [
        "channelId"
      ],
      "type": "object"
    },
    "JoinChannelRequest": {
      "$ref": "#/definitions/JsonRpcRequest%3C%22JoinChannel%22%2CJoinChannelParams%3E"
    },
    "JoinChannelResponse": {
      "$ref": "#/definitions/JsonRpcResponse%3CChannelResult%3E"
    },
    "JsonRpcError<100,\"Ethereum Not Enabled\">": {
      "additionalProperties": false,
      "description": "Specifies error object as per {@link https://www.jsonrpc.org/specification | JSON-RPC 2.0 Specification }",
      "properties": {
        "code": {
          "description": "Error code",
          "enum": [
            100
          ],
          "type": "number"
        },
        "data": {
          "description": "Error data",
          "not": {
          }
        },
        "message": {
          "description": "Error message",
          "enum": [
            "Ethereum Not Enabled"
          ],
          "type": "string"
        }
      },
      "required": [
        "code",
        "message"
      ],
      "type": "object"
    },
    "JsonRpcError<1000,\"Could not find signing address\">": {
      "additionalProperties": false,
      "description": "Specifies error object as per {@link https://www.jsonrpc.org/specification | JSON-RPC 2.0 Specification }",
      "properties": {
        "code": {
          "description": "Error code",
          "enum": [
            1000
          ],
          "type": "number"
        },
        "data": {
          "description": "Error data",
          "not": {
          }
        },
        "message": {
          "description": "Error message",
          "enum": [
            "Could not find signing address"
          ],
          "type": "string"
        }
      },
      "required": [
        "code",
        "message"
      ],
      "type": "object"
    },
    "JsonRpcError<1001,\"Invalid App Definition\">": {
      "additionalProperties": false,
      "description": "Specifies error object as per {@link https://www.jsonrpc.org/specification | JSON-RPC 2.0 Specification }",
      "properties": {
        "code": {
          "description": "Error code",
          "enum": [
            1001
          ],
          "type": "number"
        },
        "data": {
          "description": "Error data",
          "not": {
          }
        },
        "message": {
          "description": "Error message",
          "enum": [
            "Invalid App Definition"
          ],
          "type": "string"
        }
      },
      "required": [
        "code",
        "message"
      ],
      "type": "object"
    },
    "JsonRpcError<1002,\"This token is not supported\">": {
      "additionalProperties": false,
      "description": "Specifies error object as per {@link https://www.jsonrpc.org/specification | JSON-RPC 2.0 Specification }",
      "properties": {
        "code": {
          "description": "Error code",
          "enum": [
            1002
          ],
          "type": "number"
        },
        "data": {
          "description": "Error data",
          "not": {
          }
        },
        "message": {
          "description": "Error message",
          "enum": [
            "This token is not supported"
          ],
          "type": "string"
        }
      },
      "required": [
        "code",
        "message"
      ],
      "type": "object"
    },
    "JsonRpcError<1100,\"Could not find channel\">": {
      "additionalProperties": false,
      "description": "Specifies error object as per {@link https://www.jsonrpc.org/specification | JSON-RPC 2.0 Specification }",
      "properties": {
        "code": {
          "description": "Error code",
          "enum": [
            1100
          ],
          "type": "number"
        },
        "data": {
          "description": "Error data",
          "not": {
          }
        },
        "message": {
          "description": "Error message",
          "enum": [
            "Could not find channel"
          ],
          "type": "string"
        }
      },
      "required": [
        "code",
        "message"
      ],
      "type": "object"
    },
    "JsonRpcError<1101,\"Invalid Transition\">": {
      "additionalProperties": false,
      "description": "Specifies error object as per {@link https://www.jsonrpc.org/specification | JSON-RPC 2.0 Specification }",
      "properties": {
        "code": {
          "description": "Error code",
          "enum": [
            1101
          ],
          "type": "number"
        },
        "data": {
          "description": "Error data",
          "not": {
          }
        },
        "message": {
          "description": "Error message",
          "enum": [
            "Invalid Transition"
          ],
          "type": "string"
        }
      },
      "required": [
        "code",
        "message"
      ],
      "type": "object"
    },
    "JsonRpcError<1200,\"Could not find channel\">": {
      "additionalProperties": false,
      "description": "Specifies error object as per {@link https://www.jsonrpc.org/specification | JSON-RPC 2.0 Specification }",
      "properties": {
        "code": {
          "description": "Error code",
          "enum": [
            1200
          ],
          "type": "number"
        },
        "data": {
          "description": "Error data",
          "not": {
          }
        },
        "message": {
          "description": "Error message",
          "enum": [
            "Could not find channel"
          ],
          "type": "string"
        }
      },
      "required": [
        "code",
        "message"
      ],
      "type": "object"
    },
    "JsonRpcError<1300,\"Could not find channel\">": {
      "additionalProperties": false,
      "description": "Specifies error object as per {@link https://www.jsonrpc.org/specification | JSON-RPC 2.0 Specification }",
      "properties": {
        "code": {
          "description": "Error code",
          "enum": [
            1300
          ],
          "type": "number"
        },
        "data": {
          "description": "Error data",
          "not": {
          }
        },
        "message": {
          "description": "Error message",
          "enum": [
            "Could not find channel"
          ],
          "type": "string"
        }
      },
      "required": [
        "code",
        "message"
      ],
      "type": "object"
    },
    "JsonRpcError<200,\"User declined\">": {
      "additionalProperties": false,
      "description": "Specifies error object as per {@link https://www.jsonrpc.org/specification | JSON-RPC 2.0 Specification }",
      "properties": {
        "code": {
          "description": "Error code",
          "enum": [
            200
          ],
          "type": "number"
        },
        "data": {
          "description": "Error data",
          "not": {
          }
        },
        "message": {
          "description": "Error message",
          "enum": [
            "User declined"
          ],
          "type": "string"
        }
      },
      "required": [
        "code",
        "message"
      ],
      "type": "object"
    },
    "JsonRpcError<300,\"Not your turn\">": {
      "additionalProperties": false,
      "description": "Specifies error object as per {@link https://www.jsonrpc.org/specification | JSON-RPC 2.0 Specification }",
      "properties": {
        "code": {
          "description": "Error code",
          "enum": [
            300
          ],
          "type": "number"
        },
        "data": {
          "description": "Error data",
          "not": {
          }
        },
        "message": {
          "description": "Error message",
          "enum": [
            "Not your turn"
          ],
          "type": "string"
        }
      },
      "required": [
        "code",
        "message"
      ],
      "type": "object"
    },
    "JsonRpcError<301,\"Channel not found\">": {
      "additionalProperties": false,
      "description": "Specifies error object as per {@link https://www.jsonrpc.org/specification | JSON-RPC 2.0 Specification }",
      "properties": {
        "code": {
          "description": "Error code",
          "enum": [
            301
          ],
          "type": "number"
        },
        "data": {
          "description": "Error data",
          "not": {
          }
        },
        "message": {
          "description": "Error message",
          "enum": [
            "Channel not found"
          ],
          "type": "string"
        }
      },
      "required": [
        "code",
        "message"
      ],
      "type": "object"
    },
    "JsonRpcError<400,\"Channel not found\">": {
      "additionalProperties": false,
      "description": "Specifies error object as per {@link https://www.jsonrpc.org/specification | JSON-RPC 2.0 Specification }",
      "properties": {
        "code": {
          "description": "Error code",
          "enum": [
            400
          ],
          "type": "number"
        },
        "data": {
          "description": "Error data",
          "not": {
          }
        },
        "message": {
          "description": "Error message",
          "enum": [
            "Channel not found"
          ],
          "type": "string"
        }
      },
      "required": [
        "code",
        "message"
      ],
      "type": "object"
    },
    "JsonRpcError<401,\"Invalid transition\",structure-1165839259-742-812-1165839259-669-814-1165839259-637-815-1165839259-0-1239>": {
      "additionalProperties": false,
      "description": "Specifies error object as per {@link https://www.jsonrpc.org/specification | JSON-RPC 2.0 Specification }",
      "properties": {
        "code": {
          "description": "Error code",
          "enum": [
            401
          ],
          "type": "number"
        },
        "data": {
          "additionalProperties": false,
          "description": "Error data",
          "properties": {
            "channelStatus": {
              "$ref": "#/definitions/ChannelStatus"
            },
            "proposedUpdate": {
              "$ref": "#/definitions/UpdateChannelParams"
            }
          },
          "required": [
            "channelStatus",
            "proposedUpdate"
          ],
          "type": "object"
        },
        "message": {
          "description": "Error message",
          "enum": [
            "Invalid transition"
          ],
          "type": "string"
        }
      },
      "required": [
        "code",
        "message"
      ],
      "type": "object"
    },
    "JsonRpcError<402,\"Invalid app data\",structure-1165839259-912-932-1165839259-844-934-1165839259-815-935-1165839259-0-1239>": {
      "additionalProperties": false,
      "description": "Specifies error object as per {@link https://www.jsonrpc.org/specification | JSON-RPC 2.0 Specification }",
      "properties": {
        "code": {
          "description": "Error code",
          "enum": [
            402
          ],
          "type": "number"
        },
        "data": {
          "additionalProperties": false,
          "description": "Error data",
          "properties": {
            "appData": {
              "type": "string"
            }
          },
          "required": [
            "appData"
          ],
          "type": "object"
        },
        "message": {
          "description": "Error message",
          "enum": [
            "Invalid app data"
          ],
          "type": "string"
        }
      },
      "required": [
        "code",
        "message"
      ],
      "type": "object"
    },
    "JsonRpcError<403,\"Not your turn\">": {
      "additionalProperties": false,
      "description": "Specifies error object as per {@link https://www.jsonrpc.org/specification | JSON-RPC 2.0 Specification }",
      "properties": {
        "code": {
          "description": "Error code",
          "enum": [
            403
          ],
          "type": "number"
        },
        "data": {
          "description": "Error data",
          "not": {
          }
        },
        "message": {
          "description": "Error message",
          "enum": [
            "Not your turn"
          ],
          "type": "string"
        }
      },
      "required": [
        "code",
        "message"
      ],
      "type": "object"
    },
    "JsonRpcError<404,\"Channel closed\">": {
      "additionalProperties": false,
      "description": "Specifies error object as per {@link https://www.jsonrpc.org/specification | JSON-RPC 2.0 Specification }",
      "properties": {
        "code": {
          "description": "Error code",
          "enum": [
            404
          ],
          "type": "number"
        },
        "data": {
          "description": "Error data",
          "not": {
          }
        },
        "message": {
          "description": "Error message",
          "enum": [
            "Channel closed"
          ],
          "type": "string"
        }
      },
      "required": [
        "code",
        "message"
      ],
      "type": "object"
    },
    "JsonRpcError<500,\"Wallet error\">": {
      "additionalProperties": false,
      "description": "Specifies error object as per {@link https://www.jsonrpc.org/specification | JSON-RPC 2.0 Specification }",
      "properties": {
        "code": {
          "description": "Error code",
          "enum": [
            500
          ],
          "type": "number"
        },
        "data": {
          "description": "Error data",
          "not": {
          }
        },
        "message": {
          "description": "Error message",
          "enum": [
            "Wallet error"
          ],
          "type": "string"
        }
      },
      "required": [
        "code",
        "message"
      ],
      "type": "object"
    },
    "JsonRpcError<900,\"Wrong participant\">": {
      "additionalProperties": false,
      "description": "Specifies error object as per {@link https://www.jsonrpc.org/specification | JSON-RPC 2.0 Specification }",
      "properties": {
        "code": {
          "description": "Error code",
          "enum": [
            900
          ],
          "type": "number"
        },
        "data": {
          "description": "Error data",
          "not": {
          }
        },
        "message": {
          "description": "Error message",
          "enum": [
            "Wrong participant"
          ],
          "type": "string"
        }
      },
      "required": [
        "code",
        "message"
      ],
      "type": "object"
    },
    "JsonRpcErrorResponse<StateChannelsError>": {
      "additionalProperties": false,
      "description": "Specifies response headers as per {@link https://www.jsonrpc.org/specification | JSON-RPC 2.0 Specification }",
      "properties": {
        "error": {
          "$ref": "#/definitions/StateChannelsError",
          "description": "The generic type of the response"
        },
        "id": {
          "description": "Identifier for the response",
          "type": "number"
        },
        "jsonrpc": {
          "description": "Spec version",
          "enum": [
            "2.0"
          ],
          "type": "string"
        }
      },
      "required": [
        "id",
        "jsonrpc",
        "error"
      ],
      "type": "object"
    },
    "JsonRpcNotification<\"BudgetUpdated\",DomainBudget>": {
      "additionalProperties": false,
      "description": "Specifies notification headers as per {@link https://www.jsonrpc.org/specification | JSON-RPC 2.0 Specification }",
      "properties": {
        "jsonrpc": {
          "description": "Spec version",
          "enum": [
            "2.0"
          ],
          "type": "string"
        },
        "method": {
          "description": "Generic type of the Notification name",
          "enum": [
            "BudgetUpdated"
          ],
          "type": "string"
        },
        "params": {
          "$ref": "#/definitions/DomainBudget",
          "description": "Generic type of the Notification parameters"
        }
      },
      "required": [
        "jsonrpc",
        "method",
        "params"
      ],
      "type": "object"
    },
    "JsonRpcNotification<\"ChannelClosed\",ChannelResult>": {
      "additionalProperties": false,
      "description": "Specifies notification headers as per {@link https://www.jsonrpc.org/specification | JSON-RPC 2.0 Specification }",
      "properties": {
        "jsonrpc": {
          "description": "Spec version",
          "enum": [
            "2.0"
          ],
          "type": "string"
        },
        "method": {
          "description": "Generic type of the Notification name",
          "enum": [
            "ChannelClosed"
          ],
          "type": "string"
        },
        "params": {
          "$ref": "#/definitions/ChannelResult",
          "description": "Generic type of the Notification parameters"
        }
      },
      "required": [
        "jsonrpc",
        "method",
        "params"
      ],
      "type": "object"
    },
    "JsonRpcNotification<\"ChannelProposed\",ChannelResult>": {
      "additionalProperties": false,
      "description": "Specifies notification headers as per {@link https://www.jsonrpc.org/specification | JSON-RPC 2.0 Specification }",
      "properties": {
        "jsonrpc": {
          "description": "Spec version",
          "enum": [
            "2.0"
          ],
          "type": "string"
        },
        "method": {
          "description": "Generic type of the Notification name",
          "enum": [
            "ChannelProposed"
          ],
          "type": "string"
        },
        "params": {
          "$ref": "#/definitions/ChannelResult",
          "description": "Generic type of the Notification parameters"
        }
      },
      "required": [
        "jsonrpc",
        "method",
        "params"
      ],
      "type": "object"
    },
    "JsonRpcNotification<\"ChannelUpdated\",ChannelResult>": {
      "additionalProperties": false,
      "description": "Specifies notification headers as per {@link https://www.jsonrpc.org/specification | JSON-RPC 2.0 Specification }",
      "properties": {
        "jsonrpc": {
          "description": "Spec version",
          "enum": [
            "2.0"
          ],
          "type": "string"
        },
        "method": {
          "description": "Generic type of the Notification name",
          "enum": [
            "ChannelUpdated"
          ],
          "type": "string"
        },
        "params": {
          "$ref": "#/definitions/ChannelResult",
          "description": "Generic type of the Notification parameters"
        }
      },
      "required": [
        "jsonrpc",
        "method",
        "params"
      ],
      "type": "object"
    },
    "JsonRpcNotification<\"MessageQueued\",Message>": {
      "additionalProperties": false,
      "description": "Specifies notification headers as per {@link https://www.jsonrpc.org/specification | JSON-RPC 2.0 Specification }",
      "properties": {
        "jsonrpc": {
          "description": "Spec version",
          "enum": [
            "2.0"
          ],
          "type": "string"
        },
        "method": {
          "description": "Generic type of the Notification name",
          "enum": [
            "MessageQueued"
          ],
          "type": "string"
        },
        "params": {
          "$ref": "#/definitions/Message",
          "description": "Generic type of the Notification parameters"
        }
      },
      "required": [
        "jsonrpc",
        "method",
        "params"
      ],
      "type": "object"
    },
    "JsonRpcNotification<\"UIUpdate\",structure-683137520-869-891-683137520-837-892-683137520-808-893-683137520-0-1427>": {
      "additionalProperties": false,
      "description": "Specifies notification headers as per {@link https://www.jsonrpc.org/specification | JSON-RPC 2.0 Specification }",
      "properties": {
        "jsonrpc": {
          "description": "Spec version",
          "enum": [
            "2.0"
          ],
          "type": "string"
        },
        "method": {
          "description": "Generic type of the Notification name",
          "enum": [
            "UIUpdate"
          ],
          "type": "string"
        },
        "params": {
          "additionalProperties": false,
          "description": "Generic type of the Notification parameters",
          "properties": {
            "showWallet": {
              "type": "boolean"
            }
          },
          "required": [
            "showWallet"
          ],
          "type": "object"
        }
      },
      "required": [
        "jsonrpc",
        "method",
        "params"
      ],
      "type": "object"
    },
    "JsonRpcNotification<\"WalletReady\",structure-683137520-954-957-683137520-919-958-683137520-893-959-683137520-0-1427>": {
      "additionalProperties": false,
      "description": "Specifies notification headers as per {@link https://www.jsonrpc.org/specification | JSON-RPC 2.0 Specification }",
      "properties": {
        "jsonrpc": {
          "description": "Spec version",
          "enum": [
            "2.0"
          ],
          "type": "string"
        },
        "method": {
          "description": "Generic type of the Notification name",
          "enum": [
            "WalletReady"
          ],
          "type": "string"
        },
        "params": {
          "additionalProperties": false,
          "description": "Generic type of the Notification parameters",
          "type": "object"
        }
      },
      "required": [
        "jsonrpc",
        "method",
        "params"
      ],
      "type": "object"
    },
    "JsonRpcRequest<\"ApproveBudgetAndFund\",ApproveBudgetAndFundParams>": {
      "additionalProperties": false,
      "description": "Specifies request headers as per {@link https://www.jsonrpc.org/specification | JSON-RPC 2.0 Specification }",
      "properties": {
        "id": {
          "description": "Identifier for the resquest",
          "type": "number"
        },
        "jsonrpc": {
          "description": "Spec version",
          "enum": [
            "2.0"
          ],
          "type": "string"
        },
        "method": {
          "description": "Generic type of the request method",
          "enum": [
            "ApproveBudgetAndFund"
          ],
          "type": "string"
        },
        "params": {
          "$ref": "#/definitions/ApproveBudgetAndFundParams",
          "description": "Request parameters"
        }
      },
      "required": [
        "id",
        "jsonrpc",
        "method",
        "params"
      ],
      "type": "object"
    },
    "JsonRpcRequest<\"ChallengeChannel\",ChallengeChannelParams>": {
      "additionalProperties": false,
      "description": "Specifies request headers as per {@link https://www.jsonrpc.org/specification | JSON-RPC 2.0 Specification }",
      "properties": {
        "id": {
          "description": "Identifier for the resquest",
          "type": "number"
        },
        "jsonrpc": {
          "description": "Spec version",
          "enum": [
            "2.0"
          ],
          "type": "string"
        },
        "method": {
          "description": "Generic type of the request method",
          "enum": [
            "ChallengeChannel"
          ],
          "type": "string"
        },
        "params": {
          "$ref": "#/definitions/ChallengeChannelParams",
          "description": "Request parameters"
        }
      },
      "required": [
        "id",
        "jsonrpc",
        "method",
        "params"
      ],
      "type": "object"
    },
    "JsonRpcRequest<\"CloseAndWithdraw\",CloseAndWithdrawParams>": {
      "additionalProperties": false,
      "description": "Specifies request headers as per {@link https://www.jsonrpc.org/specification | JSON-RPC 2.0 Specification }",
      "properties": {
        "id": {
          "description": "Identifier for the resquest",
          "type": "number"
        },
        "jsonrpc": {
          "description": "Spec version",
          "enum": [
            "2.0"
          ],
          "type": "string"
        },
        "method": {
          "description": "Generic type of the request method",
          "enum": [
            "CloseAndWithdraw"
          ],
          "type": "string"
        },
        "params": {
          "$ref": "#/definitions/CloseAndWithdrawParams",
          "description": "Request parameters"
        }
      },
      "required": [
        "id",
        "jsonrpc",
        "method",
        "params"
      ],
      "type": "object"
    },
    "JsonRpcRequest<\"CloseChannel\",CloseChannelParams>": {
      "additionalProperties": false,
      "description": "Specifies request headers as per {@link https://www.jsonrpc.org/specification | JSON-RPC 2.0 Specification }",
      "properties": {
        "id": {
          "description": "Identifier for the resquest",
          "type": "number"
        },
        "jsonrpc": {
          "description": "Spec version",
          "enum": [
            "2.0"
          ],
          "type": "string"
        },
        "method": {
          "description": "Generic type of the request method",
          "enum": [
            "CloseChannel"
          ],
          "type": "string"
        },
        "params": {
          "$ref": "#/definitions/CloseChannelParams",
          "description": "Request parameters"
        }
      },
      "required": [
        "id",
        "jsonrpc",
        "method",
        "params"
      ],
      "type": "object"
    },
    "JsonRpcRequest<\"CreateChannel\",CreateChannelParams>": {
      "additionalProperties": false,
      "description": "Specifies request headers as per {@link https://www.jsonrpc.org/specification | JSON-RPC 2.0 Specification }",
      "properties": {
        "id": {
          "description": "Identifier for the resquest",
          "type": "number"
        },
        "jsonrpc": {
          "description": "Spec version",
          "enum": [
            "2.0"
          ],
          "type": "string"
        },
        "method": {
          "description": "Generic type of the request method",
          "enum": [
            "CreateChannel"
          ],
          "type": "string"
        },
        "params": {
          "$ref": "#/definitions/CreateChannelParams",
          "description": "Request parameters"
        }
      },
      "required": [
        "id",
        "jsonrpc",
        "method",
        "params"
      ],
      "type": "object"
    },
    "JsonRpcRequest<\"EnableEthereum\",structure-721393493-238-241-721393493-205-242-721393493-168-243-721393493-0-517>": {
      "additionalProperties": false,
      "description": "Specifies request headers as per {@link https://www.jsonrpc.org/specification | JSON-RPC 2.0 Specification }",
      "properties": {
        "id": {
          "description": "Identifier for the resquest",
          "type": "number"
        },
        "jsonrpc": {
          "description": "Spec version",
          "enum": [
            "2.0"
          ],
          "type": "string"
        },
        "method": {
          "description": "Generic type of the request method",
          "enum": [
            "EnableEthereum"
          ],
          "type": "string"
        },
        "params": {
          "additionalProperties": false,
          "description": "Request parameters",
          "type": "object"
        }
      },
      "required": [
        "id",
        "jsonrpc",
        "method",
        "params"
      ],
      "type": "object"
    },
    "JsonRpcRequest<\"GetBudget\",GetBudgetParams>": {
      "additionalProperties": false,
      "description": "Specifies request headers as per {@link https://www.jsonrpc.org/specification | JSON-RPC 2.0 Specification }",
      "properties": {
        "id": {
          "description": "Identifier for the resquest",
          "type": "number"
        },
        "jsonrpc": {
          "description": "Spec version",
          "enum": [
            "2.0"
          ],
          "type": "string"
        },
        "method": {
          "description": "Generic type of the request method",
          "enum": [
            "GetBudget"
          ],
          "type": "string"
        },
        "params": {
          "$ref": "#/definitions/GetBudgetParams",
          "description": "Request parameters"
        }
      },
      "required": [
        "id",
        "jsonrpc",
        "method",
        "params"
      ],
      "type": "object"
    },
    "JsonRpcRequest<\"GetChannels\",structure-946177841-247-273-946177841-217-274-946177841-184-275-946177841-0-344>": {
      "additionalProperties": false,
      "description": "Specifies request headers as per {@link https://www.jsonrpc.org/specification | JSON-RPC 2.0 Specification }",
      "properties": {
        "id": {
          "description": "Identifier for the resquest",
          "type": "number"
        },
        "jsonrpc": {
          "description": "Spec version",
          "enum": [
            "2.0"
          ],
          "type": "string"
        },
        "method": {
          "description": "Generic type of the request method",
          "enum": [
            "GetChannels"
          ],
          "type": "string"
        },
        "params": {
          "additionalProperties": false,
          "description": "Request parameters",
          "properties": {
            "includeClosed": {
              "type": "boolean"
            }
          },
          "type": "object"
        }
      },
      "required": [
        "id",
        "jsonrpc",
        "method",
        "params"
      ],
      "type": "object"
    },
    "JsonRpcRequest<\"GetState\",GetStateParams>": {
      "additionalProperties": false,
      "description": "Specifies request headers as per {@link https://www.jsonrpc.org/specification | JSON-RPC 2.0 Specification }",
      "properties": {
        "id": {
          "description": "Identifier for the resquest",
          "type": "number"
        },
        "jsonrpc": {
          "description": "Spec version",
          "enum": [
            "2.0"
          ],
          "type": "string"
        },
        "method": {
          "description": "Generic type of the request method",
          "enum": [
            "GetState"
          ],
          "type": "string"
        },
        "params": {
          "$ref": "#/definitions/GetStateParams",
          "description": "Request parameters"
        }
      },
      "required": [
        "id",
        "jsonrpc",
        "method",
        "params"
      ],
      "type": "object"
    },
    "JsonRpcRequest<\"GetWalletInformation\",structure-825486248-193-196-825486248-154-197-825486248-111-198-825486248-0-359>": {
      "additionalProperties": false,
      "description": "Specifies request headers as per {@link https://www.jsonrpc.org/specification | JSON-RPC 2.0 Specification }",
      "properties": {
        "id": {
          "description": "Identifier for the resquest",
          "type": "number"
        },
        "jsonrpc": {
          "description": "Spec version",
          "enum": [
            "2.0"
          ],
          "type": "string"
        },
        "method": {
          "description": "Generic type of the request method",
          "enum": [
            "GetWalletInformation"
          ],
          "type": "string"
        },
        "params": {
          "additionalProperties": false,
          "description": "Request parameters",
          "type": "object"
        }
      },
      "required": [
        "id",
        "jsonrpc",
        "method",
        "params"
      ],
      "type": "object"
    },
    "JsonRpcRequest<\"JoinChannel\",JoinChannelParams>": {
      "additionalProperties": false,
      "description": "Specifies request headers as per {@link https://www.jsonrpc.org/specification | JSON-RPC 2.0 Specification }",
      "properties": {
        "id": {
          "description": "Identifier for the resquest",
          "type": "number"
        },
        "jsonrpc": {
          "description": "Spec version",
          "enum": [
            "2.0"
          ],
          "type": "string"
        },
        "method": {
          "description": "Generic type of the request method",
          "enum": [
            "JoinChannel"
          ],
          "type": "string"
        },
        "params": {
          "$ref": "#/definitions/JoinChannelParams",
          "description": "Request parameters"
        }
      },
      "required": [
        "id",
        "jsonrpc",
        "method",
        "params"
      ],
      "type": "object"
    },
    "JsonRpcRequest<\"PushMessage\",Message>": {
      "additionalProperties": false,
      "description": "Specifies request headers as per {@link https://www.jsonrpc.org/specification | JSON-RPC 2.0 Specification }",
      "properties": {
        "id": {
          "description": "Identifier for the resquest",
          "type": "number"
        },
        "jsonrpc": {
          "description": "Spec version",
          "enum": [
            "2.0"
          ],
          "type": "string"
        },
        "method": {
          "description": "Generic type of the request method",
          "enum": [
            "PushMessage"
          ],
          "type": "string"
        },
        "params": {
          "$ref": "#/definitions/Message",
          "description": "Request parameters"
        }
      },
      "required": [
        "id",
        "jsonrpc",
        "method",
        "params"
      ],
      "type": "object"
    },
    "JsonRpcRequest<\"UpdateChannel\",UpdateChannelParams>": {
      "additionalProperties": false,
      "description": "Specifies request headers as per {@link https://www.jsonrpc.org/specification | JSON-RPC 2.0 Specification }",
      "properties": {
        "id": {
          "description": "Identifier for the resquest",
          "type": "number"
        },
        "jsonrpc": {
          "description": "Spec version",
          "enum": [
            "2.0"
          ],
          "type": "string"
        },
        "method": {
          "description": "Generic type of the request method",
          "enum": [
            "UpdateChannel"
          ],
          "type": "string"
        },
        "params": {
          "$ref": "#/definitions/UpdateChannelParams",
          "description": "Request parameters"
        }
      },
      "required": [
        "id",
        "jsonrpc",
        "method",
        "params"
      ],
      "type": "object"
    },
    "JsonRpcResponse<(DomainBudget|structure-45911622-322-325-45911622-308-325-45911622-291-326-45911622-259-327-45911622-0-328)>": {
      "additionalProperties": false,
      "description": "Specifies response headers as per {@link https://www.jsonrpc.org/specification | JSON-RPC 2.0 Specification }",
      "properties": {
        "id": {
          "description": "Identifier for the response",
          "type": "number"
        },
        "jsonrpc": {
          "description": "Spec version",
          "enum": [
            "2.0"
          ],
          "type": "string"
        },
        "result": {
          "anyOf": [
            {
              "$ref": "#/definitions/DomainBudget"
            },
            {
              "additionalProperties": false,
              "type": "object"
            }
          ],
          "description": "The generic type of the response"
        }
      },
      "required": [
        "id",
        "jsonrpc",
        "result"
      ],
      "type": "object"
    },
    "JsonRpcResponse<ChannelResult>": {
      "additionalProperties": false,
      "description": "Specifies response headers as per {@link https://www.jsonrpc.org/specification | JSON-RPC 2.0 Specification }",
      "properties": {
        "id": {
          "description": "Identifier for the response",
          "type": "number"
        },
        "jsonrpc": {
          "description": "Spec version",
          "enum": [
            "2.0"
          ],
          "type": "string"
        },
        "result": {
          "$ref": "#/definitions/ChannelResult",
          "description": "The generic type of the response"
        }
      },
      "required": [
        "id",
        "jsonrpc",
        "result"
      ],
      "type": "object"
    },
    "JsonRpcResponse<DomainBudget>": {
      "additionalProperties": false,
      "description": "Specifies response headers as per {@link https://www.jsonrpc.org/specification | JSON-RPC 2.0 Specification }",
      "properties": {
        "id": {
          "description": "Identifier for the response",
          "type": "number"
        },
        "jsonrpc": {
          "description": "Spec version",
          "enum": [
            "2.0"
          ],
          "type": "string"
        },
        "result": {
          "$ref": "#/definitions/DomainBudget",
          "description": "The generic type of the response"
        }
      },
      "required": [
        "id",
        "jsonrpc",
        "result"
      ],
      "type": "object"
    },
    "JsonRpcResponse<PushMessageResult>": {
      "additionalProperties": false,
      "description": "Specifies response headers as per {@link https://www.jsonrpc.org/specification | JSON-RPC 2.0 Specification }",
      "properties": {
        "id": {
          "description": "Identifier for the response",
          "type": "number"
        },
        "jsonrpc": {
          "description": "Spec version",
          "enum": [
            "2.0"
          ],
          "type": "string"
        },
        "result": {
          "$ref": "#/definitions/PushMessageResult",
          "description": "The generic type of the response"
        }
      },
      "required": [
        "id",
        "jsonrpc",
        "result"
      ],
      "type": "object"
    },
    "JsonRpcResponse<def-interface-src/data-types.ts-2747-3043-src/data-types.ts-0-3460[]>": {
      "additionalProperties": false,
      "description": "Specifies response headers as per {@link https://www.jsonrpc.org/specification | JSON-RPC 2.0 Specification }",
      "properties": {
        "id": {
          "description": "Identifier for the response",
          "type": "number"
        },
        "jsonrpc": {
          "description": "Spec version",
          "enum": [
            "2.0"
          ],
          "type": "string"
        },
        "result": {
          "description": "The generic type of the response",
          "items": {
            "$ref": "#/definitions/ChannelResult"
          },
          "type": "array"
        }
      },
      "required": [
        "id",
        "jsonrpc",
        "result"
      ],
      "type": "object"
    },
    "JsonRpcResponse<structure-721393493-297-383-721393493-280-384-721393493-243-385-721393493-0-517>": {
      "additionalProperties": false,
      "description": "Specifies response headers as per {@link https://www.jsonrpc.org/specification | JSON-RPC 2.0 Specification }",
      "properties": {
        "id": {
          "description": "Identifier for the response",
          "type": "number"
        },
        "jsonrpc": {
          "description": "Spec version",
          "enum": [
            "2.0"
          ],
          "type": "string"
        },
        "result": {
          "additionalProperties": false,
          "description": "The generic type of the response",
          "properties": {
            "destinationAddress": {
              "$ref": "#/definitions/Address"
            },
            "signingAddress": {
              "$ref": "#/definitions/Address"
            },
            "walletVersion": {
              "type": "string"
            }
          },
          "required": [
            "signingAddress",
            "destinationAddress",
            "walletVersion"
          ],
          "type": "object"
        }
      },
      "required": [
        "id",
        "jsonrpc",
        "result"
      ],
      "type": "object"
    },
    "JsonRpcResponse<structure-736846332-356-374-736846332-339-375-736846332-300-376-736846332-0-498>": {
      "additionalProperties": false,
      "description": "Specifies response headers as per {@link https://www.jsonrpc.org/specification | JSON-RPC 2.0 Specification }",
      "properties": {
        "id": {
          "description": "Identifier for the response",
          "type": "number"
        },
        "jsonrpc": {
          "description": "Spec version",
          "enum": [
            "2.0"
          ],
          "type": "string"
        },
        "result": {
          "additionalProperties": false,
          "description": "The generic type of the response",
          "properties": {
            "success": {
              "type": "boolean"
            }
          },
          "required": [
            "success"
          ],
          "type": "object"
        }
      },
      "required": [
        "id",
        "jsonrpc",
        "result"
      ],
      "type": "object"
    },
    "JsonRpcResponse<structure-825486248-258-356-825486248-241-357-825486248-198-358-825486248-0-359>": {
      "additionalProperties": false,
      "description": "Specifies response headers as per {@link https://www.jsonrpc.org/specification | JSON-RPC 2.0 Specification }",
      "properties": {
        "id": {
          "description": "Identifier for the response",
          "type": "number"
        },
        "jsonrpc": {
          "description": "Spec version",
          "enum": [
            "2.0"
          ],
          "type": "string"
        },
        "result": {
          "additionalProperties": false,
          "description": "The generic type of the response",
          "properties": {
            "destinationAddress": {
              "$ref": "#/definitions/Address"
            },
            "signingAddress": {
              "$ref": "#/definitions/Address"
            },
            "walletVersion": {
              "type": "string"
            }
          },
          "required": [
            "signingAddress",
            "walletVersion"
          ],
          "type": "object"
        }
      },
      "required": [
        "id",
        "jsonrpc",
        "result"
      ],
      "type": "object"
    },
    "Message": {
      "additionalProperties": false,
      "description": "Format of message sent from the wallet to the app",
      "properties": {
        "data": {
          "description": "Message payload. Format defined by wallet and opaque to app."
        },
        "recipient": {
          "description": "Identifier of user that the message should be relayed to",
          "type": "string"
        },
        "sender": {
          "description": "Identifier of user that the message is from",
          "type": "string"
        }
      },
      "required": [
        "recipient",
        "sender",
        "data"
      ],
      "type": "object"
    },
    "MessageQueuedNotification": {
      "$ref": "#/definitions/JsonRpcNotification%3C%22MessageQueued%22%2CMessage%3E"
    },
    "NotYourTurn": {
      "$ref": "#/definitions/JsonRpcError%3C403%2C%22Not%20your%20turn%22%3E"
    },
    "Participant": {
      "additionalProperties": false,
      "description": "Container for data specific to a single state channel participant",
      "properties": {
        "destination": {
          "$ref": "#/definitions/Address",
          "description": "Address of EOA to receive channel proceeds (the account that'll get the funds)."
        },
        "participantId": {
          "description": "App allocated id, used for relaying messages to the participant",
          "type": "string"
        },
        "signingAddress": {
          "$ref": "#/definitions/Address",
          "description": "Address used to sign channel updates"
        }
      },
      "required": [
        "participantId",
        "signingAddress",
        "destination"
      ],
      "type": "object"
    },
    "PushMessageError": {
      "$ref": "#/definitions/JsonRpcError%3C900%2C%22Wrong%20participant%22%3E"
    },
    "PushMessageRequest": {
      "$ref": "#/definitions/JsonRpcRequest%3C%22PushMessage%22%2CMessage%3E"
    },
    "PushMessageResponse": {
      "$ref": "#/definitions/JsonRpcResponse%3CPushMessageResult%3E"
    },
    "PushMessageResult": {
      "additionalProperties": false,
      "properties": {
        "success": {
          "type": "boolean"
        }
      },
      "required": [
        "success"
      ],
      "type": "object"
    },
    "StateChannelsError": {
      "anyOf": [
        {
          "$ref": "#/definitions/EnableEthereumError"
        },
        {
          "$ref": "#/definitions/CloseAndWithdrawError"
        },
        {
          "$ref": "#/definitions/CloseChannelError"
        },
        {
          "$ref": "#/definitions/UpdateChannelError"
        },
        {
          "$ref": "#/definitions/PushMessageError"
        },
        {
          "$ref": "#/definitions/JoinChannelError"
        },
        {
          "$ref": "#/definitions/GetStateError"
        },
        {
          "$ref": "#/definitions/CreateChannelError"
        },
        {
          "$ref": "#/definitions/ChallengeChannelError"
        },
        {
          "$ref": "#/definitions/JsonRpcError%3C500%2C%22Wallet%20error%22%3E"
        }
      ]
    },
    "StateChannelsErrorResponse": {
      "$ref": "#/definitions/JsonRpcErrorResponse%3CStateChannelsError%3E"
    },
    "StateChannelsJsonRpcMessage": {
      "anyOf": [
        {
          "$ref": "#/definitions/StateChannelsRequest"
        },
        {
          "$ref": "#/definitions/StateChannelsResponse"
        },
        {
          "$ref": "#/definitions/StateChannelsNotification"
        },
        {
          "$ref": "#/definitions/StateChannelsErrorResponse"
        }
      ]
    },
    "StateChannelsNotification": {
      "anyOf": [
        {
          "$ref": "#/definitions/ChannelProposedNotification"
        },
        {
          "$ref": "#/definitions/ChannelUpdatedNotification"
        },
        {
          "$ref": "#/definitions/ChannelClosingNotification"
        },
        {
          "$ref": "#/definitions/BudgetUpdatedNotification"
        },
        {
          "$ref": "#/definitions/MessageQueuedNotification"
        },
        {
          "$ref": "#/definitions/UiNotification"
        },
        {
          "$ref": "#/definitions/WalletReady"
        }
      ]
    },
    "StateChannelsRequest": {
      "anyOf": [
        {
          "$ref": "#/definitions/CreateChannelRequest"
        },
        {
          "$ref": "#/definitions/JoinChannelRequest"
        },
        {
          "$ref": "#/definitions/UpdateChannelRequest"
        },
        {
          "$ref": "#/definitions/GetWalletInformationRequest"
        },
        {
          "$ref": "#/definitions/EnableEthereumRequest"
        },
        {
          "$ref": "#/definitions/GetStateRequest"
        },
        {
          "$ref": "#/definitions/PushMessageRequest"
        },
        {
          "$ref": "#/definitions/ChallengeChannelRequest"
        },
        {
          "$ref": "#/definitions/GetBudgetRequest"
        },
        {
          "$ref": "#/definitions/ApproveBudgetAndFundRequest"
        },
        {
          "$ref": "#/definitions/CloseChannelRequest"
        },
        {
          "$ref": "#/definitions/CloseAndWithdrawRequest"
        },
        {
          "$ref": "#/definitions/GetChannelsRequest"
        }
      ]
    },
    "StateChannelsResponse": {
      "anyOf": [
        {
          "$ref": "#/definitions/CreateChannelResponse"
        },
        {
          "$ref": "#/definitions/JoinChannelResponse"
        },
        {
          "$ref": "#/definitions/UpdateChannelResponse"
        },
        {
          "$ref": "#/definitions/GetWalletInformationResponse"
        },
        {
          "$ref": "#/definitions/EnableEthereumResponse"
        },
        {
          "$ref": "#/definitions/GetStateResponse"
        },
        {
          "$ref": "#/definitions/PushMessageResponse"
        },
        {
          "$ref": "#/definitions/ChallengeChannelResponse"
        },
        {
          "$ref": "#/definitions/GetBudgetResponse"
        },
        {
          "$ref": "#/definitions/CloseChannelResponse"
        },
        {
          "$ref": "#/definitions/ApproveBudgetAndFundResponse"
        },
        {
          "$ref": "#/definitions/CloseAndWithdrawResponse"
        },
        {
          "$ref": "#/definitions/GetChannelsResponse"
        }
      ]
    },
    "TokenBudget": {
      "additionalProperties": false,
      "properties": {
        "availableReceiveCapacity": {
          "$ref": "#/definitions/Uint256"
        },
        "availableSendCapacity": {
          "$ref": "#/definitions/Uint256"
        },
        "channels": {
          "items": {
            "$ref": "#/definitions/ChannelBudget"
          },
          "type": "array"
        },
        "token": {
          "$ref": "#/definitions/Address"
        }
      },
      "required": [
        "token",
        "availableReceiveCapacity",
        "availableSendCapacity",
        "channels"
      ],
      "type": "object"
    },
    "UiNotification": {
      "$ref": "#/definitions/JsonRpcNotification%3C%22UIUpdate%22%2Cstructure-683137520-869-891-683137520-837-892-683137520-808-893-683137520-0-1427%3E"
    },
    "Uint256": {
      "description": "Uint256",
      "pattern": "^0x([a-fA-F0-9]{64})$",
      "type": "string"
    },
    "Uint48": {
      "type": "number"
    },
    "UpdateChannelError": {
      "anyOf": [
        {
          "$ref": "#/definitions/ChannelNotFound"
        },
        {
          "$ref": "#/definitions/InvalidTransition"
        },
        {
          "$ref": "#/definitions/InvalidAppData"
        },
        {
          "$ref": "#/definitions/NotYourTurn"
        },
        {
          "$ref": "#/definitions/ChannelClosed"
        }
      ]
    },
    "UpdateChannelParams": {
      "additionalProperties": false,
      "properties": {
        "allocations": {
          "items": {
            "$ref": "#/definitions/Allocation"
          },
          "type": "array"
        },
        "appData": {
          "type": "string"
        },
        "channelId": {
          "$ref": "#/definitions/ChannelId"
        }
      },
      "required": [
        "channelId",
        "allocations",
        "appData"
      ],
      "type": "object"
    },
    "UpdateChannelRequest": {
      "$ref": "#/definitions/JsonRpcRequest%3C%22UpdateChannel%22%2CUpdateChannelParams%3E"
    },
    "UpdateChannelResponse": {
      "$ref": "#/definitions/JsonRpcResponse%3CChannelResult%3E"
    },
    "WalletReady": {
      "$ref": "#/definitions/JsonRpcNotification%3C%22WalletReady%22%2Cstructure-683137520-954-957-683137520-919-958-683137520-893-959-683137520-0-1427%3E"
    }
  }
}<|MERGE_RESOLUTION|>--- conflicted
+++ resolved
@@ -369,12 +369,9 @@
     },
     "GetChannelsResponse": {
       "$ref": "#/definitions/JsonRpcResponse%3Cdef-interface-src%2Fdata-types.ts-2747-3043-src%2Fdata-types.ts-0-3460%5B%5D%3E"
-<<<<<<< HEAD
-=======
     },
     "GetStateError": {
       "$ref": "#/definitions/JsonRpcError%3C1200%2C%22Could%20not%20find%20channel%22%3E"
->>>>>>> d9c87cea
     },
     "GetStateParams": {
       "additionalProperties": false,
