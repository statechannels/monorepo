<<<<<<< HEAD
=======
/**
 * Ethereum Address
 * @pattern  ^0x([a-fA-F0-9]{40})|0$
 */
export type Address = string;

/**
 * Nitro ChannelId
 * @pattern  ^0x([a-fA-F0-9]{64})$
 */
export type ChannelId = string;

/**
 * Nitro ChannelId
 * @pattern  ^0x(0{24})([a-fA-F0-9]{40})$
 */
export type ExternalDestination = string; // currently unused in this schema

>>>>>>> c23a958d
interface JsonRpcRequest<MethodName, RequestParams> {
  id: number; // in the json-rpc spec this is optional, but we require it for all our requests
  jsonrpc: '2.0';
  method: MethodName;
  params: RequestParams;
}
interface JsonRpcResponse<ResultType> {
  id: number;
  jsonrpc: '2.0';
  result: ResultType;
}

interface JsonRpcNotification<NotificationName, NotificationParams> {
  jsonrpc: '2.0';
  method: NotificationName;
  params: NotificationParams;
}

export type ChannelStatus =
  | 'proposed'
  | 'opening'
  | 'funding'
  | 'running'
  | 'challenging'
  | 'responding'
  | 'closing'
  | 'closed';

export interface Participant {
  participantId: string; // App allocated id, used for relaying messages to the participant
  signingAddress: Address; // Address used to sign channel updates
  destination: Address; // Address of EOA to receive channel proceeds (the account that'll get the funds).
}

export interface AllocationItem {
  destination: Address; // Address of EOA to receive channel proceeds.
  amount: string; // How much funds will be transferred to the destination address.
}

export interface Allocation {
  token: Address; // The token's contract address.
  allocationItems: AllocationItem[]; // A list of allocations (how much funds will each destination address get).
}

export type Allocations = Allocation[]; // included for backwards compatibility

// eslint-disable-next-line @typescript-eslint/no-explicit-any
export interface Message<T = any> {
  recipient: string; // Identifier of user that the message should be relayed to
  sender: string; // Identifier of user that the message is from
  data: T; // Message payload. Format defined by wallet and opaque to app.
  // But useful to be able to specify, for the purposes of the fake-client
}

export interface Funds {
  token: Address;
  amount: string;
}

export interface ChannelResult {
  participants: Participant[];
  allocations: Allocation[];
  appData: string;
  appDefinition: Address;
  channelId: ChannelId;
  status: ChannelStatus;
  turnNum: string;
  challengeExpirationTime?: number;
}

interface Balance {
  playerAmount: string;
  hubAmount: string;
}

// GetAddress
export type GetAddressRequest = JsonRpcRequest<'GetAddress', {}>; // todo: what are params
export type GetAddressResponse = JsonRpcResponse<Address>;

// GetEthereumSelectedAddress
export type GetEthereumSelectedAddressRequest = JsonRpcRequest<'GetEthereumSelectedAddress', {}>; // todo: what are params
export type GetEthereumSelectedAddressResponse = JsonRpcResponse<Address>;

// CreateChannel
export interface CreateChannelParams {
  participants: Participant[];
  allocations: Allocation[];
  appDefinition: Address;
  appData: string;
}
export type CreateChannelRequest = JsonRpcRequest<'CreateChannel', CreateChannelParams>;
export type CreateChannelResponse = JsonRpcResponse<ChannelResult>;

// JoinChannel
export interface JoinChannelParams {
  channelId: ChannelId;
}
export type JoinChannelRequest = JsonRpcRequest<'JoinChannel', JoinChannelParams>;
export type JoinChannelResponse = JsonRpcResponse<ChannelResult>;

// UpdateChannel
export interface UpdateChannelParams {
  channelId: ChannelId;
  participants: Participant[];
  allocations: Allocation[];
  appData: string;
}
export type UpdateChannelRequest = JsonRpcRequest<'UpdateChannel', UpdateChannelParams>;
export type UpdateChannelResponse = JsonRpcResponse<ChannelResult>;

// PushMessage
export type PushMessageParams = PushMessageRequest['params']; // included for backwards compatibility
export type PushMessageResult = {success: boolean};
export type PushMessageRequest = JsonRpcRequest<'PushMessage', Message>;
export type PushMessageResponse = JsonRpcResponse<PushMessageResult>;

// CloseChannel
export interface CloseChannelParams {
  channelId: ChannelId;
}
export type CloseChannelRequest = JsonRpcRequest<'CloseChannel', CloseChannelParams>;
export type CloseChannelResponse = JsonRpcResponse<ChannelResult>;

// ChallengeChannel
export type ChallengeChannelParams = ChallengeChannelRequest['params']; // for backwards compatibility
export type ChallengeChannelRequest = JsonRpcRequest<'ChallengeChannel', {channelId: ChannelId}>;
export type ChallengeChannelResponse = JsonRpcResponse<ChannelResult>;

// Budget
export interface SiteBudget {
  site: string;
  hub: string;
  pending: Balance;
  free: Balance;
  inUse: Balance;
  direct: Balance;
}
export type GetBudgetRequest = JsonRpcRequest<'GetBudget', {hubAddress: Address}>;
export type GetBudgetResponse = JsonRpcResponse<SiteBudget>;

// Notifications
export type ChannelProposedNotification = JsonRpcNotification<'ChannelProposed', ChannelResult>;
export type ChannelUpdatedNotification = JsonRpcNotification<'ChannelUpdated', ChannelResult>;
export type ChannelClosingNotification = JsonRpcNotification<'ChannelClosed', ChannelResult>;
export type MessageQueuedNotification = JsonRpcNotification<'MessageQueued', Message>;
export type BudgetUpdatedNotification = JsonRpcNotification<'BudgetUpdated', SiteBudget>;

export type Notification =
  | ChannelProposedNotification
  | ChannelUpdatedNotification
  | ChannelClosingNotification
  | BudgetUpdatedNotification
  | MessageQueuedNotification;

export type Request =
  | GetAddressRequest
  | GetEthereumSelectedAddressRequest
  | CreateChannelRequest
  | JoinChannelRequest
  | UpdateChannelRequest
  | PushMessageRequest
  | ChallengeChannelRequest
  | GetBudgetRequest
  | CloseChannelRequest;

export type Response =
  | GetAddressResponse
  | GetEthereumSelectedAddressResponse
  | CreateChannelResponse
  | JoinChannelResponse
  | UpdateChannelResponse
  | PushMessageResponse
  | ChallengeChannelResponse
  | GetBudgetResponse
  | CloseChannelResponse;<|MERGE_RESOLUTION|>--- conflicted
+++ resolved
@@ -1,5 +1,3 @@
-<<<<<<< HEAD
-=======
 /**
  * Ethereum Address
  * @pattern  ^0x([a-fA-F0-9]{40})|0$
@@ -18,7 +16,6 @@
  */
 export type ExternalDestination = string; // currently unused in this schema
 
->>>>>>> c23a958d
 interface JsonRpcRequest<MethodName, RequestParams> {
   id: number; // in the json-rpc spec this is optional, but we require it for all our requests
   jsonrpc: '2.0';
