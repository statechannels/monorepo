--- conflicted
+++ resolved
@@ -97,13 +97,10 @@
   hubAmount: string;
 }
 
-<<<<<<< HEAD
-=======
 // WalletVersion
 export type WalletVersionRequest = JsonRpcRequest<'WalletVersion', {}>;
 export type WalletVersionResponse = JsonRpcResponse<string>;
 
->>>>>>> b4ed1785
 // EnableEthereum
 export type EnableEthereumRequest = JsonRpcRequest<'EnableEthereum', {}>;
 export type EnableEthereumResponse = JsonRpcResponse<Address>;
@@ -227,10 +224,7 @@
   | CreateChannelRequest
   | JoinChannelRequest
   | UpdateChannelRequest
-<<<<<<< HEAD
-=======
   | WalletVersionRequest
->>>>>>> b4ed1785
   | EnableEthereumRequest
   | GetStateRequest
   | PushMessageRequest
@@ -246,10 +240,7 @@
   | CreateChannelResponse
   | JoinChannelResponse
   | UpdateChannelResponse
-<<<<<<< HEAD
-=======
   | WalletVersionResponse
->>>>>>> b4ed1785
   | EnableEthereumResponse
   | GetStateResponse
   | PushMessageResponse
@@ -258,11 +249,8 @@
   | CloseChannelResponse
   | ApproveBudgetAndFundResponse
   | CloseAndWithdrawResponse;
-<<<<<<< HEAD
-=======
 
 export type ErrorResponse = GetAddressError;
->>>>>>> b4ed1785
 
 export type JsonRpcMessage = Request | Response | Notification | ErrorResponse;
 
