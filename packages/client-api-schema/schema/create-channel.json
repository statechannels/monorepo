{
  "$schema": "http://json-schema.org/draft-07/schema#",
  "$id": "http://statechannels.org/schemas/create-channel.json",
  "definitions": {
    "CreateChannelResult": {
<<<<<<< HEAD
      "type": "object",
      "properties": {
        "participants": {
          "type": "array",
          "items": {
            "$ref": "definitions.json#/definitions/Participant"
          },
          "title": "participants"
        },
        "allocations": {
          "type": "array",
          "items": {
            "$ref": "definitions.json#/definitions/Allocation"
          },
          "title": "allocations"
        },
        "appDefinition": {
          "$ref": "definitions.json#/definitions/Address",
          "title": "appDefinition"
        },
        "appData": {
          "type": "string",
          "title": "appData"
        },
        "status": {
          "type": "string",
          "const": "proposed"
        },
        "turnNum": {
          "type": "integer",
          "const": 0
        }
      },
      "required": ["allocations", "appData", "appDefinition", "participants", "status", "turnNum"]
=======
      "$ref": "channel-result.json#/definitions/ChannelResult"
>>>>>>> bfeabc28
    },
    "CreateChannelParams": {
      "type": "object",
      "properties": {
        "participants": {
          "type": "array",
          "items": {
            "$ref": "definitions.json#/definitions/Participant"
          },
          "title": "participants"
        },
        "allocations": {
          "type": "array",
          "items": {
            "$ref": "definitions.json#/definitions/Allocation"
          },
          "title": "allocations"
        },
        "appDefinition": {
          "$ref": "definitions.json#/definitions/Address",
          "title": "appDefinition"
        },
        "appData": {
          "type": "string",
          "title": "appData"
        }
      },
      "required": ["allocations", "appData", "appDefinition", "participants"]
    }
  }
}<|MERGE_RESOLUTION|>--- conflicted
+++ resolved
@@ -3,44 +3,7 @@
   "$id": "http://statechannels.org/schemas/create-channel.json",
   "definitions": {
     "CreateChannelResult": {
-<<<<<<< HEAD
-      "type": "object",
-      "properties": {
-        "participants": {
-          "type": "array",
-          "items": {
-            "$ref": "definitions.json#/definitions/Participant"
-          },
-          "title": "participants"
-        },
-        "allocations": {
-          "type": "array",
-          "items": {
-            "$ref": "definitions.json#/definitions/Allocation"
-          },
-          "title": "allocations"
-        },
-        "appDefinition": {
-          "$ref": "definitions.json#/definitions/Address",
-          "title": "appDefinition"
-        },
-        "appData": {
-          "type": "string",
-          "title": "appData"
-        },
-        "status": {
-          "type": "string",
-          "const": "proposed"
-        },
-        "turnNum": {
-          "type": "integer",
-          "const": 0
-        }
-      },
-      "required": ["allocations", "appData", "appDefinition", "participants", "status", "turnNum"]
-=======
       "$ref": "channel-result.json#/definitions/ChannelResult"
->>>>>>> bfeabc28
     },
     "CreateChannelParams": {
       "type": "object",
