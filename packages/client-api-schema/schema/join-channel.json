--- conflicted
+++ resolved
@@ -3,44 +3,7 @@
   "$id": "http://statechannels.org/schemas/join-channel.json",
   "definitions": {
     "JoinChannelResult": {
-<<<<<<< HEAD
-      "type": "object",
-      "properties": {
-        "participants": {
-          "type": "array",
-          "items": {
-            "$ref": "definitions.json#/definitions/Participant"
-          },
-          "title": "participants"
-        },
-        "allocations": {
-          "type": "array",
-          "items": {
-            "$ref": "definitions.json#/definitions/Allocation"
-          },
-          "title": "allocations"
-        },
-        "appDefinition": {
-          "$ref": "definitions.json#/definitions/Address",
-          "title": "appDefinition"
-        },
-        "appData": {
-          "type": "string",
-          "title": "appData"
-        },
-        "status": {
-          "type": "string",
-          "const": "opening"
-        },
-        "turnNum": {
-          "type": "integer",
-          "const": 1
-        }
-      },
-      "required": ["allocations", "appData", "appDefinition", "participants", "status", "turnNum"]
-=======
       "$ref": "channel-result.json#/definitions/ChannelResult"
->>>>>>> bfeabc28
     },
     "JoinChannelParams": {
       "type": "object",
