--- conflicted
+++ resolved
@@ -1,34 +1,7 @@
 {
   "name": "@statechannels/client-api-schema",
   "description": "JSON-RPC Schema and TypeScript typings for the State Channels Client API",
-<<<<<<< HEAD
   "version": "0.0.1",
-=======
-  "main": "types/index.d.ts",
-  "types": "types/index.d.ts",
-  "files": [
-    "schema",
-    "types"
-  ],
-  "scripts": {
-    "build": "ts-node index.ts",
-    "build:ci": "ts-node index.ts",
-    "lint:check": "eslint index.ts",
-    "lint:write": "eslint index.ts --fix",
-    "precommit": "lint-staged --quiet",
-    "prepare": "yarn build"
-  },
-  "repository": {
-    "type": "git",
-    "url": "http://github.com/statechannels/monorepo/blob/master/packages/client-api-schema"
-  },
-  "keywords": [
-    "ethereum",
-    "state channels",
-    "client api",
-    "jsonrpc"
-  ],
->>>>>>> 60acde2b
   "author": "snario <liam@l4v.io>",
   "contributors": [
     "Alex Gap <alex.gap@consensys.net>",
@@ -45,7 +18,8 @@
     "lint-staged": "9.4.0"
   },
   "files": [
-    "schema"
+    "schema",
+    "types"
   ],
   "keywords": [
     "client api",
@@ -57,6 +31,7 @@
   "lint-staged": {
     "index.ts": "yarn lint:check --max-warnings=0"
   },
+  "main": "types/index.d.ts",
   "repository": "statechannels/monorepo/blob/master/packages/client-api-schema",
   "scripts": {
     "build": "ts-node index.ts",
