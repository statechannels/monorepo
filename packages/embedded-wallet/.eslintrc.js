--- conflicted
+++ resolved
@@ -1,210 +1,3 @@
-<<<<<<< HEAD
-const rules = {
-  'arrow-body-style': 'error',
-  'arrow-parens': ['off', 'as-needed'],
-  camelcase: 'error',
-  'capitalized-comments': ['error', 'always', {ignoreConsecutiveComments: true}],
-  complexity: 'off',
-  'constructor-super': 'error',
-  curly: 'error',
-  'dot-notation': 'error',
-  'eol-last': 'off',
-  eqeqeq: ['error', 'smart'],
-  'guard-for-in': 'error',
-  'id-blacklist': [
-    'error',
-    'any',
-    'Number',
-    'number',
-    'String',
-    'string',
-    'Boolean',
-    'boolean',
-    'Undefined'
-    // 'undefined',
-  ],
-  'id-match': 'error',
-  'import/order': 'error',
-  'linebreak-style': 'off',
-  'max-classes-per-file': 'off',
-  'max-len': 'off',
-  'new-parens': 'off',
-  'newline-per-chained-call': 'off',
-  'no-bitwise': 'error',
-  'no-caller': 'error',
-  'no-cond-assign': 'error',
-  'no-console': [
-    'error',
-    {
-      allow: [
-        'log',
-        'warn',
-        'dir',
-        'time',
-        'timeEnd',
-        'timeLog',
-        'trace',
-        'assert',
-        'clear',
-        'count',
-        'countReset',
-        'group',
-        'groupEnd',
-        'table',
-        'debug',
-        'info',
-        'dirxml',
-        'error',
-        'groupCollapsed',
-        'Console',
-        'profile',
-        'profileEnd',
-        'timeStamp',
-        'context'
-      ]
-    }
-  ],
-  'no-debugger': 'error',
-  'no-empty': 'error',
-  'no-eval': 'error',
-  'no-extra-semi': 'off',
-  'no-fallthrough': 'error',
-  'no-invalid-this': 'off',
-  'no-irregular-whitespace': 'off',
-  'no-multiple-empty-lines': 'off',
-  'no-new-wrappers': 'error',
-  'no-shadow': [
-    'error',
-    {
-      hoist: 'all'
-    }
-  ],
-  'no-throw-literal': 'error',
-  'no-trailing-spaces': 'off',
-  'no-undef-init': 'error',
-  'no-underscore-dangle': ['off'],
-  'no-unsafe-finally': 'error',
-  'no-unused-expressions': 'error',
-  'no-unused-labels': 'error',
-  'no-var': 'error',
-  'object-shorthand': 'error',
-  'one-var': ['error', 'never'],
-  'prefer-arrow-callback': 'error',
-  'prefer-const': 'error',
-  'quote-props': 'off',
-  radix: 'error',
-  'space-before-function-paren': 'off',
-  'spaced-comment': 'error',
-  'use-isnan': 'error',
-  'valid-typeof': 'off',
-  'prettier/prettier': [
-    'error',
-    {
-      printWidth: 100,
-      singleQuote: true,
-      tabWidth: 2
-    }
-  ],
-  'no-unused-vars': 'off',
-  'import/default': 'off'
-};
-
-const TSRules = {
-  '@typescript-eslint/adjacent-overload-signatures': 'error',
-  '@typescript-eslint/array-type': 'error',
-  '@typescript-eslint/ban-types': 'error',
-  '@typescript-eslint/class-name-casing': 'error',
-  '@typescript-eslint/consistent-type-assertions': 'error',
-  '@typescript-eslint/consistent-type-definitions': 'off',
-  '@typescript-eslint/explicit-member-accessibility': [
-    'off',
-    {
-      accessibility: 'explicit'
-    }
-  ],
-  '@typescript-eslint/indent': 'off',
-  '@typescript-eslint/interface-name-prefix': 'off',
-  '@typescript-eslint/member-delimiter-style': [
-    'off',
-    'error',
-    {
-      multiline: {
-        delimiter: 'none',
-        requireLast: true
-      },
-      singleline: {
-        delimiter: 'semi',
-        requireLast: false
-      }
-    }
-  ],
-  '@typescript-eslint/member-ordering': 'error',
-  '@typescript-eslint/no-empty-function': 'error',
-  '@typescript-eslint/no-empty-interface': 'error',
-  '@typescript-eslint/no-explicit-any': 'off',
-  '@typescript-eslint/no-misused-new': 'error',
-  '@typescript-eslint/no-namespace': 'error',
-  '@typescript-eslint/no-parameter-properties': 'off',
-  '@typescript-eslint/no-use-before-declare': 'off',
-  '@typescript-eslint/no-var-requires': 'error',
-  '@typescript-eslint/prefer-for-of': 'off',
-  '@typescript-eslint/prefer-function-type': 'error',
-  '@typescript-eslint/prefer-namespace-keyword': 'error',
-  '@typescript-eslint/quotes': 'off',
-  '@typescript-eslint/semi': ['off', null],
-  '@typescript-eslint/space-within-parens': ['off', 'never'],
-  '@typescript-eslint/triple-slash-reference': 'error',
-  '@typescript-eslint/type-annotation-spacing': 'off',
-  '@typescript-eslint/unified-signatures': 'error',
-  '@typescript-eslint/explicit-function-return-type': 'off',
-  '@typescript-eslint/no-unused-vars': 'off',
-  '@typescript-eslint/ban-ts-ignore': 'off',
-  '@typescript-eslint/no-use-before-define': 'off'
-};
-
-module.exports = {
-  env: {
-    browser: true,
-    es6: true
-  },
-  parser: '@typescript-eslint/parser',
-  parserOptions: {
-    project: 'tsconfig.json',
-    ecmaVersion: 2018,
-    sourceType: 'module'
-  },
-  plugins: ['@typescript-eslint', 'prettier'],
-  extends: [
-    'plugin:@typescript-eslint/recommended',
-    'eslint:recommended',
-    'plugin:import/errors',
-    'plugin:import/warnings',
-    'plugin:import/typescript',
-    'prettier/@typescript-eslint',
-    'prettier'
-  ],
-  rules: Object.assign(rules, TSRules),
-  overrides: [
-    {
-      files: ['**/*.test.{ts,tsx}'],
-      env: {
-        node: true
-      },
-      globals: {
-        jest: 'readonly',
-        Promise: 'readonly',
-        expect: 'readonly',
-        it: 'readonly',
-        fail: 'readonly',
-        describe: 'readonly',
-        beforeAll: 'readonly',
-        beforeEach: 'readonly',
-        afterEach: 'readonly'
-      }
-    }
-  ]
-};
-=======
 const rules = {
   'arrow-body-style': 'error',
   'arrow-parens': ['off', 'as-needed'],
@@ -372,7 +165,7 @@
     ecmaVersion: 2018,
     sourceType: 'module'
   },
-  plugins: ['@typescript-eslint', '@typescript-eslint/tslint', 'prettier'],
+  plugins: ['@typescript-eslint', 'prettier'],
   extends: [
     'plugin:@typescript-eslint/recommended',
     'eslint:recommended',
@@ -402,5 +195,4 @@
       }
     }
   ]
-};
->>>>>>> c04c1207
+};