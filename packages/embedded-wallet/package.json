--- conflicted
+++ resolved
@@ -12,13 +12,8 @@
   },
   "scripts": {
     "precommit": "lint-staged --quiet",
-<<<<<<< HEAD
     "start": "cp node_modules/@statechannels/channel-provider/dist/* ./public/ && react-scripts start",
-    "build": "react-scripts build && cp node_modules/@statechannels/channel-provider/dist/* ./build/",
-=======
-    "start": "react-scripts start",
     "build": "react-scripts build && cp ../../node_modules/@statechannels/channel-provider/dist/* ./build/",
->>>>>>> 51af8794
     "test": "react-scripts test",
     "test:ci": "react-scripts test",
     "test:coverage": "react-scripts test --coverage --watchAll=false",
