import Enzyme, {mount, ReactWrapper} from 'enzyme';
import Adapter from 'enzyme-adapter-react-16';
import {createMemoryHistory, Location, MemoryHistory} from 'history';
import React from 'react';
import {match as Match, Router} from 'react-router';
import {OnboardingFlowPaths} from '../../flows';
import {closeWallet} from '../../message-dispatchers';
import {
  ButtonProps,
  Dialog,
  DialogProps,
  Expandable,
  ExpandableProps,
  Slider,
  SliderProps
} from '../../ui';
import {BudgetAllocation} from './BudgetAllocation';

Enzyme.configure({adapter: new Adapter()});

type MockBudgetAllocationDialog = {
  dialogWrapper: ReactWrapper;
  routeProps: MockRouteProps;
  expandableElement: ReactWrapper<ExpandableProps>;
  dialogElement: ReactWrapper<DialogProps>;
  closeButton: ReactWrapper;
  sliderElement: ReactWrapper<SliderProps>;
  allowButton: ReactWrapper<ButtonProps>;
  rejectButton: ReactWrapper<ButtonProps>;
};

type MockRouteProps = {
  history: MemoryHistory;
  location: Location;
  match: Match;
};

const mockRouteProps = (): MockRouteProps => {
  const history = createMemoryHistory();
  const {location} = history;
  const match = {
    isExact: true,
    params: {},
    path: OnboardingFlowPaths.BudgetAllocation,
    url: `http://localhost/${OnboardingFlowPaths.BudgetAllocation}`
  };

  return {history, location, match};
};

const mockBudgetAllocationDialog = (): MockBudgetAllocationDialog => {
  const routeProps = mockRouteProps();
  const dialogWrapper = mount(
    <Router history={routeProps.history}>
      <BudgetAllocation {...routeProps} />
    </Router>
  );

  return {
    routeProps,
    ...refreshBudgetAllocationDialogFrom(dialogWrapper)
  };
};

const refreshBudgetAllocationDialogFrom = dialogWrapper => {
  dialogWrapper.update();

  return {
    dialogWrapper,
    expandableElement: dialogWrapper.find(Expandable),
    dialogElement: dialogWrapper.find(Dialog),
    closeButton: dialogWrapper.find({onClick: closeWallet}),
    sliderElement: dialogWrapper.find(Slider),
    allowButton: dialogWrapper.find({type: 'primary'}),
    rejectButton: dialogWrapper.find({type: 'secondary'})
  };
};

describe('Dialogs - BudgetAllocation', () => {
  let budgetAllocation: MockBudgetAllocationDialog;

  beforeEach(() => {
    budgetAllocation = mockBudgetAllocationDialog();
  });

  it('can be instantiated', () => {
    const {
      dialogElement,
      expandableElement,
      closeButton,
      sliderElement,
      allowButton,
      rejectButton
    } = budgetAllocation;
    expect(dialogElement.exists()).toEqual(true);
    expect(dialogElement.prop('title')).toEqual('statechannels.com want to allocate');
    expect(closeButton.exists()).toEqual(true);
    expect(expandableElement.exists()).toEqual(true);
    expect(expandableElement.prop('title')).toEqual('Customize');
    expect(sliderElement.exists()).toEqual(false);
    expect(allowButton.exists()).toEqual(true);
    expect(allowButton.prop('label')).toEqual('Allow');
    expect(rejectButton.exists()).toEqual(true);
    expect(rejectButton.prop('label')).toEqual('Reject');
  });

  it("can expand and collapse the 'Customize' section", () => {
    const {expandableElement, dialogWrapper} = budgetAllocation;

    expandableElement.find("[data-test-selector='expandable-title']").simulate('click');

    let {sliderElement} = refreshBudgetAllocationDialogFrom(dialogWrapper);
    expect(sliderElement.exists()).toEqual(true);
    expect(sliderElement.prop('initialValue')).toEqual(0.2);
    expect(sliderElement.prop('min')).toEqual(0);
    expect(sliderElement.prop('max')).toEqual(2);
    expect(sliderElement.prop('step')).toEqual(0.01);
    expect(sliderElement.prop('unit')).toEqual('ETH');
<<<<<<< HEAD
    expect(allowButton.exists()).toEqual(true);
    expect(allowButton.prop('label')).toEqual('Allow 0.2 ETH');
    expect(rejectButton.exists()).toEqual(true);
    expect(rejectButton.prop('label')).toEqual('Reject');
=======

    expandableElement.find("[data-test-selector='expandable-title']").simulate('click');
    sliderElement = refreshBudgetAllocationDialogFrom(dialogWrapper).sliderElement;

    expect(sliderElement.exists()).toEqual(false);
>>>>>>> e01ac709
  });

  it('should redirect to NoHub when clicking Allow', () => {
    const {allowButton, routeProps} = budgetAllocation;
    allowButton.simulate('click');
    expect(routeProps.history.location.pathname).toMatch(OnboardingFlowPaths.NoHub);
  });

  it('should close the wallet when clicking Close', async done => {
    const {closeButton} = budgetAllocation;

    window.onmessage = (event: MessageEvent) => {
      if (event.data === 'ui:wallet:close') {
        done();
      }
    };

    closeButton.simulate('click');
  });

  it('should close the wallet when clicking Reject', async done => {
    const {rejectButton} = budgetAllocation;

    window.onmessage = (event: MessageEvent) => {
      if (event.data === 'ui:wallet:close') {
        done();
      }
    };

    rejectButton.simulate('click');
  });
});<|MERGE_RESOLUTION|>--- conflicted
+++ resolved
@@ -99,7 +99,7 @@
     expect(expandableElement.prop('title')).toEqual('Customize');
     expect(sliderElement.exists()).toEqual(false);
     expect(allowButton.exists()).toEqual(true);
-    expect(allowButton.prop('label')).toEqual('Allow');
+    expect(allowButton.prop('label')).toEqual('Allow 0.2 ETH');
     expect(rejectButton.exists()).toEqual(true);
     expect(rejectButton.prop('label')).toEqual('Reject');
   });
@@ -116,18 +116,11 @@
     expect(sliderElement.prop('max')).toEqual(2);
     expect(sliderElement.prop('step')).toEqual(0.01);
     expect(sliderElement.prop('unit')).toEqual('ETH');
-<<<<<<< HEAD
-    expect(allowButton.exists()).toEqual(true);
-    expect(allowButton.prop('label')).toEqual('Allow 0.2 ETH');
-    expect(rejectButton.exists()).toEqual(true);
-    expect(rejectButton.prop('label')).toEqual('Reject');
-=======
 
     expandableElement.find("[data-test-selector='expandable-title']").simulate('click');
     sliderElement = refreshBudgetAllocationDialogFrom(dialogWrapper).sliderElement;
 
     expect(sliderElement.exists()).toEqual(false);
->>>>>>> e01ac709
   });
 
   it('should redirect to NoHub when clicking Allow', () => {
