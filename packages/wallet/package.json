--- conflicted
+++ resolved
@@ -10,7 +10,6 @@
     "node": "10.16.3"
   },
   "scripts": {
-<<<<<<< HEAD
     "start": "npm run clearContracts && node scripts/start.js",
     "build": "run-s clearContracts build:typescript build:webpack",
     "build:ci": "yarn build",
@@ -26,34 +25,14 @@
     "test:ci:contracts": "yarn test:contracts --all --ci --runInBand --bail",
     "test:app": "npx run-jest -c ./config/jest/jest.config.js",
     "test:contracts": "yarn contracts:compile && yarn contracts:deploy:test && npx jest -c ./config/jest/jest.contracts.config.js",
-=======
-    "build:typescript": "npx tsc -b",
-    "build:webpack": "CI=false node scripts/build.js",
-    "build": "run-s clearContracts build:typescript build:webpack",
-    "clearContracts": "rm -rf ./build/contracts",
-    "deployContracts": "NODE_ENV=development npx deploy-contracts",
-    "ganache:start": "NODE_ENV=development npx start-ganache",
->>>>>>> 5da180fa
     "lint:check": "npx tslint --config tslint.json --project .",
     "lint:write": "npx tslint --config tslint.json --project . --fix",
-    "postinstall": "rm -f node_modules/web3/index.d.ts",
-    "prepare": "yarn build:typescript",
     "prettier:check": "npx prettier --check 'src/**/*.{ts,tsx}'",
     "prettier:write": "npx prettier --write 'src/**/*.{ts,tsx}'",
-<<<<<<< HEAD
-    "deployContracts": "NODE_ENV=development npx deploy-contracts",
     "startGanache": "npx etherlime ganache",
     "postinstall": "rm -f node_modules/web3/index.d.ts",
-=======
-    "start": "npm run clearContracts && node scripts/start.js",
->>>>>>> 5da180fa
     "storybook": "start-storybook -p 9001 -c .storybook",
-    "test:app": "npx run-jest -c ./config/jest/jest.config.js",
-    "test:ci:app": "yarn test:app --all --ci --runInBand",
-    "test:ci:contracts": "yarn test:contracts --all --ci",
-    "test:ci": "GANACHE_PORT=8503 yarn run lint:check && yarn run test:ci:contracts && yarn run test:ci:app && yarn build",
-    "test:contracts": "yarn run clearContracts && npx ganache-then-jest -c ./config/jest/jest.contracts.config.js --runInBand",
-    "test": "run-s lint:check 'test:app --all'"
+    "clearContracts": "rm -rf ./build/contracts"
   },
   "dependencies": {
     "@firebase/app-types": "^0.3.2",
