--- conflicted
+++ resolved
@@ -151,15 +151,9 @@
     "prettier": "1.18.2",
     "redux-mock-store": "1.5.3",
     "redux-saga-test-plan": "4.0.0-rc.3",
-<<<<<<< HEAD
     "redux-saga-tester": "1.0.562",
-    "sass-loader": "^7.1.0",
-    "source-map-loader": "^0.2.1",
-=======
-    "redux-saga-tester": "1.0.381",
     "sass-loader": "7.3.1",
     "source-map-loader": "0.2.4",
->>>>>>> 9bad98e8
     "style-loader": "1.0.0",
     "sw-precache-webpack-plugin": "0.11.5",
     "truffle": "5.0.37",
