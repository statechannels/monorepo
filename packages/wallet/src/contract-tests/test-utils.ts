--- conflicted
+++ resolved
@@ -57,13 +57,9 @@
     channel,
     allocation: ["0x05", "0x05"],
     destination: [participantA.address, participantB.address],
-<<<<<<< HEAD
     turnNum: 6,
-=======
-    turnNum: 4,
->>>>>>> 9bad98e8
-    commitmentType: CommitmentType.App,
-    appAttributes: "0x0",
+    commitmentType: CommitmentType.App,
+    appAttributes: "0x00",
     commitmentCount: 0,
   };
 
@@ -71,13 +67,9 @@
     channel,
     allocation: ["0x05", "0x05"],
     destination: [participantA.address, participantB.address],
-<<<<<<< HEAD
     turnNum: 7,
-=======
-    turnNum: 5,
->>>>>>> 9bad98e8
-    commitmentType: CommitmentType.App,
-    appAttributes: "0x0",
+    commitmentType: CommitmentType.App,
+    appAttributes: "0x00",
     commitmentCount: 1,
   };
 
@@ -86,7 +78,7 @@
     signCommitment2(toCommitment, participantB.privateKey),
     participantB.privateKey
   );
-  
+
   const transactionReceipt = await sendTransaction(provider, challengeTransaction);
   await transactionReceipt.wait();
   return toCommitment;
