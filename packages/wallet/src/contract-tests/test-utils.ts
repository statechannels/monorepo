--- conflicted
+++ resolved
@@ -98,11 +98,7 @@
     channel,
     allocation: fiveFive,
     destination: [participantA.address, participantB.address],
-<<<<<<< HEAD
-    turnNum: 4,
-=======
     turnNum: 6,
->>>>>>> f00f9619
     commitmentType: CommitmentType.Conclude,
     appAttributes: "0x0",
     commitmentCount: 0,
@@ -112,11 +108,7 @@
     channel,
     allocation: fiveFive,
     destination: [participantA.address, participantB.address],
-<<<<<<< HEAD
-    turnNum: 5,
-=======
     turnNum: 7,
->>>>>>> f00f9619
     commitmentType: CommitmentType.Conclude,
     appAttributes: "0x0",
     commitmentCount: 1,
