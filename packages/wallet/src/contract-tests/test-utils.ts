import { ethers } from "ethers";
import { CommitmentType, Commitment, signCommitment2 } from "../domain";
import {
  createDepositTransaction,
  createForceMoveTransaction,
  createConcludeTransaction,
  createRefuteTransaction,
  createRespondWithMoveTransaction,
} from "../utils/transaction-generator";
<<<<<<< HEAD
import { signCommitment } from "../domain";
=======
import loadJsonFile from 'load-json-file';
import path from 'path';
import {signCommitment} from "../domain";
>>>>>>> e1ce9bc5
// TODO: Make sure this import works in the scenario where build/contracts is empty
// so that the webpack and tsc build for  @statechannels/wallet still passes
import TrivialAppArtifact from "../../build/contracts/TrivialApp.json";
import { bigNumberify } from "ethers/utils";
import { channelID, Channel } from "fmg-core/lib/channel";
import { ADJUDICATOR_ADDRESS, ETH_ASSET_HOLDER_ADDRESS } from "../constants";
import { ADDRESS_ZERO } from "fmg-core";
import { JsonRpcProvider, TransactionRequest } from "ethers/providers";

let networkMap;
export async function getLibraryAddress(networkId) {
  networkMap = networkMap || await getNetworkMap();
  if (networkMap[networkId] && networkMap[networkId][TrivialAppArtifact.contractName]) {
    return networkMap[networkId][TrivialAppArtifact.contractName]
  }
  console.error(networkId, networkMap);
  
  throw new Error("Library missing")
}
export const fiveFive = [bigNumberify(5).toHexString(), bigNumberify(5).toHexString()] as [string, string];
export const fourSix = [bigNumberify(4).toHexString(), bigNumberify(6).toHexString()] as [string, string];

export const defaultDepositAmount = fiveFive[0];

export const getNetworkMap = async () => {
  try {
    return await loadJsonFile(path.join(__dirname, '../../deployment/network-map.json'));
  } catch (err) {
    if (!!err.message.match('ENOENT: no such file or directory')) {
      return {};
    } else {
      throw err;
    }
  }
};

export async function getChannelId(provider, channelNonce, participantA, participantB) {
  const network = await provider.getNetwork();
  const networkId = network.chainId;
  const libraryAddress = await getLibraryAddress(networkId);
  return channelID({
    channelType: libraryAddress,
    nonce: channelNonce,
    participants: [participantA.address, participantB.address],
  });
}

export async function depositContract(provider: ethers.providers.JsonRpcProvider, participant: string, amount = defaultDepositAmount) {
  const depositTransactionData = createDepositTransaction(participant, amount, "0x0");
  const transactionReceipt = await sendTransaction(provider, {
    ...depositTransactionData,
    to: ETH_ASSET_HOLDER_ADDRESS,
    value: amount,
  });
  await transactionReceipt.wait();
}

export async function createChallenge(provider: ethers.providers.JsonRpcProvider, channelNonce, participantA, participantB) {
  const network = await provider.getNetwork();
  const networkId = network.chainId;
  const libraryAddress = await getLibraryAddress(networkId);
  const channel: Channel = {
    channelType: libraryAddress,
    nonce: channelNonce,
    participants: [participantA.address, participantB.address],
    guaranteedChannel: ADDRESS_ZERO,
  };

  const fromCommitment: Commitment = {
    channel,
    allocation: fiveFive,
    destination: [participantA.address, participantB.address],
    turnNum: 6,
    commitmentType: CommitmentType.App,
    appAttributes: "0x00",
    commitmentCount: 0,
  };

  const toCommitment: Commitment = {
    channel,
    allocation: fiveFive,
    destination: [participantA.address, participantB.address],
    turnNum: 7,
    commitmentType: CommitmentType.App,
    appAttributes: "0x00",
    commitmentCount: 0,
  };

  const challengeTransaction = createForceMoveTransaction(
    signCommitment2(fromCommitment, participantA.privateKey),
    signCommitment2(toCommitment, participantB.privateKey),
    participantA.privateKey
  );
  const transactionReceipt = await sendTransaction(provider, challengeTransaction);
  await transactionReceipt.wait();
  return toCommitment;
}

export async function concludeGame(provider: ethers.providers.JsonRpcProvider, channelNonce, participantA, participantB) {
  const network = await provider.getNetwork();
  const networkId = network.chainId;
  const libraryAddress = await getLibraryAddress(networkId);
  const channel: Channel = {
    channelType: libraryAddress,
    nonce: channelNonce,
    participants: [participantA.address, participantB.address],
    guaranteedChannel: ADDRESS_ZERO,
  };

  const fromCommitment: Commitment = {
    channel,
    allocation: fiveFive,
    destination: [participantA.address, participantB.address],
    turnNum: 5,
    commitmentType: CommitmentType.Conclude,
    appAttributes: "0x00",
    commitmentCount: 0,
  };

  const toCommitment: Commitment = {
    channel,
    allocation: fiveFive,
    destination: [participantA.address, participantB.address],
    turnNum: 6,
    commitmentType: CommitmentType.Conclude,
    appAttributes: "0x00",
    commitmentCount: 0,
  };

  const signedFromCommitment = signCommitment2(fromCommitment, participantA.privateKey);
  const signedToCommitment = signCommitment2(toCommitment, participantB.privateKey);

  const concludeTransaction = createConcludeTransaction(signedFromCommitment, signedToCommitment);
  const transactionReceipt = await sendTransaction(provider, concludeTransaction);
  await transactionReceipt.wait();
}

export async function respondWithMove(provider: ethers.providers.JsonRpcProvider, channelNonce, participantA, participantB) {
  const network = await provider.getNetwork();
  const networkId = network.chainId;
  const libraryAddress = await getLibraryAddress(networkId);
  const channel: Channel = {
    channelType: libraryAddress,
    nonce: channelNonce,
    participants: [participantA.address, participantB.address],
    guaranteedChannel: ADDRESS_ZERO,
  };

  const toCommitment: Commitment = {
    channel,
    allocation: fiveFive,
    destination: [participantA.address, participantB.address],
    turnNum: 7,
    commitmentType: CommitmentType.App,
    appAttributes: "0x00",
    commitmentCount: 1,
  };

  const toSig = signCommitment(toCommitment, participantB.privateKey);

  const respondWithMoveTransaction = createRespondWithMoveTransaction(toCommitment, participantB.privateKey);
  const transactionReceipt = await sendTransaction(provider, respondWithMoveTransaction);
  await transactionReceipt.wait();
  return { toCommitment, toSig };
}

export async function refuteChallenge(provider: ethers.providers.JsonRpcProvider, channelNonce, participantA, participantB) {
  const network = await provider.getNetwork();
  const networkId = network.chainId;
  const libraryAddress = await getLibraryAddress(networkId);
  const channel: Channel = {
    channelType: libraryAddress,
    nonce: channelNonce,
    participants: [participantA.address, participantB.address],
    guaranteedChannel: ADDRESS_ZERO,
  };

  const toCommitment: Commitment = {
    channel,
    allocation: fiveFive,
    destination: [participantA.address, participantB.address],
    turnNum: 8,
    commitmentType: CommitmentType.App,
    appAttributes: "0x00",
    commitmentCount: 1,
  };

  const toSig = signCommitment(toCommitment, participantA.privateKey);
  const refuteTransaction = createRefuteTransaction(toCommitment, toSig);
  const transactionReceipt = await sendTransaction(provider, refuteTransaction);
  await transactionReceipt.wait();
  return toCommitment;
}

async function sendTransaction(provider: JsonRpcProvider, tx: TransactionRequest) {
  const signer = await provider.getSigner();
  return await signer.sendTransaction({ to: ADJUDICATOR_ADDRESS, ...tx });
}<|MERGE_RESOLUTION|>--- conflicted
+++ resolved
@@ -7,13 +7,10 @@
   createRefuteTransaction,
   createRespondWithMoveTransaction,
 } from "../utils/transaction-generator";
-<<<<<<< HEAD
 import { signCommitment } from "../domain";
-=======
-import loadJsonFile from 'load-json-file';
-import path from 'path';
-import {signCommitment} from "../domain";
->>>>>>> e1ce9bc5
+import loadJsonFile from "load-json-file";
+import path from "path";
+import { signCommitment } from "../domain";
 // TODO: Make sure this import works in the scenario where build/contracts is empty
 // so that the webpack and tsc build for  @statechannels/wallet still passes
 import TrivialAppArtifact from "../../build/contracts/TrivialApp.json";
@@ -25,13 +22,13 @@
 
 let networkMap;
 export async function getLibraryAddress(networkId) {
-  networkMap = networkMap || await getNetworkMap();
+  networkMap = networkMap || (await getNetworkMap());
   if (networkMap[networkId] && networkMap[networkId][TrivialAppArtifact.contractName]) {
-    return networkMap[networkId][TrivialAppArtifact.contractName]
+    return networkMap[networkId][TrivialAppArtifact.contractName];
   }
   console.error(networkId, networkMap);
-  
-  throw new Error("Library missing")
+
+  throw new Error("Library missing");
 }
 export const fiveFive = [bigNumberify(5).toHexString(), bigNumberify(5).toHexString()] as [string, string];
 export const fourSix = [bigNumberify(4).toHexString(), bigNumberify(6).toHexString()] as [string, string];
@@ -40,9 +37,9 @@
 
 export const getNetworkMap = async () => {
   try {
-    return await loadJsonFile(path.join(__dirname, '../../deployment/network-map.json'));
+    return await loadJsonFile(path.join(__dirname, "../../deployment/network-map.json"));
   } catch (err) {
-    if (!!err.message.match('ENOENT: no such file or directory')) {
+    if (!!err.message.match("ENOENT: no such file or directory")) {
       return {};
     } else {
       throw err;
