import {getChannelId as nitroGetChannelId} from "@statechannels/nitro-protocol";
import {adjudicatorWatcher} from "../redux/sagas/adjudicator-watcher";
import SagaTester from "redux-saga-tester";
import * as actions from "../redux/actions";
import {depositContract, createChallenge, createWatcherState, concludeGame, respond, getChannelId} from "./test-utils";
import * as walletStates from "../redux/state";
import {getGanacheProvider} from "@statechannels/devtools";
import {convertCommitmentToState} from "../utils/nitro-converter";
import {JsonRpcProvider} from "ethers/providers";
import {Wallet} from "ethers";
jest.setTimeout(60000);

<<<<<<< HEAD
describe.skip("adjudicator listener", () => {
  const provider: ethers.providers.JsonRpcProvider = getGanacheProvider();
=======
describe("adjudicator listener", () => {
  const provider: JsonRpcProvider = getGanacheProvider();
>>>>>>> 85ea52a1

  const participantA = Wallet.createRandom();
  const participantB = Wallet.createRandom();
  let nonce = 5;

  function getNextNonce() {
    return ++nonce;
  }
  beforeAll(async () => {
    // This is a work around for https://github.com/ethers-io/ethers.js/issues/393
    // We manually create a transaction to force a block to be mined in ganache so that events get properly caught
    // otherwise the first event is always missed since ethers won't listen for events until a block has been mined
    const channelId = await getChannelId(provider, getNextNonce(), participantA, participantB);
    await depositContract(provider, channelId);
  });

  it("should not handle an event when no process has registered", async () => {
    const channelId = await getChannelId(provider, getNextNonce(), participantA, participantB);
    const initialState = walletStates.initialized({
      ...walletStates.EMPTY_SHARED_DATA,
      uid: "",
      processStore: {},
      channelSubscriptions: {},
      privateKey: "",
      address: ""
    });
    const sagaTester = new SagaTester({initialState});

    sagaTester.start(adjudicatorWatcher, provider);
    await depositContract(provider, channelId);

    expect(sagaTester.numCalled("WALLET.ADJUDICATOR.CHALLENGE_CREATED_EVENT")).toEqual(0);
  });

  it("should ignore events for other channels", async () => {
    const channelId = await getChannelId(provider, getNextNonce(), participantA, participantB);
    const channelIdToIgnore = await getChannelId(provider, getNextNonce(), participantA, participantB);
    const processId = Wallet.createRandom().address;
    const sagaTester = new SagaTester({initialState: createWatcherState(processId, channelId)});

    sagaTester.start(adjudicatorWatcher, provider);

    await depositContract(provider, channelIdToIgnore);
    expect(sagaTester.numCalled("WALLET.ADJUDICATOR.CHALLENGE_CREATED_EVENT")).toEqual(0);
  });

  it("should handle a challengeCreated event", async () => {
    const startTimestamp = Date.now();
    const channelNonce = getNextNonce();

    const processId = Wallet.createRandom().address;

    const sagaTester = new SagaTester({initialState: createWatcherState(processId)});
    sagaTester.start(adjudicatorWatcher, provider);

    const challengeState = convertCommitmentToState(
      await createChallenge(provider, channelNonce, participantA, participantB)
    );

    await sagaTester.waitFor("WALLET.ADJUDICATOR.CHALLENGE_CREATED_EVENT");

    const action: actions.ChallengeCreatedEvent = sagaTester.getLatestCalledAction();

    expect(action.finalizedAt).toBeGreaterThan(startTimestamp);
    expect(action.challengeStates[1].state).toMatchObject(challengeState);
  });

  it("should handle a ChallengeCleared event when registered for that channel", async () => {
    const channelNonce = getNextNonce();
    const channelId = nitroGetChannelId({
      chainId: (await provider.getNetwork()).chainId.toString(),
      channelNonce: channelNonce.toString(),
      participants: [participantA.address, participantB.address]
    });
    const processId = Wallet.createRandom().address;

    const challenge = await createChallenge(provider, channelNonce, participantA, participantB);

    const sagaTester = new SagaTester({initialState: createWatcherState(processId, channelId)});
    sagaTester.start(adjudicatorWatcher, provider);

    const response = await respond(provider, channelNonce, participantA, participantB, challenge);

    await sagaTester.waitFor("WALLET.ADJUDICATOR.CHALLENGE_CLEARED_EVENT");

    const action: actions.ChallengeClearedEvent = sagaTester.getLatestCalledAction();
    expect(action.channelId).toEqual(channelId);
    expect(action.newTurnNumRecord).toEqual(response.toCommitment.turnNum);
  });

  it("should handle a concluded event when registered for that channel", async () => {
    const channelNonce = getNextNonce();
    const channelId = nitroGetChannelId({
      chainId: (await provider.getNetwork()).chainId.toString(),
      channelNonce: channelNonce.toString(),
      participants: [participantA.address, participantB.address]
    });
    const processId = Wallet.createRandom().address;
    const sagaTester = new SagaTester({initialState: createWatcherState(processId, channelId)});
    sagaTester.start(adjudicatorWatcher, provider);

    await concludeGame(provider, channelNonce, participantA, participantB);

    await sagaTester.waitFor("WALLET.ADJUDICATOR.CONCLUDED_EVENT");
    const action: actions.ConcludedEvent = sagaTester.getLatestCalledAction();

    expect(action.channelId).toEqual(channelId);
  });
});<|MERGE_RESOLUTION|>--- conflicted
+++ resolved
@@ -10,13 +10,8 @@
 import {Wallet} from "ethers";
 jest.setTimeout(60000);
 
-<<<<<<< HEAD
 describe.skip("adjudicator listener", () => {
-  const provider: ethers.providers.JsonRpcProvider = getGanacheProvider();
-=======
-describe("adjudicator listener", () => {
   const provider: JsonRpcProvider = getGanacheProvider();
->>>>>>> 85ea52a1
 
   const participantA = Wallet.createRandom();
   const participantB = Wallet.createRandom();
