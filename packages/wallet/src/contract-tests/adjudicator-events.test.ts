import { adjudicatorWatcher } from "../redux/sagas/adjudicator-watcher";
import { ethers } from "ethers";
import SagaTester from "redux-saga-tester";
import * as actions from "../redux/actions";
import {
  depositContract,
  createChallenge,
  concludeGame,
  refuteChallenge,
  respond,
  getChannelId,
  defaultDepositAmount,
} from "./test-utils";
import * as walletStates from "../redux/state";
<<<<<<< HEAD
import { getGanacheProvider } from "@statechannels/devtools";
import { convertCommitmentToState } from "../utils/nitro-converter";
=======
import {getGanacheProvider} from "@statechannels/devtools";
import {convertCommitmentToState} from "../utils/nitro-converter";
>>>>>>> 198cb7de
// import { convertCommitmentToState } from "../utils/nitro-converter";
jest.setTimeout(60000);

const createWatcherState = (processId: string, ...channelIds: string[]): walletStates.Initialized => {
  const channelSubscriptions: walletStates.ChannelSubscriptions = {};
  for (const channelId of channelIds) {
    channelSubscriptions[channelId] = channelSubscriptions[channelId] || [];
    channelSubscriptions[channelId].push({ processId, protocolLocator: [] });
  }

  return walletStates.initialized({
    ...walletStates.EMPTY_SHARED_DATA,
    uid: "",
    processStore: {},
    channelSubscriptions,
    address: "",
    privateKey: "",
  });
};
// TODO: Get these tests working
describe("adjudicator listener", () => {
  const provider: ethers.providers.JsonRpcProvider = getGanacheProvider();

  const participantA = ethers.Wallet.createRandom();
  const participantB = ethers.Wallet.createRandom();
  let nonce = 5;

  function getNextNonce() {
    return ++nonce;
  }
  beforeAll(async () => {
    // This is a work around for https://github.com/ethers-io/ethers.js/issues/393
    // We manually create a transaction to force a block to be mined in ganache so that events get properly caught
    // otherwise the first event is always missed since ethers won't listen for events until a block has been mined
    const channelId = await getChannelId(provider, getNextNonce(), participantA, participantB);
    await depositContract(provider, channelId);
  });

  it.skip("should not handle an event when no process has registered", async () => {
    const channelId = await getChannelId(provider, getNextNonce(), participantA, participantB);
    const initialState = walletStates.initialized({
      ...walletStates.EMPTY_SHARED_DATA,
      uid: "",
      processStore: {},
      channelSubscriptions: {},
      privateKey: "",
      address: "",
    });
    const sagaTester = new SagaTester({ initialState });

    sagaTester.start(adjudicatorWatcher, provider);
    await depositContract(provider, channelId);

    expect(sagaTester.numCalled("WALLET.ADJUDICATOR.FUNDING_RECEIVED_EVENT")).toEqual(0);
  });

  it.skip("should ignore events for other channels", async () => {
    const channelId = await getChannelId(provider, getNextNonce(), participantA, participantB);
    const channelIdToIgnore = await getChannelId(provider, getNextNonce(), participantA, participantB);
    const processId = ethers.Wallet.createRandom().address;
<<<<<<< HEAD
    const sagaTester = new SagaTester({ initialState: createWatcherState(processId, channelId) });
=======
    const sagaTester = new SagaTester({initialState: createWatcherState(processId, channelId)});
>>>>>>> 198cb7de

    sagaTester.start(adjudicatorWatcher, provider);

    await depositContract(provider, channelIdToIgnore);
    expect(sagaTester.numCalled("WALLET.ADJUDICATOR.FUNDING_RECEIVED_EVENT")).toEqual(0);
  });

  it.skip("should handle a funds received event when registered for that channel", async () => {
    const channelId = await getChannelId(provider, getNextNonce(), participantA, participantB);
    const processId = ethers.Wallet.createRandom().address;
    const sagaTester = new SagaTester({
      initialState: createWatcherState(processId, channelId),
    });
    sagaTester.start(adjudicatorWatcher, provider);

    await depositContract(provider, channelId);
    await sagaTester.waitFor("WALLET.ADJUDICATOR.FUNDING_RECEIVED_EVENT");

    const action: actions.FundingReceivedEvent = sagaTester.getLatestCalledAction();
    expect(action).toEqual(
      actions.fundingReceivedEvent({
        processId,
        protocolLocator: [],
        channelId,
        amount: defaultDepositAmount,
        totalForDestination: defaultDepositAmount,
      })
    );
  });

  it.skip("should handle a challengeCreated event when registered for that channel", async () => {
    const startTimestamp = Date.now();
    const channelNonce = getNextNonce();
    const channelId = await getChannelId(provider, channelNonce, participantA, participantB);
    const processId = ethers.Wallet.createRandom().address;

    const sagaTester = new SagaTester({ initialState: createWatcherState(processId, channelId) });
    sagaTester.start(adjudicatorWatcher, provider);
    await createChallenge(provider, channelNonce, participantA, participantB);
    await sagaTester.waitFor("WALLET.ADJUDICATOR.CHALLENGE_EXPIRY_TIME_SET");

    const action: actions.ChallengeExpirySetEvent = sagaTester.getLatestCalledAction();
    expect(action.expiryTime).toBeGreaterThan(startTimestamp);
  });

  it("should handle a challengeCreated event", async () => {
    const startTimestamp = Date.now();
    const channelNonce = getNextNonce();

    const processId = ethers.Wallet.createRandom().address;

    const sagaTester = new SagaTester({ initialState: createWatcherState(processId) });
    sagaTester.start(adjudicatorWatcher, provider);

<<<<<<< HEAD
    const challengeState = convertCommitmentToState(await createChallenge(provider, channelNonce, participantA, participantB));
=======
    const challengeState = convertCommitmentToState(
      await createChallenge(provider, channelNonce, participantA, participantB)
    );
>>>>>>> 198cb7de

    await sagaTester.waitFor("WALLET.ADJUDICATOR.CHALLENGE_CREATED_EVENT");

    const action: actions.ChallengeCreatedEvent = sagaTester.getLatestCalledAction();

    expect(action.finalizedAt).toBeGreaterThan(startTimestamp);
    expect(action.challengeStates[1]).toMatchObject(challengeState);
  });

  it("should handle a ChallengeCleared event when registered for that channel", async () => {
    const channelNonce = getNextNonce();
    const channelId = await getChannelId(provider, channelNonce, participantA, participantB);
    const processId = ethers.Wallet.createRandom().address;

    const challenge = await createChallenge(provider, channelNonce, participantA, participantB);

    const sagaTester = new SagaTester({ initialState: createWatcherState(processId, channelId) });
    sagaTester.start(adjudicatorWatcher, provider);

    const response = await respond(provider, channelNonce, participantA, participantB, challenge);

    await sagaTester.waitFor("WALLET.ADJUDICATOR.CHALLENGE_CLEARED_EVENT");

    const action: actions.ChallengeClearedEvent = sagaTester.getLatestCalledAction();
    expect(action.newTurnNumRecord).toEqual(response.toCommitment.turnNum);
  });

  it.skip("should handle a concluded event when registered for that channel", async () => {
    const channelNonce = getNextNonce();
    const channelId = await getChannelId(provider, channelNonce, participantA, participantB);
    const processId = ethers.Wallet.createRandom().address;
    const sagaTester = new SagaTester({ initialState: createWatcherState(processId, channelId) });
    sagaTester.start(adjudicatorWatcher, provider);

    await concludeGame(provider, channelNonce, participantA, participantB);

    await sagaTester.waitFor("WALLET.ADJUDICATOR.CONCLUDED_EVENT");
    const action: actions.ConcludedEvent = sagaTester.getLatestCalledAction();

    expect(action).toEqual(actions.concludedEvent({ channelId }));
  });

  it.skip("should handle a refute event when registered for that channel", async () => {
    const channelNonce = getNextNonce();
    const channelId = await getChannelId(provider, channelNonce, participantA, participantB);
    const processId = ethers.Wallet.createRandom().address;
    await createChallenge(provider, channelNonce, participantA, participantB);

    const sagaTester = new SagaTester({ initialState: createWatcherState(processId, channelId) });
    sagaTester.start(adjudicatorWatcher, provider);

    const refuteCommitment = await refuteChallenge(provider, channelNonce, participantA, participantB);

    await sagaTester.waitFor("WALLET.ADJUDICATOR.REFUTED_EVENT");

    const action: actions.RefutedEvent = sagaTester.getLatestCalledAction();
    expect(action).toEqual(actions.refutedEvent({ processId, protocolLocator: [], channelId, refuteCommitment }));
  });

});<|MERGE_RESOLUTION|>--- conflicted
+++ resolved
@@ -1,5 +1,5 @@
-import { adjudicatorWatcher } from "../redux/sagas/adjudicator-watcher";
-import { ethers } from "ethers";
+import {adjudicatorWatcher} from "../redux/sagas/adjudicator-watcher";
+import {ethers} from "ethers";
 import SagaTester from "redux-saga-tester";
 import * as actions from "../redux/actions";
 import {
@@ -9,16 +9,11 @@
   refuteChallenge,
   respond,
   getChannelId,
-  defaultDepositAmount,
+  defaultDepositAmount
 } from "./test-utils";
 import * as walletStates from "../redux/state";
-<<<<<<< HEAD
-import { getGanacheProvider } from "@statechannels/devtools";
-import { convertCommitmentToState } from "../utils/nitro-converter";
-=======
 import {getGanacheProvider} from "@statechannels/devtools";
 import {convertCommitmentToState} from "../utils/nitro-converter";
->>>>>>> 198cb7de
 // import { convertCommitmentToState } from "../utils/nitro-converter";
 jest.setTimeout(60000);
 
@@ -26,7 +21,7 @@
   const channelSubscriptions: walletStates.ChannelSubscriptions = {};
   for (const channelId of channelIds) {
     channelSubscriptions[channelId] = channelSubscriptions[channelId] || [];
-    channelSubscriptions[channelId].push({ processId, protocolLocator: [] });
+    channelSubscriptions[channelId].push({processId, protocolLocator: []});
   }
 
   return walletStates.initialized({
@@ -35,7 +30,7 @@
     processStore: {},
     channelSubscriptions,
     address: "",
-    privateKey: "",
+    privateKey: ""
   });
 };
 // TODO: Get these tests working
@@ -65,9 +60,9 @@
       processStore: {},
       channelSubscriptions: {},
       privateKey: "",
-      address: "",
+      address: ""
     });
-    const sagaTester = new SagaTester({ initialState });
+    const sagaTester = new SagaTester({initialState});
 
     sagaTester.start(adjudicatorWatcher, provider);
     await depositContract(provider, channelId);
@@ -79,11 +74,7 @@
     const channelId = await getChannelId(provider, getNextNonce(), participantA, participantB);
     const channelIdToIgnore = await getChannelId(provider, getNextNonce(), participantA, participantB);
     const processId = ethers.Wallet.createRandom().address;
-<<<<<<< HEAD
-    const sagaTester = new SagaTester({ initialState: createWatcherState(processId, channelId) });
-=======
     const sagaTester = new SagaTester({initialState: createWatcherState(processId, channelId)});
->>>>>>> 198cb7de
 
     sagaTester.start(adjudicatorWatcher, provider);
 
@@ -95,7 +86,7 @@
     const channelId = await getChannelId(provider, getNextNonce(), participantA, participantB);
     const processId = ethers.Wallet.createRandom().address;
     const sagaTester = new SagaTester({
-      initialState: createWatcherState(processId, channelId),
+      initialState: createWatcherState(processId, channelId)
     });
     sagaTester.start(adjudicatorWatcher, provider);
 
@@ -109,7 +100,7 @@
         protocolLocator: [],
         channelId,
         amount: defaultDepositAmount,
-        totalForDestination: defaultDepositAmount,
+        totalForDestination: defaultDepositAmount
       })
     );
   });
@@ -120,7 +111,7 @@
     const channelId = await getChannelId(provider, channelNonce, participantA, participantB);
     const processId = ethers.Wallet.createRandom().address;
 
-    const sagaTester = new SagaTester({ initialState: createWatcherState(processId, channelId) });
+    const sagaTester = new SagaTester({initialState: createWatcherState(processId, channelId)});
     sagaTester.start(adjudicatorWatcher, provider);
     await createChallenge(provider, channelNonce, participantA, participantB);
     await sagaTester.waitFor("WALLET.ADJUDICATOR.CHALLENGE_EXPIRY_TIME_SET");
@@ -135,16 +126,12 @@
 
     const processId = ethers.Wallet.createRandom().address;
 
-    const sagaTester = new SagaTester({ initialState: createWatcherState(processId) });
+    const sagaTester = new SagaTester({initialState: createWatcherState(processId)});
     sagaTester.start(adjudicatorWatcher, provider);
 
-<<<<<<< HEAD
-    const challengeState = convertCommitmentToState(await createChallenge(provider, channelNonce, participantA, participantB));
-=======
     const challengeState = convertCommitmentToState(
       await createChallenge(provider, channelNonce, participantA, participantB)
     );
->>>>>>> 198cb7de
 
     await sagaTester.waitFor("WALLET.ADJUDICATOR.CHALLENGE_CREATED_EVENT");
 
@@ -161,7 +148,7 @@
 
     const challenge = await createChallenge(provider, channelNonce, participantA, participantB);
 
-    const sagaTester = new SagaTester({ initialState: createWatcherState(processId, channelId) });
+    const sagaTester = new SagaTester({initialState: createWatcherState(processId, channelId)});
     sagaTester.start(adjudicatorWatcher, provider);
 
     const response = await respond(provider, channelNonce, participantA, participantB, challenge);
@@ -176,7 +163,7 @@
     const channelNonce = getNextNonce();
     const channelId = await getChannelId(provider, channelNonce, participantA, participantB);
     const processId = ethers.Wallet.createRandom().address;
-    const sagaTester = new SagaTester({ initialState: createWatcherState(processId, channelId) });
+    const sagaTester = new SagaTester({initialState: createWatcherState(processId, channelId)});
     sagaTester.start(adjudicatorWatcher, provider);
 
     await concludeGame(provider, channelNonce, participantA, participantB);
@@ -184,7 +171,7 @@
     await sagaTester.waitFor("WALLET.ADJUDICATOR.CONCLUDED_EVENT");
     const action: actions.ConcludedEvent = sagaTester.getLatestCalledAction();
 
-    expect(action).toEqual(actions.concludedEvent({ channelId }));
+    expect(action).toEqual(actions.concludedEvent({channelId}));
   });
 
   it.skip("should handle a refute event when registered for that channel", async () => {
@@ -193,7 +180,7 @@
     const processId = ethers.Wallet.createRandom().address;
     await createChallenge(provider, channelNonce, participantA, participantB);
 
-    const sagaTester = new SagaTester({ initialState: createWatcherState(processId, channelId) });
+    const sagaTester = new SagaTester({initialState: createWatcherState(processId, channelId)});
     sagaTester.start(adjudicatorWatcher, provider);
 
     const refuteCommitment = await refuteChallenge(provider, channelNonce, participantA, participantB);
@@ -201,7 +188,6 @@
     await sagaTester.waitFor("WALLET.ADJUDICATOR.REFUTED_EVENT");
 
     const action: actions.RefutedEvent = sagaTester.getLatestCalledAction();
-    expect(action).toEqual(actions.refutedEvent({ processId, protocolLocator: [], channelId, refuteCommitment }));
+    expect(action).toEqual(actions.refutedEvent({processId, protocolLocator: [], channelId, refuteCommitment}));
   });
-
 });