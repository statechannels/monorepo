import {select, fork, put, call} from "redux-saga/effects";
import {getChannelId, State} from "@statechannels/nitro-protocol";
import jrs, {RequestObject} from "jsonrpc-lite";

import * as actions from "../actions";
import {getAddress, getLastStateForChannel, doesAStateExistForChannel} from "../selectors";
import {messageSender} from "./message-sender";
import {APPLICATION_PROCESS_ID} from "../protocols/application/reducer";
import {
  createStateFromCreateChannelParams,
  createStateFromUpdateChannelParams,
  JsonRpcMessage
} from "../../utils/json-rpc-utils";

import {getProvider} from "../../utils/contract-utils";
<<<<<<< HEAD
import {AddressZero} from "ethers/constants";
=======
import {validateRequest} from "../../json-rpc-validation/validator";
>>>>>>> 889d699e

export function* messageHandler(jsonRpcMessage: object, fromDomain: string) {
  const parsedMessage = jrs.parseObject(jsonRpcMessage);
  switch (parsedMessage.type) {
    case "notification":
    case "success":
      console.warn(`Received unexpected JSON-RPC message ${jsonRpcMessage}`);
      break;
    case "error":
      throw new Error("TODO: Respond with error message");
    case "request":
      const validationResult = yield validateRequest(jsonRpcMessage);
      if (!validationResult.isValid) {
        console.error(validationResult.errors);
        yield fork(messageSender, actions.validationError({id: parsedMessage.payload.id}));
      }
      yield handleMessage(parsedMessage.payload as RequestObject);
      break;
  }
}

function* handleMessage(payload: RequestObject) {
  const {id} = payload;

  switch (payload.method) {
    case "GetAddress":
      const address = yield select(getAddress);
      yield fork(messageSender, actions.addressResponse({id, address}));
      break;
    case "CreateChannel":
      yield handleCreateChannelMessage(payload);
      break;
    case "PushMessage":
      yield handlePushMessage(payload);
      break;
    case "UpdateChannel":
      yield handleUpdateChannelMessage(payload);
      break;
    case "JoinChannel":
      yield handleJoinChannelMessage(payload);
      break;
  }
}

function* handleJoinChannelMessage(payload: RequestObject) {
  const {id} = payload;
  const {channelId} = payload.params as any;

  const channelExists = yield select(doesAStateExistForChannel, channelId);

  if (!channelExists) {
    yield fork(messageSender, actions.unknownChannelId({id, channelId}));
  } else {
    const lastState: State = yield select(getLastStateForChannel, channelId);

    const newState = {...lastState, turnNum: lastState.turnNum + 1};
    // We've already initialized the channel when we received the channel proposed message
    // So we can just sign our state
    yield put(
      actions.application.ownStateReceived({
        state: newState,
        processId: APPLICATION_PROCESS_ID
      })
    );

    yield fork(messageSender, actions.joinChannelResponse({channelId, id}));
  }
}

function* handlePushMessage(payload: RequestObject) {
  // TODO: We need to handle the case where we receive an invalid wallet message
  const {id} = payload;
  const message = payload.params as JsonRpcMessage;
  switch (message.data.type) {
    case "Channel.Open":
      const {signedState, participants} = message.data;
      // The channel gets initialized and the state will be pushed into the app protocol
      // If the client doesn't want to join the channel then we dispose of these on that API call
      // Since only our wallet can progress the app protocol from this point by signing the next state
      // we're safe to initialize the channel before the client has called JoinChannel
      // The only limitation is that our client cannot propose a new channel with the same channelId
      // before they decline the opponent's proposed channel

      const provider = yield call(getProvider);
      const bytecode = yield call(provider.getCode, signedState.state.appDefinition);

      yield put(
        actions.appDefinitionBytecodeReceived({
          appDefinition: signedState.state.appDefinition,
          bytecode
        })
      );

      yield put(
        actions.protocol.initializeChannel({
          channelId: getChannelId(signedState.state.channel),
          participants
        })
      );

      yield put(
        actions.application.opponentStateReceived({
          processId: APPLICATION_PROCESS_ID,
          signedState
        })
      );

      yield fork(messageSender, actions.postMessageResponse({id}));

      const channelId = getChannelId(signedState.state.channel);
      yield fork(messageSender, actions.channelProposedEvent({channelId}));
      break;
  }
}

function* handleUpdateChannelMessage(payload: RequestObject) {
  const {id, params} = payload;
  const {channelId} = params as any;

  const channelExists = yield select(doesAStateExistForChannel, channelId);

  if (!channelExists) {
    yield fork(messageSender, actions.unknownChannelId({id, channelId}));
  } else {
    const mostRecentState: State = yield select(getLastStateForChannel, channelId);

    const newState = createStateFromUpdateChannelParams(mostRecentState, payload.params as any);

    yield put(
      actions.application.ownStateReceived({
        state: newState,
        processId: APPLICATION_PROCESS_ID
      })
    );

    yield fork(messageSender, actions.updateChannelResponse({id, channelId}));
  }
}

function* handleCreateChannelMessage(payload: RequestObject) {
  // TODO: We should verify the params we expect are there
  const {participants, appDefinition} = payload.params as any;
  const {id} = payload;

  const address = select(getAddress);
  const addressMatches = participants[0].signingAddress !== address;

  const provider = yield call(getProvider);
<<<<<<< HEAD

  const code = appDefinition !== AddressZero ? yield call(provider.getCode, appDefinition) : "0x0";
  const contractAtAddress = code.length > 2;
=======
  const bytecode = yield call(provider.getCode, appDefinition);
  const contractAtAddress = bytecode.length > 2;
>>>>>>> 889d699e

  if (!addressMatches) {
    yield fork(
      messageSender,
      actions.unknownSigningAddress({id, signingAddress: participants[0].signingAddress})
    );
  } else if (!contractAtAddress) {
    yield fork(messageSender, actions.noContractError({id, address: appDefinition}));
  } else {
    const state = createStateFromCreateChannelParams(payload.params as any);

    yield put(
      actions.appDefinitionBytecodeReceived({
        appDefinition,
        bytecode
      })
    );

    yield put(
      actions.protocol.initializeChannel({
        channelId: getChannelId(state.channel),
        participants
      })
    );

    yield put(
      actions.application.ownStateReceived({
        processId: APPLICATION_PROCESS_ID,
        state
      })
    );

    yield fork(
      messageSender,
      actions.createChannelResponse({
        id,
        channelId: getChannelId(state.channel)
      })
    );

    yield fork(
      messageSender,
      actions.sendChannelProposedMessage({
        toParticipantId: participants[0].participantId,
        fromParticipantId: participants[1].participantId,
        channelId: getChannelId(state.channel)
      })
    );
  }
}<|MERGE_RESOLUTION|>--- conflicted
+++ resolved
@@ -13,11 +13,8 @@
 } from "../../utils/json-rpc-utils";
 
 import {getProvider} from "../../utils/contract-utils";
-<<<<<<< HEAD
 import {AddressZero} from "ethers/constants";
-=======
 import {validateRequest} from "../../json-rpc-validation/validator";
->>>>>>> 889d699e
 
 export function* messageHandler(jsonRpcMessage: object, fromDomain: string) {
   const parsedMessage = jrs.parseObject(jsonRpcMessage);
@@ -166,14 +163,9 @@
   const addressMatches = participants[0].signingAddress !== address;
 
   const provider = yield call(getProvider);
-<<<<<<< HEAD
-
-  const code = appDefinition !== AddressZero ? yield call(provider.getCode, appDefinition) : "0x0";
-  const contractAtAddress = code.length > 2;
-=======
-  const bytecode = yield call(provider.getCode, appDefinition);
+  const bytecode =
+    appDefinition !== AddressZero ? yield call(provider.getCode, appDefinition) : "0x0";
   const contractAtAddress = bytecode.length > 2;
->>>>>>> 889d699e
 
   if (!addressMatches) {
     yield fork(
