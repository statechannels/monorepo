--- conflicted
+++ resolved
@@ -20,8 +20,6 @@
   type: "WALLET.CREATE_CHANNEL_RESPONSE"
 });
 
-<<<<<<< HEAD
-=======
 export interface WalletVersionResponse extends ApiResponseAction {
   type: "WALLET.WALLET_VERSION_RESPONSE";
 }
@@ -30,7 +28,6 @@
   type: "WALLET.WALLET_VERSION_RESPONSE"
 });
 
->>>>>>> b4ed1785
 export interface GetStateResponse extends ApiResponseAction {
   type: "WALLET.GET_STATE_RESPONSE";
   channelId: string;
