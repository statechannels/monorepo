import {OutgoingJsonRpcAction} from "../actions";

import {call, select} from "redux-saga/effects";
import {getChannelStatus} from "../state";
import {ChannelState, getLastState} from "../channel-store";
import {createJsonRpcAllocationsFromOutcome} from "../../utils/json-rpc-utils";
import jrs from "jsonrpc-lite";
import {unreachable} from "../../utils/reducer-utils";

export function* messageSender(action: OutgoingJsonRpcAction) {
  const message = yield createResponseMessage(action);
  yield call(window.parent.postMessage, JSON.stringify(message), "*");
}

function* createResponseMessage(action: OutgoingJsonRpcAction) {
  switch (action.type) {
    case "WALLET.CREATE_CHANNEL_RESPONSE":
<<<<<<< HEAD
      const channelInfo = yield getChannelInfo(action.channelId);
      return jrs.success(action.id, {...channelInfo});
=======
      const {channelId} = action;
      const channelStatus: ChannelState = yield select(getChannelStatus, channelId);
      const state = getLastState(channelStatus);

      const {participants} = channelStatus;
      const {appData, appDefinition, turnNum} = state;
      const funding = [];
      const status = "Opening";

      return jrs.success(action.id, {
        participants,
        allocations: createJsonRpcAllocationsFromOutcome(state.outcome),
        appDefinition,
        appData,
        status,
        funding,
        turnNum,
        channelId
      });
    case "WALLET.UPDATE_CHANNEL_RESPONSE":
      return jrs.success(action.id, action.state);
>>>>>>> 0c3463fd
    case "WALLET.ADDRESS_RESPONSE":
      return jrs.success(action.id, action.address);
    case "WALLET.NO_CONTRACT_ERROR":
      return jrs.error(action.id, new jrs.JsonRpcError("Invalid app definition", 1001));
    case "WALLET.UNKNOWN_SIGNING_ADDRESS_ERROR":
      return jrs.error(
        action.id,
        new jrs.JsonRpcError("Signing address not found in the participants array", 1000)
      );
<<<<<<< HEAD
    case "WALLET.SEND_CHANNEL_PROPOSED_MESSAGE":
      const channelStatus: ChannelState = yield select(getChannelStatus, action.channelId);

      const request = {
        type: "Channel.Open",
        signedState: channelStatus.signedStates.slice(-1)[0],
        participants: channelStatus.participants
      };
      return jrs.notification("MessageQueued", {
        recipient: action.fromParticipantId,
        sender: action.toParticipantId,
        data: request
      });
    case "WALLET.CHANNEL_PROPOSED_EVENT":
      return jrs.notification("ChannelProposed", yield getChannelInfo(action.channelId));
    case "WALLET.POST_MESSAGE_RESPONSE":
      return jrs.success(action.id, {success: true});
=======
    case "WALLET.UNKNOWN_CHANNEL_ID_ERROR":
      return jrs.error(
        action.id,
        new jrs.JsonRpcError(
          "The wallet can't find the channel corresponding to the channelId",
          1000
        )
      );
>>>>>>> 0c3463fd
    default:
      return unreachable(action);
  }
}

function* getChannelInfo(channelId: string) {
  const channelStatus: ChannelState = yield select(getChannelStatus, channelId);
  const state = getLastState(channelStatus);

  const {participants} = channelStatus;
  const {appData, appDefinition, turnNum} = state;
  const funding = [];
  const status = "Opening";
  return {
    participants,
    allocations: createJsonRpcAllocationsFromOutcome(state.outcome),
    appDefinition,
    appData,
    status,
    funding,
    turnNum,
    channelId
  };
}<|MERGE_RESOLUTION|>--- conflicted
+++ resolved
@@ -15,32 +15,10 @@
 function* createResponseMessage(action: OutgoingJsonRpcAction) {
   switch (action.type) {
     case "WALLET.CREATE_CHANNEL_RESPONSE":
-<<<<<<< HEAD
       const channelInfo = yield getChannelInfo(action.channelId);
       return jrs.success(action.id, {...channelInfo});
-=======
-      const {channelId} = action;
-      const channelStatus: ChannelState = yield select(getChannelStatus, channelId);
-      const state = getLastState(channelStatus);
-
-      const {participants} = channelStatus;
-      const {appData, appDefinition, turnNum} = state;
-      const funding = [];
-      const status = "Opening";
-
-      return jrs.success(action.id, {
-        participants,
-        allocations: createJsonRpcAllocationsFromOutcome(state.outcome),
-        appDefinition,
-        appData,
-        status,
-        funding,
-        turnNum,
-        channelId
-      });
     case "WALLET.UPDATE_CHANNEL_RESPONSE":
       return jrs.success(action.id, action.state);
->>>>>>> 0c3463fd
     case "WALLET.ADDRESS_RESPONSE":
       return jrs.success(action.id, action.address);
     case "WALLET.NO_CONTRACT_ERROR":
@@ -50,7 +28,6 @@
         action.id,
         new jrs.JsonRpcError("Signing address not found in the participants array", 1000)
       );
-<<<<<<< HEAD
     case "WALLET.SEND_CHANNEL_PROPOSED_MESSAGE":
       const channelStatus: ChannelState = yield select(getChannelStatus, action.channelId);
 
@@ -68,7 +45,6 @@
       return jrs.notification("ChannelProposed", yield getChannelInfo(action.channelId));
     case "WALLET.POST_MESSAGE_RESPONSE":
       return jrs.success(action.id, {success: true});
-=======
     case "WALLET.UNKNOWN_CHANNEL_ID_ERROR":
       return jrs.error(
         action.id,
@@ -77,7 +53,6 @@
           1000
         )
       );
->>>>>>> 0c3463fd
     default:
       return unreachable(action);
   }
