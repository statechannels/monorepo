--- conflicted
+++ resolved
@@ -3,14 +3,11 @@
   createChannelResponse,
   noContractError,
   unknownSigningAddress,
-<<<<<<< HEAD
   sendChannelProposedMessage,
   postMessageResponse,
-  channelProposedEvent
-=======
-  unknownChannelId,
-  updateChannelResponse
->>>>>>> 0c3463fd
+  channelProposedEvent,
+  updateChannelResponse,
+  unknownChannelId
 } from "../../actions";
 import {Wallet} from "ethers";
 import {expectSaga} from "redux-saga-test-plan";
@@ -111,11 +108,7 @@
       .run();
   });
 
-<<<<<<< HEAD
-  it("sends a correct response message for WALLET.CREATE_CHANNEL_RESPONSE", async () => {
-=======
   it("creates a correct response message for WALLET.CREATE_CHANNEL_RESPONSE", async () => {
->>>>>>> 0c3463fd
     const state = stateHelpers.appState({turnNum: 0});
 
     const initialState = setChannel(
@@ -145,9 +138,6 @@
     });
   });
 
-<<<<<<< HEAD
-  it("sends an error response for WALLET.NO_CONTRACT_ERROR", async () => {
-=======
   it("creates a correct response message for WALLET.UPDATE_CHANNEL_RESPONSE", async () => {
     const {state, signature} = stateHelpers.appState({turnNum: 0});
 
@@ -174,7 +164,6 @@
   });
 
   it("creates a error response for WALLET.NO_CONTRACT_ERROR", async () => {
->>>>>>> 0c3463fd
     const state = stateHelpers.appState({turnNum: 0});
 
     const initialState = setChannel(
