--- conflicted
+++ resolved
@@ -60,10 +60,6 @@
 
 const channelUpdateReducer = (state: AdjudicatorState, action: actions.ChannelUpdate) => {
   const {channelId} = action;
-<<<<<<< HEAD
-  let updatedState = setBalance(state, channelId, "0x0");
-=======
->>>>>>> d48e28bf
   if (action.isFinalized) {
     state = markAsFinalized(state, channelId);
   }
