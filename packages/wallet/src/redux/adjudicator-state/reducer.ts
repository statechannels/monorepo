--- conflicted
+++ resolved
@@ -1,6 +1,6 @@
-import { AdjudicatorState, clearChallenge, markAsFinalized, setBalance, setChallenge } from "./state";
+import {AdjudicatorState, clearChallenge, markAsFinalized, setBalance, setChallenge} from "./state";
 import * as actions from "../actions";
-import { unreachable } from "../../utils/reducer-utils";
+import {unreachable} from "../../utils/reducer-utils";
 
 export const adjudicatorStateReducer = (
   state: AdjudicatorState,
@@ -31,35 +31,34 @@
 };
 
 const challengeCreatedEventReducer = (state: AdjudicatorState, action: actions.ChallengeCreatedEvent) => {
-<<<<<<< HEAD
-  const challenge = { expiresAt: action.finalizedAt, challengeStates: action.challengeStates };
-=======
   const challenge = {expiresAt: action.finalizedAt, challengeStates: action.challengeStates};
->>>>>>> 198cb7de
   return setChallenge(state, action.channelId, challenge);
 };
 
 const challengeClearedEventReducer = (state: AdjudicatorState, action: actions.ChallengeClearedEvent) => {
-  const { channelId } = action;
+  const {channelId} = action;
   return clearChallenge(state, channelId);
 };
 
 // TODO: remove this responder reducer
-const challengeRespondedReducer = (state: AdjudicatorState, action: actions.RefutedEvent | actions.RespondWithMoveEvent) => {
-  const { channelId } = action;
+const challengeRespondedReducer = (
+  state: AdjudicatorState,
+  action: actions.RefutedEvent | actions.RespondWithMoveEvent
+) => {
+  const {channelId} = action;
   return clearChallenge(state, channelId);
 };
 
 const concludedEventReducer = (state: AdjudicatorState, action: actions.ConcludedEvent) => {
-  const { channelId } = action;
+  const {channelId} = action;
   return markAsFinalized(state, channelId);
 };
 const fundingReceivedEventReducer = (state: AdjudicatorState, action: actions.FundingReceivedEvent) => {
-  const { channelId } = action;
+  const {channelId} = action;
   return setBalance(state, channelId, action.totalForDestination);
 };
 const channelUpdateReducer = (state: AdjudicatorState, action: actions.ChannelUpdate) => {
-  const { channelId } = action;
+  const {channelId} = action;
   let updatedState = setBalance(state, channelId, action.balance);
   if (action.isFinalized) {
     updatedState = markAsFinalized(updatedState, channelId);
@@ -68,8 +67,8 @@
 };
 
 const challengeExpiredReducer = (state: AdjudicatorState, action: actions.ChallengeExpiredEvent) => {
-  let newState = { ...state };
-  const { channelId } = action;
+  let newState = {...state};
+  const {channelId} = action;
   newState = clearChallenge(newState, channelId);
   newState = markAsFinalized(newState, channelId);
 
