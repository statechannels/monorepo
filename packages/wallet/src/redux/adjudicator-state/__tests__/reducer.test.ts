--- conflicted
+++ resolved
@@ -1,16 +1,9 @@
 import * as actions from "../../actions";
 import * as testScenarios from "../../../domain/commitments/__tests__";
-<<<<<<< HEAD
-const { channelId } = testScenarios;
-import { adjudicatorStateReducer } from "../reducer";
-import { State } from "@statechannels/nitro-protocol/src";
-import { ethers } from "ethers";
-=======
 const {channelId} = testScenarios;
 import {adjudicatorStateReducer} from "../reducer";
 import {State} from "@statechannels/nitro-protocol/src";
 import {ethers} from "ethers";
->>>>>>> 198cb7de
 
 const challengeState: State = {
   turnNum: 15,
@@ -18,24 +11,14 @@
   channel: {
     chainId: "0x01",
     channelNonce: "0x01",
-<<<<<<< HEAD
-    participants: [],
-=======
     participants: []
->>>>>>> 198cb7de
   },
   appDefinition: ethers.Wallet.createRandom().address,
   appData: "0x0",
   challengeDuration: 5,
-<<<<<<< HEAD
-  outcome: [],
-};
-const gameCommitment1 = testScenarios.appCommitment({ turnNum: 19 }).commitment;
-=======
   outcome: []
 };
 const gameCommitment1 = testScenarios.appCommitment({turnNum: 19}).commitment;
->>>>>>> 198cb7de
 // tslint:disable-next-line: no-shadowed-variable
 const createChallengeState = (channelId: string, expiryTime) => {
   return {
@@ -44,13 +27,8 @@
     finalized: false,
     challenge: {
       challengeStates: [challengeState],
-<<<<<<< HEAD
-      expiresAt: expiryTime,
-    },
-=======
       expiresAt: expiryTime
     }
->>>>>>> 198cb7de
   };
 };
 
@@ -61,21 +39,13 @@
     const action = actions.challengeCreatedEvent({
       channelId,
       challengeStates: [challengeState],
-<<<<<<< HEAD
-      finalizedAt: expiryTime,
-=======
       finalizedAt: expiryTime
->>>>>>> 198cb7de
     });
     const updatedState = adjudicatorStateReducer(state, action);
     it("sets a challenge", () => {
       expect(updatedState[channelId].challenge).toEqual({
         challengeStates: [challengeState],
-<<<<<<< HEAD
-        expiresAt: expiryTime,
-=======
         expiresAt: expiryTime
->>>>>>> 198cb7de
       });
     });
   });
@@ -86,7 +56,7 @@
       protocolLocator: [],
       channelId,
       totalForDestination: "0x06",
-      amount: "0x5",
+      amount: "0x5"
     });
     const updatedState = adjudicatorStateReducer(state, action);
     it("sets the balance", () => {
@@ -101,13 +71,13 @@
   describe("when a challenge expired event is received", () => {
     // tslint:disable-next-line: no-shadowed-variable
     const state = {
-      [channelId]: createChallengeState(channelId, 123),
+      [channelId]: createChallengeState(channelId, 123)
     };
     const action = actions.challengeExpiredEvent({
       processId: "0x0",
       protocolLocator: [],
       channelId,
-      timestamp: 1,
+      timestamp: 1
     });
     const updatedState = adjudicatorStateReducer(state, action);
 
@@ -123,13 +93,13 @@
   describe("when a refute event arrives", () => {
     // tslint:disable-next-line: no-shadowed-variable
     const state = {
-      [channelId]: createChallengeState(channelId, 123),
+      [channelId]: createChallengeState(channelId, 123)
     };
     const action = actions.refutedEvent({
       processId: "0x0",
       protocolLocator: [],
       channelId,
-      refuteCommitment: gameCommitment1,
+      refuteCommitment: gameCommitment1
     });
     const updatedState = adjudicatorStateReducer(state, action);
 
@@ -141,14 +111,14 @@
   describe("when a respond with move event arrives", () => {
     // tslint:disable-next-line: no-shadowed-variable
     const state = {
-      [channelId]: createChallengeState(channelId, 123),
+      [channelId]: createChallengeState(channelId, 123)
     };
     const action = actions.respondWithMoveEvent({
       processId: "0x0",
       protocolLocator: [],
       channelId,
       responseCommitment: gameCommitment1,
-      responseSignature: "0xSignature",
+      responseSignature: "0xSignature"
     });
     const updatedState = adjudicatorStateReducer(state, action);
 
@@ -160,7 +130,7 @@
   describe("when a concluded event arrives", () => {
     // tslint:disable-next-line: no-shadowed-variable
     const state = {};
-    const action = actions.concludedEvent({ channelId });
+    const action = actions.concludedEvent({channelId});
     const updatedState = adjudicatorStateReducer(state, action);
 
     it("marks a channel as finalized", () => {
