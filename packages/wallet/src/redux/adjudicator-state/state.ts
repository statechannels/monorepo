<<<<<<< HEAD
import { State } from "@statechannels/nitro-protocol";
=======
import {State} from "@statechannels/nitro-protocol";
>>>>>>> 198cb7de

export interface AdjudicatorState {
  [channelId: string]: AdjudicatorChannelState;
}
export interface AdjudicatorChannelState {
  channelId: string;
  balance: string;
  finalized: boolean;
  challenge?: Challenge;
}
export interface Challenge {
  expiresAt: number;
  challengeStates: State[];
}

function getOrCreateAdjudicatorChannelState(adjudicatorState: AdjudicatorState, channelId: string): AdjudicatorChannelState {
  let channelState = getAdjudicatorChannelState(adjudicatorState, channelId);
  if (!channelState) {
    channelState = { channelId, balance: "0x0", finalized: false };
  }
  return channelState;
}
export function getAdjudicatorChannelState(adjudicatorState: AdjudicatorState, channelId: string): AdjudicatorChannelState | undefined {
  return adjudicatorState[channelId];
}
function setAdjudicatorChannelState(adjudicatorState: AdjudicatorState, channelState: AdjudicatorChannelState) {
  return {
    ...adjudicatorState,
    [channelState.channelId]: channelState,
  };
}

export function clearChallenge(adjudicatorState: AdjudicatorState, channelId: string): AdjudicatorState {
  const channelState = getOrCreateAdjudicatorChannelState(adjudicatorState, channelId);
  const newChannelState = { ...channelState, challenge: undefined };
  return setAdjudicatorChannelState(adjudicatorState, newChannelState);
}

export function setChallenge(adjudicatorState: AdjudicatorState, channelId: string, challenge: Challenge): AdjudicatorState {
  const channelState = getOrCreateAdjudicatorChannelState(adjudicatorState, channelId);
  const newChannelState = { ...channelState, challenge };
  return setAdjudicatorChannelState(adjudicatorState, newChannelState);
}

export function markAsFinalized(adjudicatorState: AdjudicatorState, channelId: string): AdjudicatorState {
  const channelState = getOrCreateAdjudicatorChannelState(adjudicatorState, channelId);
  const newChannelState = { ...channelState, finalized: true };
  return setAdjudicatorChannelState(adjudicatorState, newChannelState);
}

export function setBalance(adjudicatorState: AdjudicatorState, channelId: string, balance: string): AdjudicatorState {
  const channelState = getOrCreateAdjudicatorChannelState(adjudicatorState, channelId);

  const newChannelState = { ...channelState, balance };
  return setAdjudicatorChannelState(adjudicatorState, newChannelState);
}<|MERGE_RESOLUTION|>--- conflicted
+++ resolved
@@ -1,8 +1,4 @@
-<<<<<<< HEAD
-import { State } from "@statechannels/nitro-protocol";
-=======
 import {State} from "@statechannels/nitro-protocol";
->>>>>>> 198cb7de
 
 export interface AdjudicatorState {
   [channelId: string]: AdjudicatorChannelState;
@@ -18,44 +14,54 @@
   challengeStates: State[];
 }
 
-function getOrCreateAdjudicatorChannelState(adjudicatorState: AdjudicatorState, channelId: string): AdjudicatorChannelState {
+function getOrCreateAdjudicatorChannelState(
+  adjudicatorState: AdjudicatorState,
+  channelId: string
+): AdjudicatorChannelState {
   let channelState = getAdjudicatorChannelState(adjudicatorState, channelId);
   if (!channelState) {
-    channelState = { channelId, balance: "0x0", finalized: false };
+    channelState = {channelId, balance: "0x0", finalized: false};
   }
   return channelState;
 }
-export function getAdjudicatorChannelState(adjudicatorState: AdjudicatorState, channelId: string): AdjudicatorChannelState | undefined {
+export function getAdjudicatorChannelState(
+  adjudicatorState: AdjudicatorState,
+  channelId: string
+): AdjudicatorChannelState | undefined {
   return adjudicatorState[channelId];
 }
 function setAdjudicatorChannelState(adjudicatorState: AdjudicatorState, channelState: AdjudicatorChannelState) {
   return {
     ...adjudicatorState,
-    [channelState.channelId]: channelState,
+    [channelState.channelId]: channelState
   };
 }
 
 export function clearChallenge(adjudicatorState: AdjudicatorState, channelId: string): AdjudicatorState {
   const channelState = getOrCreateAdjudicatorChannelState(adjudicatorState, channelId);
-  const newChannelState = { ...channelState, challenge: undefined };
+  const newChannelState = {...channelState, challenge: undefined};
   return setAdjudicatorChannelState(adjudicatorState, newChannelState);
 }
 
-export function setChallenge(adjudicatorState: AdjudicatorState, channelId: string, challenge: Challenge): AdjudicatorState {
+export function setChallenge(
+  adjudicatorState: AdjudicatorState,
+  channelId: string,
+  challenge: Challenge
+): AdjudicatorState {
   const channelState = getOrCreateAdjudicatorChannelState(adjudicatorState, channelId);
-  const newChannelState = { ...channelState, challenge };
+  const newChannelState = {...channelState, challenge};
   return setAdjudicatorChannelState(adjudicatorState, newChannelState);
 }
 
 export function markAsFinalized(adjudicatorState: AdjudicatorState, channelId: string): AdjudicatorState {
   const channelState = getOrCreateAdjudicatorChannelState(adjudicatorState, channelId);
-  const newChannelState = { ...channelState, finalized: true };
+  const newChannelState = {...channelState, finalized: true};
   return setAdjudicatorChannelState(adjudicatorState, newChannelState);
 }
 
 export function setBalance(adjudicatorState: AdjudicatorState, channelId: string, balance: string): AdjudicatorState {
   const channelState = getOrCreateAdjudicatorChannelState(adjudicatorState, channelId);
 
-  const newChannelState = { ...channelState, balance };
+  const newChannelState = {...channelState, balance};
   return setAdjudicatorChannelState(adjudicatorState, newChannelState);
 }