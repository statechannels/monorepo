--- conflicted
+++ resolved
@@ -270,15 +270,7 @@
       return TransactionGenerator.createRefuteTransaction(penultimateCommitment, penultimateSignature);
     }
   } else if (canRespondWithExistingCommitment(challengeCommitment, sharedData)) {
-<<<<<<< HEAD
-    return TransactionGenerator.createRespondTransaction(
-      challengeCommitment,
-      lastCommitment,
-      privateKey
-    );
-=======
-    return TransactionGenerator.createRespondWithMoveTransaction(challengeCommitment, lastCommitment, privateKey);
->>>>>>> 198cb7de
+    return TransactionGenerator.createRespondTransaction(challengeCommitment, lastCommitment, privateKey);
   } else {
     // TODO: We should never actually hit this, currently a sanity check to help out debugging
     throw new Error("Cannot refute or respond with existing commitment.");
