import {TransactionRequest} from "ethers/providers";
import {getAdjudicatorInterface, getAdjudicatorContractAddress} from "./contract-utils";
import {splitSignature, BigNumber} from "ethers/utils";
import {Commitment, SignedCommitment, signCommitment2} from "../domain";
import {asEthersObject} from "fmg-core";
import {
  createDepositTransaction as createNitroDepositTransaction,
  createTransferAllTransaction as createNitroTransferAllTransaction,
  Transactions as nitroTrans,
  SignedState
} from "@statechannels/nitro-protocol";
<<<<<<< HEAD
import {convertAddressToBytes32, convertCommitmentToState} from "./nitro-converter";
import {Allocation, AllocationItem} from "@statechannels/nitro-protocol/src/contract/outcome";

interface GetDataResult {
  turnNumRecord: number;
  finalizesAt: number;
  fingerprint: BigNumber;
}

export function nitroGetData(provider, channelId: string): Promise<GetDataResult> {
  return nitroTrans.getData(provider, getAdjudicatorContractAddress(), channelId);
}
=======
import {convertCommitmentToState} from "./nitro-converter";
>>>>>>> 85ea52a1

export function createForceMoveTransaction(
  fromCommitment: SignedCommitment,
  toCommitment: SignedCommitment,
  privateKey: string
): TransactionRequest {
  const signedStates = [fromCommitment.signedState, toCommitment.signedState];
  return nitroTrans.createForceMoveTransaction(signedStates, privateKey);
}

export function createRespondTransaction(
  challengeCommitment: Commitment,
  responseCommitment: Commitment,
  privateKey: string
): TransactionRequest {
  const signedState = signCommitment2(responseCommitment, privateKey).signedState;
  return nitroTrans.createRespondTransaction(convertCommitmentToState(challengeCommitment), signedState);
}

export function createRefuteTransaction(seriesOfSupportiveStates: SignedState[]): TransactionRequest {
  return nitroTrans.createCheckpointTransaction(seriesOfSupportiveStates);
}

export interface ConcludeAndWithdrawArgs {
  fromCommitment: Commitment;
  toCommitment: Commitment;
  fromSignature: string;
  toSignature: string;
  participant: string;
  destination: string;
  amount: string;
  verificationSignature: string;
}
export function createConcludeAndWithdrawTransaction(args: ConcludeAndWithdrawArgs): TransactionRequest {
  const adjudicatorInterface = getAdjudicatorInterface();
  const splitFromSignature = splitSignature(args.fromSignature);
  const splitToSignature = splitSignature(args.toSignature);
  const conclusionProof = {
    penultimateCommitment: asEthersObject(args.fromCommitment),
    ultimateCommitment: asEthersObject(args.toCommitment),
    penultimateSignature: splitFromSignature,
    ultimateSignature: splitToSignature
  };
  const {v, r, s} = splitSignature(args.verificationSignature);
  const {participant, destination, amount} = args;
  const data = adjudicatorInterface.functions.concludeAndWithdraw.encode([
    conclusionProof,
    participant,
    destination,
    amount,
    v,
    r,
    s
  ]);

  return {
    data,
    gasLimit: 3000000
  };
}

export function createConcludeTransaction(
  signedFromCommitment: SignedCommitment,
  signedToCommitment: SignedCommitment
): TransactionRequest {
  const signedStates: SignedState[] = [signedFromCommitment.signedState, signedToCommitment.signedState];
  return nitroTrans.createConcludeTransaction(signedStates);
}

export function createWithdrawTransaction(
  amount: string,
  participant: string,
  destination: string,
  verificationSignature: string
) {
  const adjudicatorInterface = getAdjudicatorInterface();
  const {v, r, s} = splitSignature(verificationSignature);
  const data = adjudicatorInterface.functions.withdraw.encode([participant, destination, amount, v, r, s]);

  return {
    data,
    gasLimit: 3000000
  };
}

export function createTransferAndWithdrawTransaction(
  channelId: string,
  participant: string,
  destination: string,
  amount: string,
  verificationSignature: string
) {
  const adjudicatorInterface = getAdjudicatorInterface();
  const {v, r, s} = splitSignature(verificationSignature);
  const data = adjudicatorInterface.functions.transferAndWithdraw.encode([
    channelId,
    participant,
    destination,
    amount,
    v,
    r,
    s
  ]);

  return {
    data,
    gasLimit: 3000000
  };
}

export function createDepositTransaction(destination: string, depositAmount: string, expectedHeld: string) {
<<<<<<< HEAD
  return createNitroDepositTransaction(normalizeDestinationAddress(destination), expectedHeld, depositAmount);
}

export function createTransferAllTransaction(source: string, destination: string, amount: string) {
  const allocation: Allocation = [
    {
      destination: normalizeDestinationAddress(destination),
      amount
    } as AllocationItem
  ];
  return createNitroTransferAllTransaction(source, allocation);
}

function normalizeDestinationAddress(address: string): string {
  let normalizedDestinationAddress = address;
  // If the address is not already left-padded to be of type byte32
  if (normalizedDestinationAddress.length !== 66) {
    normalizedDestinationAddress = convertAddressToBytes32(address);
  }
  return normalizedDestinationAddress;
=======
  // If a legacy fmg-core channelId
  if (destination.length === 42) {
    destination = `0x${destination.substr(2).padStart(64, "1")}`; // note we do not pad with zeros, since that would imply an external destination (which we may not deposit to)
  }
  return createNitroDepositTransaction(destination, expectedHeld, depositAmount);
>>>>>>> 85ea52a1
}<|MERGE_RESOLUTION|>--- conflicted
+++ resolved
@@ -9,7 +9,6 @@
   Transactions as nitroTrans,
   SignedState
 } from "@statechannels/nitro-protocol";
-<<<<<<< HEAD
 import {convertAddressToBytes32, convertCommitmentToState} from "./nitro-converter";
 import {Allocation, AllocationItem} from "@statechannels/nitro-protocol/src/contract/outcome";
 
@@ -22,9 +21,6 @@
 export function nitroGetData(provider, channelId: string): Promise<GetDataResult> {
   return nitroTrans.getData(provider, getAdjudicatorContractAddress(), channelId);
 }
-=======
-import {convertCommitmentToState} from "./nitro-converter";
->>>>>>> 85ea52a1
 
 export function createForceMoveTransaction(
   fromCommitment: SignedCommitment,
@@ -136,8 +132,11 @@
 }
 
 export function createDepositTransaction(destination: string, depositAmount: string, expectedHeld: string) {
-<<<<<<< HEAD
-  return createNitroDepositTransaction(normalizeDestinationAddress(destination), expectedHeld, depositAmount);
+  // If a legacy fmg-core channelId
+  if (destination.length === 42) {
+    destination = `0x${destination.substr(2).padStart(64, "1")}`; // note we do not pad with zeros, since that would imply an external destination (which we may not deposit to)
+  }
+  return createNitroDepositTransaction(destination, expectedHeld, depositAmount);
 }
 
 export function createTransferAllTransaction(source: string, destination: string, amount: string) {
@@ -157,11 +156,4 @@
     normalizedDestinationAddress = convertAddressToBytes32(address);
   }
   return normalizedDestinationAddress;
-=======
-  // If a legacy fmg-core channelId
-  if (destination.length === 42) {
-    destination = `0x${destination.substr(2).padStart(64, "1")}`; // note we do not pad with zeros, since that would imply an external destination (which we may not deposit to)
-  }
-  return createNitroDepositTransaction(destination, expectedHeld, depositAmount);
->>>>>>> 85ea52a1
 }