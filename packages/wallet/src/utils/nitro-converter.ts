import { Commitment, CommitmentType, Channel } from "fmg-core";
import { CONSENSUS_LIBRARY_ADDRESS, NETWORK_ID, ETH_ASSET_HOLDER_ADDRESS } from "../constants";
import { appAttributesFromBytes } from "fmg-nitro-adjudicator/lib/consensus-app";
import { bigNumberify } from "ethers/utils";
import {
  SignedState,
  State,
  encodeConsensusData,
  Channel as NitroChannel,
  Signatures,
  AllocationItem,
  Outcome,
  isAllocationOutcome,
} from "@statechannels/nitro-protocol";

const CHALLENGE_DURATION = 0x12c; // 5 minutes
// This temporarily handles converting fmg-core entities to nitro-protocol entities
// Eventually once nitro-protocol is more properly embedded in the wallet this will go away

<<<<<<< HEAD
// TODO: Properly set challenge if one exists
export function getChannelStorage(latestCommitment: Commitment): ChannelStorage {
  return {
    turnNumRecord: latestCommitment.turnNum,
  };
}

export function convertStateToCommitment(state: State): Commitment {
  const { channel: nitroChannel, turnNum } = state;
  const convertedOutcome = convertOutcomeToAllocation(state.outcome);
  const fmgChannel: Channel = {
    participants: nitroChannel.participants,
    channelType: state.appDefinition,
    nonce: bigNumberify(nitroChannel.channelNonce).toNumber(),
    guaranteedChannel: convertedOutcome.guaranteedChannel,
  };

  let commitmentType = CommitmentType.App;
  // TODO: If this method is being for prefund/postfund states
  // we'll need the correct commitmentCount
  const commitmentCount = 0;
  if (state.isFinal) {
    commitmentType = CommitmentType.Conclude;
  } else if (state.turnNum < nitroChannel.participants.length) {
    commitmentType = CommitmentType.PreFundSetup;
  } else if (state.turnNum < 2 * nitroChannel.participants.length) {
    commitmentType = CommitmentType.PostFundSetup;
  }
  return {
    ...convertedOutcome,
    channel: fmgChannel,
    turnNum,
    commitmentType,
    commitmentCount,
    appAttributes: state.appData,
  };
}
=======
>>>>>>> 9bad98e8

export function convertCommitmentToSignedState(commitment: Commitment, privateKey: string): SignedState {
  const state = convertCommitmentToState(commitment);
  return Signatures.signState(state, privateKey);
}

export function convertCommitmentToState(commitment: Commitment): State {
  const { turnNum, commitmentType, channel, destination, allocation, appAttributes } = commitment;
  const appDefinition = channel.channelType;
  let appData = appAttributes;
  // If its consensus app we know the wallet authored it so we switch it over
  // to new consensus app here
  if (appDefinition === CONSENSUS_LIBRARY_ADDRESS) {
    const fmgConsensusData = appAttributesFromBytes(appAttributes);
    const { proposedAllocation, proposedDestination, furtherVotesRequired } = fmgConsensusData;
    const proposedOutcome = convertAllocationToOutcome({
      allocation: proposedAllocation,
      destination: proposedDestination,
    });
    appData = encodeConsensusData({ furtherVotesRequired, proposedOutcome });
  }
  const isFinal = commitmentType === CommitmentType.Conclude;
  const { guaranteedChannel } = channel;
  const outcome =
    guaranteedChannel && !bigNumberify(guaranteedChannel).eq(0)
      ? convertGuaranteeToOutcome({ guaranteedChannel, destination })
      : convertAllocationToOutcome({ allocation, destination });

  return {
    turnNum,
    isFinal,
    challengeDuration: CHALLENGE_DURATION,
    appDefinition,
    outcome,
    appData,
<<<<<<< HEAD
    channel: convertToNitroChannel(channel),
  };
=======
    channel: convertToNitroChannel(channel)
  } as State;
>>>>>>> 9bad98e8
}

function convertToNitroChannel(channel: Channel): NitroChannel {
  return {
    channelNonce: bigNumberify(channel.nonce).toHexString(),
    participants: channel.participants,
    chainId: bigNumberify(NETWORK_ID).toHexString(),
  };
}

export function convertBytes32ToAddress(bytes32: string): string {
  const normalized = bigNumberify(bytes32).toHexString();
  return normalized.slice(-42);
}

// e.g.,
// 0x9546E319878D2ca7a21b481F873681DF344E0Df8 becomes
// 0x0000000000000000000000009546E319878D2ca7a21b481F873681DF344E0Df8
export function convertAddressToBytes32(address: string): string {
  const normalizedAddress = bigNumberify(address).toHexString();
  if (normalizedAddress.length !== 42) {
    throw new Error(`Address value is not right length. Expected length of 42 received length ${normalizedAddress.length} instead.`);
  }
  // We pad to 66 = (32*2) + 2('0x')
  return `0x${normalizedAddress.substr(2).padStart(64, "0")}`;
}
function convertAllocationToOutcome({ allocation, destination }: { allocation: string[]; destination: string[] }): Outcome {
  if (allocation.length !== destination.length) {
    throw new Error("Allocation and destination must be the same length");
  }
  const nitroAllocation: AllocationItem[] = allocation.map((a, i) => {
    return {
      destination: convertAddressToBytes32(destination[i]).toLowerCase(),
      amount: allocation[i],
    };
  });
  return [{ assetHolderAddress: ETH_ASSET_HOLDER_ADDRESS, allocation: nitroAllocation }];
}

function convertGuaranteeToOutcome({ guaranteedChannel, destination }: { guaranteedChannel: string; destination: string[] }): Outcome {
  const guarantee = {
    targetChannelId: convertAddressToBytes32(guaranteedChannel),
    destinations: destination.map(convertAddressToBytes32).map(d => d.toLowerCase()),
  };
  return [{ assetHolderAddress: ETH_ASSET_HOLDER_ADDRESS, guarantee }];
}

function convertOutcomeToAllocation(outcome: Outcome): { allocation: string[]; destination: string[]; guaranteedChannel?: string } {
  const allocation: string[] = [];
  let destination: string[] = [];
  let guaranteedChannel;
  // We will only be dealing with one outcome initially, since we're converting from a commitment
  if (outcome.length !== 1) {
    throw new Error(`Currently the wallet only supports one outcome, however there were ${outcome.length} outcomes.`);
  }
  const assetOutcome = outcome[0];
  if (isAllocationOutcome(assetOutcome)) {
    assetOutcome.allocation.forEach(a => {
      allocation.push(a.amount);
      destination.push(convertBytes32ToAddress(a.destination).toLowerCase());
    });
  } else {
    const { guarantee } = assetOutcome;
    destination = destination.concat(guarantee.destinations.map(convertBytes32ToAddress).map(d => d.toLowerCase()));
    guaranteedChannel = convertBytes32ToAddress(guarantee.targetChannelId);
  }

  return { allocation, destination, guaranteedChannel };
}<|MERGE_RESOLUTION|>--- conflicted
+++ resolved
@@ -9,54 +9,13 @@
   Channel as NitroChannel,
   Signatures,
   AllocationItem,
-  Outcome,
-  isAllocationOutcome,
+  Outcome
 } from "@statechannels/nitro-protocol";
 
 const CHALLENGE_DURATION = 0x12c; // 5 minutes
 // This temporarily handles converting fmg-core entities to nitro-protocol entities
 // Eventually once nitro-protocol is more properly embedded in the wallet this will go away
 
-<<<<<<< HEAD
-// TODO: Properly set challenge if one exists
-export function getChannelStorage(latestCommitment: Commitment): ChannelStorage {
-  return {
-    turnNumRecord: latestCommitment.turnNum,
-  };
-}
-
-export function convertStateToCommitment(state: State): Commitment {
-  const { channel: nitroChannel, turnNum } = state;
-  const convertedOutcome = convertOutcomeToAllocation(state.outcome);
-  const fmgChannel: Channel = {
-    participants: nitroChannel.participants,
-    channelType: state.appDefinition,
-    nonce: bigNumberify(nitroChannel.channelNonce).toNumber(),
-    guaranteedChannel: convertedOutcome.guaranteedChannel,
-  };
-
-  let commitmentType = CommitmentType.App;
-  // TODO: If this method is being for prefund/postfund states
-  // we'll need the correct commitmentCount
-  const commitmentCount = 0;
-  if (state.isFinal) {
-    commitmentType = CommitmentType.Conclude;
-  } else if (state.turnNum < nitroChannel.participants.length) {
-    commitmentType = CommitmentType.PreFundSetup;
-  } else if (state.turnNum < 2 * nitroChannel.participants.length) {
-    commitmentType = CommitmentType.PostFundSetup;
-  }
-  return {
-    ...convertedOutcome,
-    channel: fmgChannel,
-    turnNum,
-    commitmentType,
-    commitmentCount,
-    appAttributes: state.appData,
-  };
-}
-=======
->>>>>>> 9bad98e8
 
 export function convertCommitmentToSignedState(commitment: Commitment, privateKey: string): SignedState {
   const state = convertCommitmentToState(commitment);
@@ -92,13 +51,8 @@
     appDefinition,
     outcome,
     appData,
-<<<<<<< HEAD
-    channel: convertToNitroChannel(channel),
-  };
-=======
     channel: convertToNitroChannel(channel)
   } as State;
->>>>>>> 9bad98e8
 }
 
 function convertToNitroChannel(channel: Channel): NitroChannel {
@@ -144,27 +98,4 @@
     destinations: destination.map(convertAddressToBytes32).map(d => d.toLowerCase()),
   };
   return [{ assetHolderAddress: ETH_ASSET_HOLDER_ADDRESS, guarantee }];
-}
-
-function convertOutcomeToAllocation(outcome: Outcome): { allocation: string[]; destination: string[]; guaranteedChannel?: string } {
-  const allocation: string[] = [];
-  let destination: string[] = [];
-  let guaranteedChannel;
-  // We will only be dealing with one outcome initially, since we're converting from a commitment
-  if (outcome.length !== 1) {
-    throw new Error(`Currently the wallet only supports one outcome, however there were ${outcome.length} outcomes.`);
-  }
-  const assetOutcome = outcome[0];
-  if (isAllocationOutcome(assetOutcome)) {
-    assetOutcome.allocation.forEach(a => {
-      allocation.push(a.amount);
-      destination.push(convertBytes32ToAddress(a.destination).toLowerCase());
-    });
-  } else {
-    const { guarantee } = assetOutcome;
-    destination = destination.concat(guarantee.destinations.map(convertBytes32ToAddress).map(d => d.toLowerCase()));
-    guaranteedChannel = convertBytes32ToAddress(guarantee.targetChannelId);
-  }
-
-  return { allocation, destination, guaranteedChannel };
 }