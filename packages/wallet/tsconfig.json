--- conflicted
+++ resolved
@@ -25,13 +25,7 @@
     "resolveJsonModule": true,
     "esModuleInterop": true
   },
-
-<<<<<<< HEAD
-  "include": ["src/**/*", "src/**/*.json", "types/globals.d.ts", "contracts/**/*.json", "index.ts"],
+  "include": ["src/**/*", "src/**/*.json", "types/globals.d.ts", "contracts/**/*.json"],
   "references": [{"path": "../nitro-protocol"}, {"path": "../devtools"}],
-=======
-  "include": ["src/**/*", "src/**/*.json", "types/globals.d.ts", "contracts/**/*.json"],
-  "references": [{"path": "../nitro-protocol"}],
->>>>>>> fdb047cd
   "exclude": ["src/setupTests.ts"]
 }