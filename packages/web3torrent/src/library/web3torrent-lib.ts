--- conflicted
+++ resolved
@@ -16,17 +16,10 @@
 } from './types';
 import {utils} from 'ethers';
 import {ChannelState, PaymentChannelClient} from '../clients/payment-channel-client';
-<<<<<<< HEAD
-import {Message, ChannelResult} from '@statechannels/channel-client';
-import {mockTorrents} from '../constants';
-import * as firebase from 'firebase/app';
-import 'firebase/database';
-=======
 import {mockTorrents} from '../constants';
 import * as firebase from 'firebase/app';
 import 'firebase/database';
 import {Message} from '@statechannels/client-api-schema';
->>>>>>> b4ed1785
 
 const bigNumberify = utils.bigNumberify;
 const log = debug('web3torrent:library');
@@ -295,17 +288,12 @@
 
     // If a channel is proposed, join it
     this.paymentChannelClient.onChannelProposed(async (channelState: ChannelState) => {
-<<<<<<< HEAD
-      await this.paymentChannelClient.joinChannel(channelState.channelId);
-      log(`Joined channel ${channelState.channelId}`);
-=======
       if (!this.paymentChannelClient.amProposer(channelState)) {
         // do not pass a channelId, since this is the first we heard about this channel and it won't be cached
         // only join if counterparty proposed
         await this.paymentChannelClient.joinChannel(channelState.channelId);
         log(`Joined channel ${channelState.channelId}`);
       }
->>>>>>> b4ed1785
     });
 
     this.paymentChannelClient.onChannelUpdated(async (channelState: ChannelState) => {
@@ -378,11 +366,7 @@
 
     torrent.on(TorrentEvents.NOTICE, async (wire, {command, data}) => {
       log(`< ${command} received from ${wire.peerExtendedHandshake.pseAccount}`, data);
-<<<<<<< HEAD
-      let message: Message<ChannelResult>;
-=======
       let message: Message;
->>>>>>> b4ed1785
       switch (command) {
         case PaidStreamingExtensionNotices.STOP: // synonymous with a prompt for a payment
           if (!torrent.done) {
@@ -390,11 +374,6 @@
             await this.paymentChannelClient.makePayment(
               channelId,
               WEI_PER_BYTE.mul(BUFFER_REFILL_RATE).toString()
-<<<<<<< HEAD
-            ); // if I have run out of money,
-            log(
-              `attempted to make payment for channel ${channelId}, beneficiaryBalance: ${this.paymentChannelClient.channelCache[channelId].beneficiaryBalance}`
-=======
             );
 
             let balance: string;
@@ -408,7 +387,6 @@
 
             log(
               `attempted to make payment for channel ${channelId}, beneficiaryBalance: ${balance}`
->>>>>>> b4ed1785
             );
           }
           break;
