import WebTorrent, {Torrent, TorrentOptions} from 'webtorrent';
import paidStreamingExtension, {PaidStreamingExtensionOptions} from './pse-middleware';
import {
  ClientEvents,
  ExtendedTorrent,
  PaidStreamingExtensionEvents,
  PaidStreamingExtensionNotices,
  PaidStreamingTorrent,
  PaidStreamingWire,
  PeersByTorrent,
  TorrentEvents,
  WebTorrentAddInput,
  WebTorrentSeedInput,
  WireEvents
} from './types';
import {ChannelState, PaymentChannelClient} from '../clients/payment-channel-client';
import {
  defaultTrackers,
  WEI_PER_BYTE,
  INITIAL_SEEDER_BALANCE,
  BLOCK_LENGTH,
  PEER_TRUST
} from '../constants';
import {Message} from '@statechannels/client-api-schema';
import {utils} from 'ethers';
import {logger} from '../logger';
import {track} from '../analytics';
import _ from 'lodash';
const hexZeroPad = utils.hexZeroPad;

const bigNumberify = utils.bigNumberify;
// To enable logs in the browser, run `localStorage.debug = "web3torrent:*"`
const log = logger.child({module: 'web3torrent-lib'});

export type TorrentCallback = (torrent: Torrent) => any;

export * from './types';

// A Whimsical diagram explaining the functionality of Web3Torrent: https://whimsical.com/Sq6whAwa8aTjbwMRJc7vPU
export default class WebTorrentPaidStreamingClient extends WebTorrent {
  peersList: PeersByTorrent;
  torrents: PaidStreamingTorrent[] = [];
  paymentChannelClient: PaymentChannelClient;

  pseAccount: string;
  outcomeAddress: string;

  static torrentUpdatedEventPrefix: string = 'torrentUpdated';

  constructor(opts: WebTorrent.Options & Partial<PaidStreamingExtensionOptions> = {}) {
    super(opts);
    this.peersList = {};
    this.pseAccount = opts.pseAccount;
    this.paymentChannelClient = opts.paymentChannelClient;
    this.outcomeAddress = opts.outcomeAddress;
  }

  async enable() {
    if (!this.pseAccount || !this.outcomeAddress) {
      await this.paymentChannelClient.enable();
      this.pseAccount = this.paymentChannelClient.mySigningAddress;
      log.info({pseAccount: this.pseAccount}, 'set pseAccount to sc-wallet signing address');
      this.outcomeAddress = this.paymentChannelClient.myEthereumSelectedAddress;
      log.info(
        {outcomeAddress: this.outcomeAddress},
        'set outcomeAddress to sc-wallet web3 wallet address'
      );
      this.tracker.getAnnounceOpts = () => ({pseAccount: this.pseAccount});
    }
  }

  async disable() {
    log.warn('Disabling WebTorrentPaidStreamingClient');
    this.pseAccount = null;
    this.outcomeAddress = null;
  }

  seed(
    input: WebTorrentSeedInput,
    optionsOrCallback?: TorrentOptions | TorrentCallback,
    callback?: TorrentCallback
  ): PaidStreamingTorrent {
    this.ensureEnabled();

    const options =
      typeof optionsOrCallback === 'function'
        ? {createdBy: this.pseAccount, announce: defaultTrackers}
        : {
            createdBy: this.pseAccount,
            announce: defaultTrackers,
            ...optionsOrCallback
          };

    const torrent = super.seed(input, options, callback) as PaidStreamingTorrent;
    this.setupTorrent(torrent);

    return torrent;
  }

  add(
    input: WebTorrentAddInput,
    optionsOrCallback?: TorrentOptions | TorrentCallback,
    callback?: TorrentCallback
  ): PaidStreamingTorrent {
    this.ensureEnabled();
    let torrent: PaidStreamingTorrent;

    if (typeof optionsOrCallback === 'function') {
      torrent = super.add(input, optionsOrCallback) as PaidStreamingTorrent;
    } else {
      torrent = super.add(input, optionsOrCallback, callback) as PaidStreamingTorrent;
    }
    this.setupTorrent(torrent);

    return torrent;
  }

  pause(infoHash: string) {
    log.info('> Peer pauses download: Pause torrent, eventual close PaymentChannels');
    const torrent = this.torrents.find(t => t.infoHash === infoHash);
    if (torrent) {
      torrent.pause(); // the paymentChannelClosing is done at the moment of payment
      this.emitTorrentUpdated(infoHash);
    } else {
      throw new Error('No torrent found');
    }
  }

  async cancel(infoHash: string) {
    log.info('> Cancelling download. Closing payment channels, and then removing torrent');
    const torrent = this.torrents.find(t => t.infoHash === infoHash);
    if (torrent) {
      await this.closeChannels(torrent, true);
      torrent.destroy(() => this.emitTorrentUpdated(infoHash));
    } else {
      throw new Error('No torrent found');
    }
  }

  blockPeer(torrentInfoHash: string, wire: PaidStreamingWire) {
    wire.paidStreamingExtension.stop();
    this.emit(ClientEvents.PEER_STATUS_CHANGED, {
      torrentPeers: this.peersList[torrentInfoHash],
      torrentInfoHash,
      peerAccount: wire.paidStreamingExtension.peerAccount,
      seedingChannelId: wire.paidStreamingExtension.seedingChannelId
    });
    log.info(
      {
        from: this.peersList[torrentInfoHash],
        peerAccount: wire.paidStreamingExtension.peerAccount,
        seedingChannelId: wire.paidStreamingExtension.seedingChannelId
      },
      `<< blockPeer`
    );
  }

  unblockPeer(torrentInfoHash: string, wire: PaidStreamingWire) {
    // TODO: only unblock if the buffer is large enough
    log.info(
      {
        from: Object.keys(this.peersList),
        peerAccount: wire.paidStreamingExtension.peerAccount,
        seedingChannelId: wire.paidStreamingExtension.seedingChannelId
      },
      '<< unblockPeer: start'
    );
    wire.paidStreamingExtension.start();
    this.emit(ClientEvents.PEER_STATUS_CHANGED, {
      torrentPeers: this.peersList[torrentInfoHash],
      torrentInfoHash,
      peerAccount: wire.paidStreamingExtension.peerAccount,
      seedingChannelId: wire.paidStreamingExtension.seedingChannelId
    });
    log.info(
      {
        from: this.peersList[torrentInfoHash],
        peerAccount: wire.paidStreamingExtension.peerAccount,
        seedingChannelId: wire.paidStreamingExtension.seedingChannelId
      },
      '<< unblockPeer: finish'
    );
  }

  // Note, this is only used by unit tests.
  togglePeerByChannel(torrentInfoHash: string, channelId: string) {
    const {wire} = this.peersList[torrentInfoHash][channelId];
    if (!(wire as PaidStreamingWire).paidStreamingExtension.isForceChoking) {
      this.blockPeer(torrentInfoHash, wire as PaidStreamingWire);
    } else {
      this.unblockPeer(torrentInfoHash, wire as PaidStreamingWire);
    }
  }

  protected ensureEnabled() {
    if (!(this.pseAccount && this.outcomeAddress)) {
      throw new Error('WebTorrentPaidStreamingClient is not enabled');
    }
  }

  protected setupWire(torrent: Torrent, wire: PaidStreamingWire) {
    log.info('Wire setup initiated');
    log.trace({wire});

    wire.use(
      paidStreamingExtension({
        pseAccount: this.pseAccount,
        outcomeAddress: this.outcomeAddress
      })
    );
    wire.setKeepAlive(true);
    wire.setTimeout(65000);
    wire.on(WireEvents.KEEP_ALIVE, () => {
      log.info({keepAlive: !torrent.done && wire.amChoking}, 'wire keep-alive');
      log.trace({torrent});
      if (!torrent.done && wire.amChoking) {
        wire._clearTimeout();
      }
      this.emitTorrentUpdated(torrent.infoHash);
    });

    wire.paidStreamingExtension.on(
      PaidStreamingExtensionEvents.REQUEST,
      async (index: number, size: number, response: (allow: boolean) => void) => {
        const reqPrice = bigNumberify(size).mul(WEI_PER_BYTE);
        const {seedingChannelId, peerAccount: peer, isForceChoking} = wire.paidStreamingExtension;
        const knownPeer = this.peersList[torrent.infoHash][seedingChannelId];

        if (!knownPeer || !seedingChannelId) {
          await this.createPaymentChannel(torrent, wire);
          log.info(`${peer} >> REQUEST BLOCKED (NEW WIRE): ${index}`);
          response(false);
          this.blockPeer(torrent.infoHash, wire);
        } else if (isForceChoking || reqPrice.gt(knownPeer.buffer)) {
          log.info(`${peer} >> REQUEST BLOCKED: ${index} UPLOADED: ${knownPeer.uploaded}`);
          response(false);
          this.blockPeer(torrent.infoHash, wire); // As soon as buffer is empty, block
        } else {
          this.peersList[torrent.infoHash][seedingChannelId] = {
            ...knownPeer,
            wire,
            buffer: bigNumberify(knownPeer.buffer)
              .sub(reqPrice) // decrease buffer by the price of this request
              .toString(),
            uploaded: knownPeer.uploaded + size
          };

          const {buffer, uploaded} = this.peersList[torrent.infoHash][seedingChannelId];
          log.info(
            {seedingChannelId, peerAccout: peer, reqPrice, index, buffer, uploaded},
            `${peer} >> REQUEST ALLOWED: ${index} BUFFER: ${buffer} UPLOADED: ${uploaded}`
          );
          response(true);
        }
        this.emitTorrentUpdated(torrent.infoHash);
      }
    );

    wire.paidStreamingExtension.on(PaidStreamingExtensionEvents.NOTICE, notice => {
      torrent.emit(PaidStreamingExtensionEvents.NOTICE, wire, notice);
      this.emitTorrentUpdated(torrent.infoHash);
    });

    // If the wallet queues a message, send it across the wire
    this.paymentChannelClient.onMessageQueued((message: Message) => {
      if (message.recipient === wire.paidStreamingExtension.peerAccount) {
        wire.paidStreamingExtension.sendMessage(JSON.stringify(message));
      }
    });

    // If a channel is proposed, join it
    this.paymentChannelClient.onChannelProposed(async (channelState: ChannelState) => {
      if (!this.paymentChannelClient.amProposer(channelState)) {
        // do not pass a channelId, since this is the first we heard about this channel and it won't be cached
        // only join if counterparty proposed
        await this.paymentChannelClient.joinChannel(channelState.channelId);
        log.info(`<< Joined channel ${channelState.channelId}`);
      }
    });

    this.paymentChannelClient.onChannelUpdated(async (channelState: ChannelState) => {
      const {seedingChannelId, leechingChannelId, peerAccount} = wire.paidStreamingExtension;
<<<<<<< HEAD

      if (
        channelState.channelId === seedingChannelId ||
        channelState.channelId === leechingChannelId
      ) {
        console.log(channelState.channelId, 'status', channelState.status);
        // remove, just for debugging purposes
        if (channelState.status === 'closed') {
          wire.paidStreamingExtension.seedingChannelId = null;
          wire.paidStreamingExtension.leechingChannelId = null;
          this.emitTorrentUpdated(torrent.infoHash);
          log.info(
            `PeerAccount ${peerAccount} - ChannelId ${channelState.channelId} Channel Closed||Closing`
          );
=======
      const isSeedingChannel = channelState.channelId === seedingChannelId;
      const isLeechingChannel = channelState.channelId === leechingChannelId;

      if (isSeedingChannel || isLeechingChannel) {
        const isClosed = channelState.status === 'closed';
        if (isClosed) {
          if (isLeechingChannel) {
            wire.paidStreamingExtension.leechingChannelId = null;
          } else {
            wire.paidStreamingExtension.seedingChannelId = null;
          }
          this.emitTorrentUpdated(torrent.infoHash);
          log.info(`Account ${peerAccount} - ChannelId ${channelState.channelId} Channel Closed`);
>>>>>>> 2b7c90b8
        }
        // filter to updates for the channel on this wire
        log.info(`Channel updated to turnNum ${channelState.turnNum}`);
        if (this.paymentChannelClient.shouldSendSpacerState(channelState)) {
          // send "spacer" state
          await this.paymentChannelClient.acceptChannelUpdate(channelState);
          log.info('sent spacer state, now sending STOP');
          this.blockPeer(torrent.infoHash, wire);
        } else if (this.paymentChannelClient.isPaymentToMe(channelState)) {
          // Accepting payment, refilling buffer and unblocking
          await this.paymentChannelClient.acceptChannelUpdate(channelState);
          await this.refillBuffer(torrent.infoHash, channelState.channelId);
          this.unblockPeer(torrent.infoHash, wire);
        }
      }
    });
    log.info(
      {
        wire: {
          paidStreamingExtension: wire.paidStreamingExtension?.serialize()
        }
      },
      'Wire Setup completed'
    );
  }

  protected async createPaymentChannel(torrent: WebTorrent.Torrent, wire: PaidStreamingWire) {
    const {peerAccount, peerOutcomeAddress} = wire.paidStreamingExtension;

    const {channelId} = await this.paymentChannelClient.createChannel(
      this.pseAccount, // seeder
      peerAccount, // leecher
      hexZeroPad(INITIAL_SEEDER_BALANCE.toHexString(), 32), // seederBalance,
      hexZeroPad(WEI_PER_BYTE.mul(torrent.length).toHexString(), 32), // leecherBalance,
      this.paymentChannelClient.myEthereumSelectedAddress, // seederOutcomeAddress,
      peerOutcomeAddress // leecherOutcomeAddress
    );

    wire.paidStreamingExtension.seedingChannelId = channelId;
    this.peersList[torrent.infoHash][channelId] = {
      id: peerAccount,
      wire,
      buffer: '0', // (bytes) a value x > 0 would allow a leecher to download x bytes
      beneficiaryBalance: '0', // (wei)
      uploaded: 0
    };

    log.info(`${peerAccount} >> Channel Created - ID: ${channelId}`);
    return channelId;
  }

  /**
   * Refill the buffer for a peer in a torrent, querying the channelClient for the updated balance.
   */
  protected refillBuffer(infoHash: string, channelId: string) {
    const peer = this.peersList[infoHash][channelId];
    if (!peer) {
      throw new Error(`>> Received payment in channel ${channelId} but peer not known!`);
    }
    // querying channel client for updated balance
    const newBalance = bigNumberify(
      this.paymentChannelClient.channelCache[channelId].beneficiaryBalance
    );
    // infer payment using update balance and previously stored balance
    const payment = bigNumberify(newBalance.sub(bigNumberify(peer.beneficiaryBalance)));
    // store new balance

    peer.beneficiaryBalance = newBalance.toString();
    // convert payment into buffer units (bytes)
    peer.buffer = bigNumberify(peer.buffer)
      .add(payment.div(WEI_PER_BYTE)) // This must remain an integer as long as our check above uses .isZero()
      // ethers BigNumbers are always integers
      .toString();

    log.info(
      `${channelId} >> Refill: Balance ${newBalance} payment: ${payment} buffer: ${peer.buffer}`
    );
  }

  protected setupTorrent(torrent: PaidStreamingTorrent) {
    if (torrent.usingPaidStreaming) {
      return torrent;
    }
    torrent.on(TorrentEvents.INFOHASH, () => {
      this.peersList = {...this.peersList, [torrent.infoHash]: {}};
      this.emitTorrentUpdated(torrent.infoHash);
    });
    torrent.on(TorrentEvents.WIRE, (wire: PaidStreamingWire) => {
      this.setupWire(torrent, wire);
      this.emitTorrentUpdated(torrent.infoHash);
    });

    torrent.on(TorrentEvents.NOTICE, async (wire, {command, data}) => {
      switch (command) {
        case PaidStreamingExtensionNotices.STOP: // synonymous with a prompt for a payment
          if (torrent.paused) {
            // We currently treat pausing torrent as canceling downloads
            log.info({data}, 'Closing torrent');
            await this.closeChannels(torrent);
          } else if (!torrent.done || !torrent.destroyed) {
            log.info({data}, 'Making payment');
            await this.makePayment(torrent, wire);
          }
          break;
        case PaidStreamingExtensionNotices.START:
          this.jumpStart(torrent, wire);
          break;
        case PaidStreamingExtensionNotices.MESSAGE:
          log.info({data}, 'Message received');
          await this.paymentChannelClient.pushMessage(data);
          break;
      }
      this.emit(ClientEvents.TORRENT_NOTICE, {torrent, wire, command, data});
      this.emitTorrentUpdated(torrent.infoHash);
    });

    torrent.on(TorrentEvents.DONE, async () => {
      log.info('<< Torrent DONE!');
      log.trace({torrent, peers: this.peersList[torrent.infoHash]});

      this.emit(ClientEvents.TORRENT_DONE, {torrent});
      await this.closeChannels(torrent);
      track('Torrent Starting Seeding', {
        infoHash: torrent.infoHash,
        magnetURI: torrent.magnetURI,
        filename: torrent.name,
        filesize: torrent.length
      });
      this.emitTorrentUpdated(torrent.infoHash);
    });

    torrent.on(TorrentEvents.ERROR, err => {
      log.error({err, torrent}, 'Torrent ERROR');
      this.emit(ClientEvents.TORRENT_ERROR, {torrent, err});
      this.emitTorrentUpdated(torrent.infoHash);
    });

    torrent.on(TorrentEvents.DOWNLOAD, () => this.emitTorrentUpdated(torrent.infoHash));
    torrent.on(TorrentEvents.NOPEERS, () => this.emitTorrentUpdated(torrent.infoHash));
    torrent.on(TorrentEvents.METADATA, () => this.emitTorrentUpdated(torrent.infoHash));
    torrent.on(TorrentEvents.READY, () => this.emitTorrentUpdated(torrent.infoHash));
    torrent.on(TorrentEvents.UPLOAD, () => this.emitTorrentUpdated(torrent.infoHash));
    torrent.on(TorrentEvents.WARNING, () => this.emitTorrentUpdated(torrent.infoHash));

    torrent.usingPaidStreaming = true;
    return torrent;
  }

  // TODO: make this publicly accesible and not in an error handler. (when we get a pause/resume button)
  // TODO: make this work okay (takes a long time to restart)
  protected resumeTorrent(infoHash: string) {
    const torrent = super.get(infoHash);
    if (torrent && torrent.paused) {
      torrent.resume();
    } else {
      throw new Error('Invalid infoHash of torrent to resume: ' + infoHash);
    }
  }

  /**
   * Define the amount to pay, and makes the payment
   */
  protected async makePayment(torrent: PaidStreamingTorrent, wire: PaidStreamingWire) {
    if (torrent.paused) {
      log.info('Torrent Paused - makePayment early exit', torrent);
      return;
    }
    const {leechingChannelId, peerAccount} = wire.paidStreamingExtension;

    let numBlocksToPayFor = wire.requests.length > PEER_TRUST ? PEER_TRUST : wire.requests.length;
    let tailBytes = 0;

    // On each wire, the algorithm tries to download the uneven piece (which is always the last piece)
    if (this.isAboutToPayForLastPiece(torrent, peerAccount)) {
      numBlocksToPayFor = numBlocksToPayFor - 1;
      tailBytes = torrent.store.store.lastChunkLength;
    }

    const amountToPay = WEI_PER_BYTE.mul(BLOCK_LENGTH * numBlocksToPayFor + tailBytes);
    log.info(`<< STOP ${peerAccount} - About to pay ${amountToPay.toString()}`);
    await this.paymentChannelClient.makePayment(leechingChannelId, amountToPay.toString());

    const balance =
      this.paymentChannelClient.channelCache[leechingChannelId] &&
      bigNumberify(
        this.paymentChannelClient.channelCache[leechingChannelId].beneficiaryBalance
      ).toString();
    log.info(`<< Payment - Peer ${peerAccount} Balance: ${balance} Downloaded ${wire.downloaded}`);
  }

  private isAboutToPayForLastPiece(torrent: PaidStreamingTorrent, peerAccount: string) {
    const lastPieceReservations: PaidStreamingWire[] =
      torrent._reservations && torrent._reservations[torrent.pieces.length - 1];
    if (!lastPieceReservations || !lastPieceReservations.length) return false;

    const lastPieceIsReservedToThisWire = lastPieceReservations.some(
      wire => wire && wire.paidStreamingExtension.peerAccount === peerAccount
    );
    return lastPieceIsReservedToThisWire;
  }

  // Close any channels that I am downloading from or seeding to
  protected async closeChannels(torrent: PaidStreamingTorrent, includeSeedChannels = false) {
    await Promise.all(
      torrent.wires.map(async wire => {
        const {seedingChannelId, leechingChannelId} = wire.paidStreamingExtension;
        if (leechingChannelId) {
          log.info(`About to close payment channel ${leechingChannelId}`);
          await this.paymentChannelClient.getLatestPaymentReceipt(leechingChannelId);
          await this.paymentChannelClient.closeChannel(leechingChannelId);
          wire.paidStreamingExtension.leechingChannelId = null;
          log.info(`Channel ${leechingChannelId} closed`);
        }

        if (includeSeedChannels && seedingChannelId) {
          // TODO: do we need to make something like getLatestPaymentReceipt for this case?
          log.info(`About to close paying channel ${seedingChannelId}`);
          await this.paymentChannelClient.closeChannel(seedingChannelId);
          wire.paidStreamingExtension.seedingChannelId = null;
          log.info(`Channel ${seedingChannelId} closed`);
        }
      })
    );
  }

  /**
   * Jumpstart a torrent wire download, after being stopped by a peer.
   */
  protected jumpStart(torrent: ExtendedTorrent, wire: PaidStreamingWire) {
    if (torrent.done) {
      log.info('<< JUMPSTART: FINISHED');
      log.trace({torrent, wire});
      return;
    }
    log.info({requests: wire.requests}, `<< START ${wire.paidStreamingExtension.peerAccount}`);
    log.trace({pieces: torrent.pieces});
    (torrent as any)._updateWireWrapper(wire); // TODO: fix this type, if its the solution
  }

  private emitTorrentUpdated(infoHash) {
    this.emit(WebTorrentPaidStreamingClient.torrentUpdatedEventName(infoHash));
  }

  public static torrentUpdatedEventName(infoHash) {
    return this.torrentUpdatedEventPrefix + infoHash;
  }
}<|MERGE_RESOLUTION|>--- conflicted
+++ resolved
@@ -280,22 +280,7 @@
 
     this.paymentChannelClient.onChannelUpdated(async (channelState: ChannelState) => {
       const {seedingChannelId, leechingChannelId, peerAccount} = wire.paidStreamingExtension;
-<<<<<<< HEAD
-
-      if (
-        channelState.channelId === seedingChannelId ||
-        channelState.channelId === leechingChannelId
-      ) {
-        console.log(channelState.channelId, 'status', channelState.status);
-        // remove, just for debugging purposes
-        if (channelState.status === 'closed') {
-          wire.paidStreamingExtension.seedingChannelId = null;
-          wire.paidStreamingExtension.leechingChannelId = null;
-          this.emitTorrentUpdated(torrent.infoHash);
-          log.info(
-            `PeerAccount ${peerAccount} - ChannelId ${channelState.channelId} Channel Closed||Closing`
-          );
-=======
+
       const isSeedingChannel = channelState.channelId === seedingChannelId;
       const isLeechingChannel = channelState.channelId === leechingChannelId;
 
@@ -309,7 +294,6 @@
           }
           this.emitTorrentUpdated(torrent.infoHash);
           log.info(`Account ${peerAccount} - ChannelId ${channelState.channelId} Channel Closed`);
->>>>>>> 2b7c90b8
         }
         // filter to updates for the channel on this wire
         log.info(`Channel updated to turnNum ${channelState.turnNum}`);
