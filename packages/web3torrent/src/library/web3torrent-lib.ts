--- conflicted
+++ resolved
@@ -193,7 +193,6 @@
       }
     });
 
-<<<<<<< HEAD
     wire.paidStreamingExtension.once(
       PaidStreamingExtensionEvents.REQUEST,
       async (index: number, offset: number, size: number) => {
@@ -214,29 +213,6 @@
         wire.emit(PaidStreamingExtensionEvents.REQUEST, index, offset, size);
       }
     );
-=======
-    wire.paidStreamingExtension.once(PaidStreamingExtensionEvents.REQUEST, async () => {
-      const {peerAccount, peerOutcomeAddress} = wire.paidStreamingExtension;
-      log(
-        `SEEDER > wire first_request of ${peerAccount} with outcomeAddress ${peerOutcomeAddress}`
-      );
-
-      // SEEDER is participants[0], LEECHER is participants[1]
-      const channel = await this.paymentChannelClient.createChannel(
-        this.pseAccount, // seeder
-        peerAccount, // leecher
-        INITIAL_SEEDER_BALANCE.toString(), // seederBalance,
-        INITIAL_LEECHER_BALANCE.toString(), // leecherBalance,
-        this.paymentChannelClient.myEthereumSelectedAddress, // seederOutcomeAddress,
-        peerOutcomeAddress // leecherOutcomeAddress
-      );
-
-      log(`SEEDER > created channel with id ${channel.channelId}`);
-
-      wire.paidStreamingExtension.pseChannelId = channel.channelId;
-      wire.emit(PaidStreamingExtensionEvents.REQUEST);
-    });
->>>>>>> 448a1193
 
     wire.paidStreamingExtension.on(PaidStreamingExtensionEvents.NOTICE, notice =>
       torrent.emit(PaidStreamingExtensionEvents.NOTICE, wire, notice)
