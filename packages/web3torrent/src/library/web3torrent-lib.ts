import debug from 'debug';
import WebTorrent, {Torrent, TorrentOptions} from 'webtorrent';
import paidStreamingExtension, {PaidStreamingExtensionOptions} from './pse-middleware';
import {
  ClientEvents,
  ExtendedTorrent,
  ExtendedTorrentPiece,
  PaidStreamingExtensionEvents,
  PaidStreamingExtensionNotices,
  PaidStreamingTorrent,
  PaidStreamingWire,
  PeersByTorrent,
  TorrentEvents,
  WebTorrentAddInput,
  WebTorrentSeedInput,
  WireEvents
} from './types';
import {bigNumberify} from 'ethers/utils';

<<<<<<< HEAD
import {
  Web3TorrentChannelClientInterface as PaymentChannelClientInterface,
  ChannelState
} from '../clients/web3t-channel-client';
import {Message} from '@statechannels/channel-client';
=======
import {ChannelState, PaymentChannelClient} from '../clients/payment-channel-client';
import {Message, ChannelResult} from '@statechannels/channel-client';
>>>>>>> f739edb1

const log = debug('web3torrent:library');

export type TorrentCallback = (torrent: Torrent) => any;

export * from './types';

export const REQUEST_RATE = bigNumberify(10);

export default class WebTorrentPaidStreamingClient extends WebTorrent {
  peersList: PeersByTorrent;
  pseAccount: string;
  torrents: PaidStreamingTorrent[] = [];
<<<<<<< HEAD
  paymentChannelClient: PaymentChannelClientInterface;
  outcomeAddress: string;
=======
  paymentChannelClient: PaymentChannelClient;
>>>>>>> f739edb1

  constructor(opts: WebTorrent.Options & Partial<PaidStreamingExtensionOptions> = {}) {
    super(opts);
    this.peersList = {};
    this.pseAccount = opts.pseAccount;
    this.paymentChannelClient = opts.paymentChannelClient;
<<<<<<< HEAD
    this.outcomeAddress = opts.outcomeAddress;
=======
>>>>>>> f739edb1
  }

  async enable() {
    this.pseAccount = await this.paymentChannelClient.getAddress();
    log('set pseAccount to sc-wallet signing address');
    await window.ethereum.enable(); // TODO move this inside fake provider
<<<<<<< HEAD
    this.outcomeAddress = await this.paymentChannelClient.getEthereumSelectedAddress();
=======
    await this.paymentChannelClient.getEthereumSelectedAddress();
>>>>>>> f739edb1
    log('got ethereum address');
    log('ACCOUNT ID: ', this.pseAccount);
    log('THIS address: ', this.outcomeAddress);
  }

  seed(
    input: WebTorrentSeedInput,
    optionsOrCallback?: TorrentOptions | TorrentCallback,
    callback?: TorrentCallback
  ): PaidStreamingTorrent {
    let torrent: PaidStreamingTorrent;

    if (typeof optionsOrCallback === 'function') {
      torrent = super.seed(
        input,
        {createdBy: this.pseAccount} as TorrentOptions,
        optionsOrCallback
      ) as PaidStreamingTorrent;
    } else {
      torrent = super.seed(input, optionsOrCallback, callback) as PaidStreamingTorrent;
    }
    this.setupTorrent(torrent);
    log('torrent seed created');
    return torrent;
  }

  add(
    input: WebTorrentAddInput,
    optionsOrCallback?: TorrentOptions | TorrentCallback,
    callback?: TorrentCallback
  ): PaidStreamingTorrent {
    let torrent: PaidStreamingTorrent;

    if (typeof optionsOrCallback === 'function') {
      torrent = super.add(input, optionsOrCallback) as PaidStreamingTorrent;
    } else {
      torrent = super.add(input, optionsOrCallback, callback) as PaidStreamingTorrent;
    }

    this.setupTorrent(torrent);
    log('torrent added');
    return torrent;
  }

  blockPeer(torrentInfoHash: string, wire: PaidStreamingWire, peerAccount: string) {
    this.peersList[torrentInfoHash][peerAccount].allowed = false;
    wire.paidStreamingExtension.stop();
    this.emit(ClientEvents.PEER_STATUS_CHANGED, {
      torrentPeers: this.peersList[torrentInfoHash],
      torrentInfoHash,
      peerAccount
    });
    log('SEEDER: > blockedPeer', peerAccount, Object.keys(this.peersList));
  }

  unblockPeer(torrentInfoHash: string, wire: PaidStreamingWire, peerAccount: string) {
    this.peersList[torrentInfoHash][peerAccount].allowed = true;
    wire.paidStreamingExtension.start();
    this.emit(ClientEvents.PEER_STATUS_CHANGED, {
      torrentPeers: this.peersList[torrentInfoHash],
      torrentInfoHash,
      peerAccount
    });
    log('SEEDER: > unblockedPeer', peerAccount, 'from', Object.keys(this.peersList));
  }

  togglePeer(torrentInfoHash, peerAccount: string) {
    const {wire, allowed} = this.peersList[torrentInfoHash][peerAccount];
    if (allowed) {
      this.blockPeer(torrentInfoHash, wire as PaidStreamingWire, peerAccount);
    } else {
      this.unblockPeer(torrentInfoHash, wire as PaidStreamingWire, peerAccount);
    }
    log('SEEDER: > togglePeer', peerAccount);
  }

  protected setupWire(torrent: Torrent, wire: PaidStreamingWire) {
    log('> Wire Setup');

    wire.use(
      paidStreamingExtension({pseAccount: this.pseAccount, outcomeAddress: this.outcomeAddress})
    );
    wire.setKeepAlive(true);
    wire.setTimeout(65000);
    wire.on('keep-alive', () => {
      log('> wire keep-alive :', !torrent.done && wire.amChoking ? 'Clearing Timeout' : '');
      if (!torrent.done && wire.amChoking) {
        wire._clearTimeout();
      }
    });

    wire.on(WireEvents.REQUEST, () => {
      const peerAccount = wire.paidStreamingExtension.peerAccount as string;
      const channelId = wire.paidStreamingExtension.pseChannelId as string;

      const knownPeerAccount = this.peersList[torrent.infoHash][peerAccount];

      if (!knownPeerAccount) {
        this.peersList[torrent.infoHash][peerAccount] = {
          id: peerAccount,
          wire,
          buffer: '0',
          seederBalance: '0',
          allowed: false,
          channelId
        };
        this.blockPeer(torrent.infoHash, wire, peerAccount);
        this.emit(ClientEvents.PEER_STATUS_CHANGED, {
          torrentPeers: this.peersList[torrent.infoHash],
          torrentInfoHash: torrent.infoHash,
          peerAccount
        });
      } else if (
        !knownPeerAccount.allowed ||
        bigNumberify(knownPeerAccount.buffer).lt(REQUEST_RATE)
      ) {
        this.blockPeer(torrent.infoHash, wire, peerAccount);
      } else {
        this.peersList[torrent.infoHash][peerAccount] = {
          id: peerAccount,
          wire,
          buffer: bigNumberify(knownPeerAccount.buffer)
            .sub(10)
            .toString(),
          seederBalance: knownPeerAccount.seederBalance,
          allowed: true,
          channelId
        };
      }
    });

    wire.paidStreamingExtension.once(PaidStreamingExtensionEvents.REQUEST, async () => {
      const {peerAccount, peerOutcomeAddress} = wire.paidStreamingExtension;
      log(
        `SEEDER > wire first_request of ${peerAccount} with outcomeAddress ${peerOutcomeAddress}`
      );

      // SEEDER is participants[0], LEECHER is participants[1]
      const channel = await this.paymentChannelClient.createChannel(
<<<<<<< HEAD
        this.pseAccount, // seeder
        peerAccount, // leecher
        bigNumberify(0).toString(), // seederBalance: should begin at zero
        bigNumberify(4000).toString(), // leecherBalance,
        this.paymentChannelClient.myEthereumSelectedAddress, // seederOutcomeAddress,
        peerOutcomeAddress // leecherOutcomeAddress
=======
        this.pseAccount, // beneficiary = seeder
        peerAccount, // payer = leecher
        bigNumberify(0).toString(), // beneficiaryBalance: should begin at zero
        bigNumberify(4000).toString(), // payerBalance,
        this.paymentChannelClient.myEthereumSelectedAddress, // beneficiaryOutcomeAddress,
        '0x0' // payerOutcomeAddress TODO get this somehow
>>>>>>> f739edb1
      );
      log(`SEEDER > created channel with id ${channel.channelId}`);
      wire.paidStreamingExtension.pseChannelId = channel.channelId;
      wire.emit(PaidStreamingExtensionEvents.REQUEST);
    });

    wire.paidStreamingExtension.on(PaidStreamingExtensionEvents.NOTICE, notice =>
      torrent.emit(PaidStreamingExtensionEvents.NOTICE, wire, notice)
    );

    // If the wallet queues a message, send it across the wire
    this.paymentChannelClient.onMessageQueued((message: Message) => {
      wire.paidStreamingExtension.sendMessage(JSON.stringify(message));
    });

    // If a channel is proposed, join it
    this.paymentChannelClient.onChannelProposed(async (channelState: ChannelState) => {
      await this.paymentChannelClient.joinChannel(channelState.channelId);
    });
  }

  protected async loadFunds(infoHash: string, peerId: string, channelId: string) {
    // [ George ] If web3torrent is to run the Single Asset Payments ForceMoveApp, and the payments are going to be unidirectional we could wrap the paymentChannelClient in a web3tChannelClient which offers a countersign() convenience method. This allows the seeder to immediately accept the payment and for the leecher to be ready to send another one as quickly as possible.

<<<<<<< HEAD
    log(`querying channel client for updated funds`);
    const newSeederBalance = bigNumberify(
      this.paymentChannelClient.openChannels[channelId].seederBalance
=======
    log(`querying channel client for updated buffer`);
    const newSeederBalance = bigNumberify(
      this.paymentChannelClient.channelCache[channelId].beneficiaryBalance
>>>>>>> f739edb1
    );
    const payment = newSeederBalance.sub(
      bigNumberify(this.peersList[infoHash][peerId].seederBalance)
    );
    this.peersList[infoHash][peerId].buffer = bigNumberify(this.peersList[infoHash][peerId].buffer)
      .add(payment)
      .toString();
    this.peersList[infoHash][peerId].seederBalance = newSeederBalance.toString();
    log(
      `newSeederBalance: ${newSeederBalance} payment: ${payment}, buffer for peer: ${this.peersList[infoHash][peerId].buffer}`
    );
  }

  protected async transferFunds(wire: PaidStreamingWire) {
<<<<<<< HEAD
    const channelId = wire.paidStreamingExtension.peerChannelId;

    // (window.channelProvider as FakeChannelProvider).playerIndex = 1;
=======
    const channelId = Object.keys(this.paymentChannelClient.channelCache)[0]; // TODO use proper index to get correct channel (inspect some lookup from wire to channelId?)
>>>>>>> f739edb1

    await this.paymentChannelClient.makePayment(
      channelId,
      bigNumberify(REQUEST_RATE.mul(10)).toString()
    );
    const newSeederBalance = bigNumberify(
<<<<<<< HEAD
      this.paymentChannelClient.openChannels[channelId].seederBalance
=======
      this.paymentChannelClient.channelCache[channelId].beneficiaryBalance
>>>>>>> f739edb1
    );
    log(`payment made for channel ${channelId}, newSeederBalance: ${newSeederBalance}`);
  }

  protected setupTorrent(torrent: PaidStreamingTorrent) {
    if (torrent.usingPaidStreaming) {
      return torrent;
    }
    torrent.on('infoHash', () => {
      this.peersList = {...this.peersList, [torrent.infoHash]: {}};
    });
    torrent.on(TorrentEvents.WIRE, (wire: PaidStreamingWire) => {
      this.setupWire(torrent, wire);
    });

    torrent.on(TorrentEvents.NOTICE, async (wire, {command, data}) => {
<<<<<<< HEAD
      log(
        `< ${command} received from ${wire.peerExtendedHandshake.pseAccount} with outcomeAddress ${wire.peerExtendedHandshake.outcomeAddress}`,
        data
      );
      let turnNum: number;
=======
      log(`< ${command} received from ${wire.peerExtendedHandshake.pseAccount}`, data);
>>>>>>> f739edb1
      let channelId: string;
      let message: Message<ChannelResult>;
      let channelState: ChannelState;
      switch (command) {
        case PaidStreamingExtensionNotices.STOP:
          wire.paidStreamingExtension.ack();
          wire.choke();
          if (!torrent.done) {
            wire.paidStreamingExtension.peerChannelId = data as string;
            await this.transferFunds(wire);
          }
          break;
        case PaidStreamingExtensionNotices.START:
          wire.paidStreamingExtension.ack();
          this.jumpStart(torrent, wire);
          break;
        case PaidStreamingExtensionNotices.MESSAGE:
<<<<<<< HEAD
          await this.paymentChannelClient.pushMessage(JSON.parse(data.message));
          turnNum = Number(JSON.parse(data.message).data.turnNum);
          channelId = JSON.parse(data.message).data.channelId;
=======
          message = JSON.parse(data.message);
          await this.paymentChannelClient.pushMessage(message);
          channelId = message.data.channelId;
          channelState = this.paymentChannelClient.channelCache[channelId];
          // getting this from channelCache is safer than trusting message, since the wallet has validated it
>>>>>>> f739edb1
          if (
            message.recipient === this.pseAccount &&
            this.paymentChannelClient.amProposer(channelId) &&
            this.paymentChannelClient.isPaymentToMe(channelState)
          ) {
            await this.loadFunds(
              torrent.infoHash,
              wire.paidStreamingExtension.peerAccount,
              channelId
            );
            await this.paymentChannelClient.acceptPayment(
<<<<<<< HEAD
              this.paymentChannelClient.openChannels[channelId]
=======
              this.paymentChannelClient.channelCache[channelId]
>>>>>>> f739edb1
            );
            this.unblockPeer(torrent.infoHash, wire, wire.paidStreamingExtension.peerAccount);
          }
          break;
        default:
          break;
      }
      this.emit(ClientEvents.TORRENT_NOTICE, {torrent, wire, command, data});
    });

    torrent.on(TorrentEvents.DONE, () => this.emit(ClientEvents.TORRENT_DONE, {torrent}));
    // [ George ] Here we can call paymentChannelClient.closeChannel()

    torrent.on(TorrentEvents.ERROR, err => {
      log('ERROR: > ', err);
      this.emit(ClientEvents.TORRENT_ERROR, {torrent, err});
    });
    torrent.usingPaidStreaming = true;

    return torrent;
  }

  protected jumpStart(torrent: ExtendedTorrent, wire: PaidStreamingWire) {
    log(`LEECHER: > JumpStarting! - With ${wire.requests.length} pending wire requests`);
    wire.unchoke();
    torrent._startDiscovery();
    torrent.resume();
    if (!torrent.done) {
      wire.requests = [];
      const canceledReservations: ExtendedTorrentPiece[] = [];
      torrent.pieces = torrent.pieces.map(piece => {
        if (piece && !!piece._reservations) {
          piece._reservations = 0;
          canceledReservations.push(piece);
        }
        return piece;
      });
      log('LEECHER: > Requests cleared!');
      torrent._updateWire(wire);
    } else {
      log('LEECHER: > Torrent its working fine or it finished', torrent, wire);
    }
  }
}<|MERGE_RESOLUTION|>--- conflicted
+++ resolved
@@ -17,16 +17,8 @@
 } from './types';
 import {bigNumberify} from 'ethers/utils';
 
-<<<<<<< HEAD
-import {
-  Web3TorrentChannelClientInterface as PaymentChannelClientInterface,
-  ChannelState
-} from '../clients/web3t-channel-client';
-import {Message} from '@statechannels/channel-client';
-=======
 import {ChannelState, PaymentChannelClient} from '../clients/payment-channel-client';
 import {Message, ChannelResult} from '@statechannels/channel-client';
->>>>>>> f739edb1
 
 const log = debug('web3torrent:library');
 
@@ -40,33 +32,22 @@
   peersList: PeersByTorrent;
   pseAccount: string;
   torrents: PaidStreamingTorrent[] = [];
-<<<<<<< HEAD
-  paymentChannelClient: PaymentChannelClientInterface;
   outcomeAddress: string;
-=======
   paymentChannelClient: PaymentChannelClient;
->>>>>>> f739edb1
 
   constructor(opts: WebTorrent.Options & Partial<PaidStreamingExtensionOptions> = {}) {
     super(opts);
     this.peersList = {};
     this.pseAccount = opts.pseAccount;
     this.paymentChannelClient = opts.paymentChannelClient;
-<<<<<<< HEAD
     this.outcomeAddress = opts.outcomeAddress;
-=======
->>>>>>> f739edb1
   }
 
   async enable() {
     this.pseAccount = await this.paymentChannelClient.getAddress();
     log('set pseAccount to sc-wallet signing address');
     await window.ethereum.enable(); // TODO move this inside fake provider
-<<<<<<< HEAD
     this.outcomeAddress = await this.paymentChannelClient.getEthereumSelectedAddress();
-=======
-    await this.paymentChannelClient.getEthereumSelectedAddress();
->>>>>>> f739edb1
     log('got ethereum address');
     log('ACCOUNT ID: ', this.pseAccount);
     log('THIS address: ', this.outcomeAddress);
@@ -206,21 +187,12 @@
 
       // SEEDER is participants[0], LEECHER is participants[1]
       const channel = await this.paymentChannelClient.createChannel(
-<<<<<<< HEAD
         this.pseAccount, // seeder
         peerAccount, // leecher
         bigNumberify(0).toString(), // seederBalance: should begin at zero
         bigNumberify(4000).toString(), // leecherBalance,
         this.paymentChannelClient.myEthereumSelectedAddress, // seederOutcomeAddress,
         peerOutcomeAddress // leecherOutcomeAddress
-=======
-        this.pseAccount, // beneficiary = seeder
-        peerAccount, // payer = leecher
-        bigNumberify(0).toString(), // beneficiaryBalance: should begin at zero
-        bigNumberify(4000).toString(), // payerBalance,
-        this.paymentChannelClient.myEthereumSelectedAddress, // beneficiaryOutcomeAddress,
-        '0x0' // payerOutcomeAddress TODO get this somehow
->>>>>>> f739edb1
       );
       log(`SEEDER > created channel with id ${channel.channelId}`);
       wire.paidStreamingExtension.pseChannelId = channel.channelId;
@@ -245,15 +217,9 @@
   protected async loadFunds(infoHash: string, peerId: string, channelId: string) {
     // [ George ] If web3torrent is to run the Single Asset Payments ForceMoveApp, and the payments are going to be unidirectional we could wrap the paymentChannelClient in a web3tChannelClient which offers a countersign() convenience method. This allows the seeder to immediately accept the payment and for the leecher to be ready to send another one as quickly as possible.
 
-<<<<<<< HEAD
-    log(`querying channel client for updated funds`);
-    const newSeederBalance = bigNumberify(
-      this.paymentChannelClient.openChannels[channelId].seederBalance
-=======
     log(`querying channel client for updated buffer`);
     const newSeederBalance = bigNumberify(
       this.paymentChannelClient.channelCache[channelId].beneficiaryBalance
->>>>>>> f739edb1
     );
     const payment = newSeederBalance.sub(
       bigNumberify(this.peersList[infoHash][peerId].seederBalance)
@@ -268,24 +234,14 @@
   }
 
   protected async transferFunds(wire: PaidStreamingWire) {
-<<<<<<< HEAD
     const channelId = wire.paidStreamingExtension.peerChannelId;
-
-    // (window.channelProvider as FakeChannelProvider).playerIndex = 1;
-=======
-    const channelId = Object.keys(this.paymentChannelClient.channelCache)[0]; // TODO use proper index to get correct channel (inspect some lookup from wire to channelId?)
->>>>>>> f739edb1
 
     await this.paymentChannelClient.makePayment(
       channelId,
       bigNumberify(REQUEST_RATE.mul(10)).toString()
     );
     const newSeederBalance = bigNumberify(
-<<<<<<< HEAD
-      this.paymentChannelClient.openChannels[channelId].seederBalance
-=======
       this.paymentChannelClient.channelCache[channelId].beneficiaryBalance
->>>>>>> f739edb1
     );
     log(`payment made for channel ${channelId}, newSeederBalance: ${newSeederBalance}`);
   }
@@ -302,15 +258,10 @@
     });
 
     torrent.on(TorrentEvents.NOTICE, async (wire, {command, data}) => {
-<<<<<<< HEAD
       log(
         `< ${command} received from ${wire.peerExtendedHandshake.pseAccount} with outcomeAddress ${wire.peerExtendedHandshake.outcomeAddress}`,
         data
       );
-      let turnNum: number;
-=======
-      log(`< ${command} received from ${wire.peerExtendedHandshake.pseAccount}`, data);
->>>>>>> f739edb1
       let channelId: string;
       let message: Message<ChannelResult>;
       let channelState: ChannelState;
@@ -328,17 +279,11 @@
           this.jumpStart(torrent, wire);
           break;
         case PaidStreamingExtensionNotices.MESSAGE:
-<<<<<<< HEAD
-          await this.paymentChannelClient.pushMessage(JSON.parse(data.message));
-          turnNum = Number(JSON.parse(data.message).data.turnNum);
-          channelId = JSON.parse(data.message).data.channelId;
-=======
           message = JSON.parse(data.message);
           await this.paymentChannelClient.pushMessage(message);
           channelId = message.data.channelId;
           channelState = this.paymentChannelClient.channelCache[channelId];
           // getting this from channelCache is safer than trusting message, since the wallet has validated it
->>>>>>> f739edb1
           if (
             message.recipient === this.pseAccount &&
             this.paymentChannelClient.amProposer(channelId) &&
@@ -350,11 +295,7 @@
               channelId
             );
             await this.paymentChannelClient.acceptPayment(
-<<<<<<< HEAD
-              this.paymentChannelClient.openChannels[channelId]
-=======
               this.paymentChannelClient.channelCache[channelId]
->>>>>>> f739edb1
             );
             this.unblockPeer(torrent.infoHash, wire, wire.paidStreamingExtension.peerAccount);
           }
