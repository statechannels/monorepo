import WebTorrent, {Torrent, TorrentOptions} from 'webtorrent';
import paidStreamingExtension, {PaidStreamingExtensionOptions} from './pse-middleware';
import {
  ClientEvents,
  ExtendedTorrent,
  PaidStreamingExtensionEvents,
  PaidStreamingExtensionNotices,
  PaidStreamingTorrent,
  PaidStreamingWire,
  PeersByTorrent,
  TorrentEvents,
  WebTorrentAddInput,
  WebTorrentSeedInput,
  WireEvents,
  TorrentCallback,
  ExtendedTorrentOptions
} from './types';
import {ChannelState, PaymentChannelClient} from '../clients/payment-channel-client';
import {
  defaultTrackers,
  WEI_PER_BYTE,
  INITIAL_SEEDER_BALANCE,
  BLOCK_LENGTH,
  PEER_TRUST
} from '../constants';
import {Message} from '@statechannels/client-api-schema';
import {utils} from 'ethers';
import {logger} from '../logger';
import {track} from '../analytics';
import _ from 'lodash';
const hexZeroPad = utils.hexZeroPad;

const bigNumberify = utils.bigNumberify;
const log = logger.child({module: 'web3torrent-lib'});

export * from './types';

// A Whimsical diagram explaining the functionality of Web3Torrent: https://whimsical.com/Sq6whAwa8aTjbwMRJc7vPU
export default class WebTorrentPaidStreamingClient extends WebTorrent {
  peersList: PeersByTorrent;
  torrents: PaidStreamingTorrent[] = [];
  paymentChannelClient: PaymentChannelClient;

  pseAccount: string;
  outcomeAddress: string;

  constructor(opts: WebTorrent.Options & Partial<PaidStreamingExtensionOptions> = {}) {
    super({tracker: {announce: defaultTrackers}, ...opts});
    this.peersList = {};
    this.pseAccount = opts.pseAccount;
    this.paymentChannelClient = opts.paymentChannelClient;
    this.outcomeAddress = opts.outcomeAddress;
  }

  /** Enable the client capabilities to seed or leech torrents, enabling the paymentChannelClient
   * and setting key information used to seed and leech torrents  */
  async enable() {
    if (!this.pseAccount || !this.outcomeAddress) {
      await this.paymentChannelClient.enable();
      this.pseAccount = this.paymentChannelClient.mySigningAddress;
      this.outcomeAddress = this.paymentChannelClient.myEthereumSelectedAddress;
      this.tracker.getAnnounceOpts = () => ({pseAccount: this.pseAccount});

      log.info({pseAccount: this.pseAccount}, 'PSEAccount set to sc-wallet signing address');
      log.info(
        {outcomeAddress: this.outcomeAddress},
        'OutcomeAddress set to sc-wallet Wallet address'
      );
    }
  }

  /** Utility function. Disables the client capabilities to seed or leech torrents  */
  async disable() {
    log.warn('Disabling WebTorrentPaidStreamingClient');
    this.pseAccount = null;
    this.outcomeAddress = null;
  }

  /**
   * From a string, a file, a buffer, or an array from the previous, it creates a torrent,
   * adds it to the client to be shared and announces it to the tracker.
   */
  seed(
    input: WebTorrentSeedInput,
    optionsOrCallback?: TorrentOptions | TorrentCallback,
    callback?: TorrentCallback
  ): PaidStreamingTorrent {
    this.ensureEnabled();

    let torrent: PaidStreamingTorrent;
    let options: ExtendedTorrentOptions = {createdBy: this.pseAccount, announce: defaultTrackers};

    if ((input as FileList).length && (input as FileList).length > 1) {
      options.name = 'various.zip';
    }

    if (typeof optionsOrCallback === 'function') {
      torrent = super.seed(input, options, optionsOrCallback) as PaidStreamingTorrent;
    } else {
      options = {...options, ...optionsOrCallback};
      torrent = super.seed(input, options, callback) as PaidStreamingTorrent;
    }
    this.setupTorrent(torrent);

    return torrent;
  }

  /** Using a magnet, torrent information object, creates a torrent object it adds it to the client to download. */
  add(
    input: WebTorrentAddInput,
    optionsOrCallback?: TorrentOptions | TorrentCallback,
    callback?: TorrentCallback
  ): PaidStreamingTorrent {
    this.ensureEnabled();
    let torrent: PaidStreamingTorrent;

    if (typeof optionsOrCallback === 'function') {
      torrent = super.add(input, optionsOrCallback) as PaidStreamingTorrent;
    } else {
      torrent = super.add(input, optionsOrCallback, callback) as PaidStreamingTorrent;
    }
    this.setupTorrent(torrent);

    return torrent;
  }

  /**
   * Pauses a Torrent (stop connecting to new peers). Not being used.
   *
   * WARNING: this method has not been tested since the PoC times.
   */
  pause(infoHash: string) {
    log.info('> Peer pauses download: Pause torrent, eventual close PaymentChannels');
    const torrent = this.torrents.find(t => t.infoHash === infoHash);
    if (torrent) {
      torrent.pause(); // the paymentChannelClosing is done at the moment of payment
      this.closeTorrentChannels(torrent, true);
      this.emitTorrentUpdated(infoHash);
    } else {
      throw new Error('No torrent found');
    }
  }

  /**
   * Cancels a Torrent (closes all channels, destroys the torrent from memory).
   *
   * This method removes the torrent from the client and all payments trying to download a file are forfeit.
   */
  async cancel(infoHash: string) {
    log.info('> Cancelling download. Closing payment channels, and then removing torrent');
    const torrent = this.torrents.find(t => t.infoHash === infoHash);
    if (torrent) {
      // I am only allowed to close the channel on my turn.
      // If I don't pause the torrent, then I will continue to make payments, meaning the call to
      // this.closeChannels would race the `makePayment` function, and one of them would fail with a
      // "Not my turn" error.
      torrent.pause();
      await this.closeTorrentChannels(torrent, true);
      torrent.destroy(() => this.emitTorrentUpdated(infoHash));
    } else {
      throw new Error('No torrent found');
    }
  }

  /**
   * Sets a local block in the wire to block new requests for data to be responded.
   * And sends a STOP event to the requesting peer (leecher).
   */
  blockPeer(torrentInfoHash: string, wire: PaidStreamingWire) {
    wire.paidStreamingExtension.stop();
    const {peerAccount, seedingChannelId} = wire.paidStreamingExtension;
    const torrentPeers = this.peersList[torrentInfoHash];

    this.emit(ClientEvents.PEER_STATUS_CHANGED, {
      torrentPeers,
      torrentInfoHash,
      peerAccount,
      seedingChannelId
    });
    log.info({from: torrentPeers, peerAccount, seedingChannelId}, `<< blockPeer`);
  }

  /**
   * Removes a local block in the wire to block new requests for data to be responded.
   * Triggers a re-processing of the cached-blocked-requests from the blocked peer.
   * Sends a START event to the requesting peer (leecher).
   */
  unblockPeer(torrentInfoHash: string, wire: PaidStreamingWire) {
    const {peerAccount, seedingChannelId} = wire.paidStreamingExtension;
    const torrentPeers = this.peersList[torrentInfoHash];

    // TODO: only unblock if the buffer is large enough
    log.info({from: torrentPeers, peerAccount, seedingChannelId}, '<< unblockPeer: start');
    wire.paidStreamingExtension.start();
    this.emit(ClientEvents.PEER_STATUS_CHANGED, {
      torrentPeers,
      torrentInfoHash,
      peerAccount,
      seedingChannelId
    });
    log.info({from: torrentPeers, peerAccount, seedingChannelId}, '<< unblockPeer: finish');
  }

  /** Utility function. Checks if the client is ready to seed or leech a torrent.  */
  protected ensureEnabled() {
    if (!(this.pseAccount && this.outcomeAddress)) {
      throw new Error('WebTorrentPaidStreamingClient is not enabled');
    }
  }

  /**
   * Sets the behaviour of a wire, once created.
   * This method, together with SetupTorrent, is what defines the behaviour of each created torrent in Web3Torrent.
   */
  protected setupWire(torrent: Torrent, wire: PaidStreamingWire) {
    log.info('Wire setup initiated');
    log.trace({wire});

    wire.use(
      paidStreamingExtension({
        pseAccount: this.pseAccount,
        outcomeAddress: this.outcomeAddress
      })
    );
    wire.setKeepAlive(true);
    wire.setTimeout(65000);
    wire.on(WireEvents.KEEP_ALIVE, () => {
      log.info({keepAlive: !torrent.done && wire.amChoking}, 'wire keep-alive');
      log.trace({torrent});
      if (!torrent.done && wire.amChoking) {
        wire._clearTimeout();
      }
      this.emitTorrentUpdated(torrent.infoHash);
    });

    wire.paidStreamingExtension.on(
      PaidStreamingExtensionEvents.REQUEST,
      async (index: number, size: number, response: (allow: boolean) => void) => {
        const reqPrice = bigNumberify(size).mul(WEI_PER_BYTE);
        const {seedingChannelId, peerAccount: peer, isForceChoking} = wire.paidStreamingExtension;
        const knownPeer = this.peersList[torrent.infoHash][seedingChannelId];

        if (!knownPeer || !seedingChannelId) {
          await this.createPaymentChannel(torrent, wire);
          log.info(`${peer} >> REQUEST BLOCKED (NEW WIRE): ${index}`);
          response(false);
          this.blockPeer(torrent.infoHash, wire);
        } else if (isForceChoking || reqPrice.gt(knownPeer.buffer)) {
          log.info(`${peer} >> REQUEST BLOCKED: ${index} UPLOADED: ${knownPeer.uploaded}`);
          response(false);
          this.blockPeer(torrent.infoHash, wire); // As soon as buffer is empty, block
        } else {
          this.peersList[torrent.infoHash][seedingChannelId] = {
            ...knownPeer,
            wire,
            buffer: bigNumberify(knownPeer.buffer)
              .sub(reqPrice) // decrease buffer by the price of this request
              .toString(),
            uploaded: knownPeer.uploaded + size
          };

          const {buffer, uploaded} = this.peersList[torrent.infoHash][seedingChannelId];
          log.info(
            {seedingChannelId, peerAccout: peer, reqPrice, index, buffer, uploaded},
            `${peer} >> REQUEST ALLOWED: ${index} BUFFER: ${buffer} UPLOADED: ${uploaded}`
          );
          response(true);
        }
        this.emitTorrentUpdated(torrent.infoHash);
      }
    );

    wire.paidStreamingExtension.on(PaidStreamingExtensionEvents.NOTICE, notice => {
      torrent.emit(PaidStreamingExtensionEvents.NOTICE, wire, notice);
      this.emitTorrentUpdated(torrent.infoHash);
    });

    // If the wallet queues a message, send it across the wire
    this.paymentChannelClient.onMessageQueued((message: Message) => {
      if (message.recipient === wire.paidStreamingExtension.peerAccount) {
        wire.paidStreamingExtension.sendMessage(JSON.stringify(message));
      }
    });

    // If a channel is proposed, join it
    this.paymentChannelClient.onChannelProposed(async (channelState: ChannelState) => {
      if (!this.paymentChannelClient.amProposer(channelState)) {
        // do not pass a channelId, since this is the first we heard about this channel and it won't be cached
        // only join if counterparty proposed
        await this.paymentChannelClient.joinChannel(channelState.channelId);
        log.info(`<< Joined channel ${channelState.channelId}`);
      }
    });

    this.paymentChannelClient.onChannelUpdated(async (channelState: ChannelState) => {
      const {seedingChannelId, leechingChannelId, peerAccount} = wire.paidStreamingExtension;

      const isSeedingChannel = channelState.channelId === seedingChannelId;
      const isLeechingChannel = channelState.channelId === leechingChannelId;

      if (isSeedingChannel || isLeechingChannel) {
        const isClosed = channelState.status === 'closed';
        if (isClosed) {
          if (isLeechingChannel) {
            wire.paidStreamingExtension.leechingChannelId = null;
          } else {
            wire.paidStreamingExtension.seedingChannelId = null;
          }
          track('Torrent Finished Downloading', {
            infoHash: torrent.infoHash,
            magnetURI: torrent.magnetURI,
            filename: torrent.name,
            filesize: torrent.length
          });
          this.emitTorrentUpdated(torrent.infoHash);
          log.info(`Account ${peerAccount} - ChannelId ${channelState.channelId} Channel Closed`);
        }
        // filter to updates for the channel on this wire
        log.info(
          {channelState},
          `Channel ${channelState.channelId} updated to turnNum ${channelState.turnNum}`
        );
        if (this.paymentChannelClient.shouldSendSpacerState(channelState)) {
          // send "spacer" state
          await this.paymentChannelClient.acceptChannelUpdate(channelState);
          log.info('sent spacer state, now sending STOP');
          this.blockPeer(torrent.infoHash, wire);
        } else if (this.paymentChannelClient.isPaymentToMe(channelState)) {
          // Accepting payment, refilling buffer and unblocking
          await this.paymentChannelClient.acceptChannelUpdate(channelState);
          await this.refillBuffer(torrent.infoHash, channelState.channelId);
          this.unblockPeer(torrent.infoHash, wire);
        }
      }
    });
    log.info({wireData: wire.paidStreamingExtension?.serialize()}, 'Wire Setup completed');
  }

  /** Creates a payment channel, and sets the channelId property, sent to the leecher on the STOP events to leeching peers  */
  protected async createPaymentChannel(torrent: WebTorrent.Torrent, wire: PaidStreamingWire) {
    const {peerAccount, peerOutcomeAddress} = wire.paidStreamingExtension;

    const {channelId} = await this.paymentChannelClient.createChannel(
      this.pseAccount, // seeder
      peerAccount, // leecher
      hexZeroPad(INITIAL_SEEDER_BALANCE.toHexString(), 32), // seederBalance,
      hexZeroPad(WEI_PER_BYTE.mul(torrent.length).toHexString(), 32), // leecherBalance,
      this.paymentChannelClient.myEthereumSelectedAddress, // seederOutcomeAddress,
      peerOutcomeAddress // leecherOutcomeAddress
    );

    wire.paidStreamingExtension.seedingChannelId = channelId;
    this.peersList[torrent.infoHash][channelId] = {
      id: peerAccount,
      wire,
      buffer: '0', // (bytes) a value x > 0 would allow a leecher to download x bytes
      beneficiaryBalance: '0', // (wei)
      uploaded: 0
    };

    log.info(`${peerAccount} >> Channel Created - ID: ${channelId}`);
    return channelId;
  }

  /** Refill the buffer for a peer in a torrent, querying the channelClient for the updated balance.  */
  protected refillBuffer(infoHash: string, channelId: string) {
    const peer = this.peersList[infoHash][channelId];
    if (!peer) {
      throw new Error(`>> Received payment in channel ${channelId} but peer not known!`);
    }
    // querying channel client for updated balance
    const newBalance = bigNumberify(
      this.paymentChannelClient.channelCache[channelId].beneficiary.balance
    );
    // infer payment using update balance and previously stored balance
    const payment = bigNumberify(newBalance.sub(bigNumberify(peer.beneficiaryBalance)));
    // store new balance

    peer.beneficiaryBalance = newBalance.toString();
    // convert payment into buffer units (bytes)
    peer.buffer = bigNumberify(peer.buffer)
      .add(payment.div(WEI_PER_BYTE)) // This must remain an integer as long as our check above uses .isZero()
      // ethers BigNumbers are always integers
      .toString();

    log.info(
      `${channelId} >> Refill: Balance ${newBalance} payment: ${payment} buffer: ${peer.buffer}`
    );
  }

  /**
   * Sets the behaviour of a torrent, once created.
   * This is, together with SetupWire, is what defines the behaviour of each created torrent in Web3Torrent.
   */
  protected setupTorrent(torrent: PaidStreamingTorrent) {
    if (torrent.usingPaidStreaming) {
      return torrent;
    }
    torrent.on(TorrentEvents.INFOHASH, () => {
      this.peersList = {...this.peersList, [torrent.infoHash]: {}};
      this.emitTorrentUpdated(torrent.infoHash);
    });

    torrent.on(TorrentEvents.WIRE, (wire: PaidStreamingWire) => {
      this.setupWire(torrent, wire);
      this.emitTorrentUpdated(torrent.infoHash);
    });

    torrent.on(TorrentEvents.NOTICE, async (wire, {command, data}) => {
      switch (command) {
        case PaidStreamingExtensionNotices.STOP: // payment and "stop asking for data" request
          await this.makePayment(torrent, wire);
          break;
        case PaidStreamingExtensionNotices.START: // "okay, now you can continue asking for data" request
          this.jumpStart(torrent, wire);
          break;
        case PaidStreamingExtensionNotices.MESSAGE: // general use message
          log.info({data}, 'Message received');
          await this.paymentChannelClient.pushMessage(data);
          break;
      }
      this.emit(ClientEvents.TORRENT_NOTICE, {torrent, wire, command, data});
      this.emitTorrentUpdated(torrent.infoHash);
    });

    torrent.on(TorrentEvents.DONE, async () => {
      log.info({channels: this.paymentChannelClient.channelCache}, 'TorrentEvents: Done');
      torrent.wires.map(wire => {
        const {leechingChannelId: channelId} = wire.paidStreamingExtension;
        const channelOfWire = this.paymentChannelClient.channelCache[channelId];
        if (channelOfWire) {
          const balance = channelOfWire.beneficiary.balance;
          const downloaded = wire.downloaded;
          log.info(
            `TorrentEvents: Done, per-wire info. Channel: ${channelId} Balance: ${balance} Downloaded: ${downloaded}`
          );
        }
      });
      log.trace({torrent, peers: this.peersList[torrent.infoHash]});

      this.emit(ClientEvents.TORRENT_DONE, {torrent});
      await this.closeTorrentChannels(torrent);
      track('Torrent Starting Seeding', {
        infoHash: torrent.infoHash,
        magnetURI: torrent.magnetURI,
        filename: torrent.name,
        filesize: torrent.length
      });
      this.emitTorrentUpdated(torrent.infoHash);
    });

    torrent.on(TorrentEvents.ERROR, err => {
      log.error({err, torrent}, 'Torrent ERROR');
      this.emit(ClientEvents.TORRENT_ERROR, {torrent, err});
      this.emitTorrentUpdated(torrent.infoHash);
    });

    torrent.on(TorrentEvents.DOWNLOAD, () => this.emitTorrentUpdated(torrent.infoHash));
    torrent.on(TorrentEvents.NOPEERS, () => this.emitTorrentUpdated(torrent.infoHash));
    torrent.on(TorrentEvents.METADATA, () => this.emitTorrentUpdated(torrent.infoHash));
    torrent.on(TorrentEvents.READY, () => this.emitTorrentUpdated(torrent.infoHash));
    torrent.on(TorrentEvents.UPLOAD, () => this.emitTorrentUpdated(torrent.infoHash));
    torrent.on(TorrentEvents.WARNING, () => this.emitTorrentUpdated(torrent.infoHash));

    torrent.usingPaidStreaming = true;
    return torrent;
  }

  /**
   * Resumes the download of a paused torrent.
   * Warning: not being used, not tested, previous testing showed that torrents could take a long time to resume.
   */
  protected resumeTorrent(infoHash: string) {
    const torrent = super.get(infoHash);
    if (torrent && torrent.paused) {
      torrent.resume();
    } else {
      throw new Error('Invalid infoHash of torrent to resume: ' + infoHash);
    }
  }

  /** Defines the amount to pay, and makes the payment */
  protected async makePayment(torrent: PaidStreamingTorrent, wire: PaidStreamingWire) {
    if (torrent.paused || torrent.done || torrent.destroyed) {
      const status = torrent.paused ? 'PAUSED' : 'DONE/DESTROYED';
      log.info({torrent}, `Torrent ${status} - makePayment early exit`);
      return;
    }

    log.info(`About to make Payment`);
    const {requests, downloaded, paidStreamingExtension} = wire;
    const {leechingChannelId, peerAccount} = paidStreamingExtension;

    let numBlocksToPayFor = requests.length > PEER_TRUST ? PEER_TRUST : requests.length;
    let tailBytes = 0;

    // On each wire, the algorithm tries to download the uneven piece (which is always the last piece)
    if (this.needsToPayTheLastPiece(torrent, peerAccount)) {
      numBlocksToPayFor = numBlocksToPayFor - 1;
      tailBytes = torrent.store.store.lastChunkLength;
    }

    const amountToPay = WEI_PER_BYTE.mul(BLOCK_LENGTH * numBlocksToPayFor + tailBytes);
    log.info(`<< STOP ${peerAccount} - About to pay ${amountToPay.toString()}`);
    await this.paymentChannelClient.makePayment(leechingChannelId, amountToPay.toString());

<<<<<<< HEAD
    const balance =
      this.paymentChannelClient.channelCache[leechingChannelId] &&
      bigNumberify(
        this.paymentChannelClient.channelCache[leechingChannelId].beneficiary.balance
      ).toString();
    log.info(`<< Payment - Peer ${peerAccount} Balance: ${balance} Downloaded ${wire.downloaded}`);
=======
    const channelInfoLog = this.paymentChannelClient.channelCache[leechingChannelId];
    const balanceLog = channelInfoLog && bigNumberify(channelInfoLog.beneficiaryBalance).toString();
    log.info(`<< Payment - Peer ${peerAccount} Balance: ${balanceLog} Downloaded ${downloaded}`);
>>>>>>> a0272b57
  }

  /** Utility function. Checks if the wire for a torrent is requesting the last piece */
  private needsToPayTheLastPiece(torrent: PaidStreamingTorrent, peerAccount: string) {
    const lastPieceReservations: PaidStreamingWire[] =
      torrent._reservations && torrent._reservations[torrent.pieces.length - 1];
    if (!lastPieceReservations || !lastPieceReservations.length) return false;

    const lastPieceIsReservedToThisWire = lastPieceReservations.some(
      wire => wire && wire.paidStreamingExtension.peerAccount === peerAccount
    );
    return lastPieceIsReservedToThisWire;
  }

  /**
   * Close any channels that I am downloading from or seeding to
   * @param torrent torrent to close channels from
   * @param includeSeedChannels optional. Used to also include seeding channels
   * (meaning payments channels where the peer is getting payed)
   */
  protected async closeTorrentChannels(torrent: PaidStreamingTorrent, includeSeedChannels = false) {
    const channelsToClose: {wire: PaidStreamingWire; channelId: string}[] = [];
    torrent.wires.forEach(wire => {
      const {seedingChannelId, leechingChannelId} = wire.paidStreamingExtension;
      if (leechingChannelId) {
        channelsToClose.push({wire, channelId: leechingChannelId});
      }
      if (includeSeedChannels && seedingChannelId) {
        channelsToClose.push({wire, channelId: seedingChannelId});
      }
    });
    log.info({ids: channelsToClose.map(({channelId}) => channelId)}, 'About to close channels');
    return await Promise.all(
      channelsToClose.map(({wire, channelId}) => this.closeChannel(wire, channelId))
    );
  }

  /** Close a channel and remove the corresponding channelId from the wire. */
  private async closeChannel(wire: PaidStreamingWire, channelId: string): Promise<string> {
    try {
      await this.paymentChannelClient.closeChannel(channelId);
      if (channelId === wire.paidStreamingExtension.leechingChannelId) {
        wire.paidStreamingExtension.leechingChannelId = null;
        log.info(`Payment Channel closed: ${channelId}`);
      } else {
        wire.paidStreamingExtension.seedingChannelId = null;
        log.info(`Paying Channel closed: ${channelId}`);
      }
    } catch (error) {
      log.error({error}, 'Error closing channel');
    }
    return channelId;
  }

  /** Jumpstart a torrent wire download, after being stopped by a peer. */
  protected jumpStart(torrent: ExtendedTorrent, wire: PaidStreamingWire) {
    if (torrent.done) {
      log.info('<< JUMPSTART: FINISHED');
      log.trace({torrent, wire: wire.paidStreamingExtension.serialize()});
      return;
    }
    log.info({requests: wire.requests}, `<< START ${wire.paidStreamingExtension.peerAccount}`);
    log.trace({pieces: torrent.pieces});
    (torrent as any)._updateWireWrapper(wire); // TODO: fix this type, if its the solution
  }

  /** Emit an event that triggers a UI re-render */
  private emitTorrentUpdated(infoHash) {
    this.emit(WebTorrentPaidStreamingClient.torrentUpdatedEventName(infoHash));
  }

  /** Util Method. Normalizes an event name. */
  public static torrentUpdatedEventName(infoHash) {
    return `torrentUpdated-${infoHash}`;
  }
}<|MERGE_RESOLUTION|>--- conflicted
+++ resolved
@@ -504,18 +504,8 @@
     log.info(`<< STOP ${peerAccount} - About to pay ${amountToPay.toString()}`);
     await this.paymentChannelClient.makePayment(leechingChannelId, amountToPay.toString());
 
-<<<<<<< HEAD
-    const balance =
-      this.paymentChannelClient.channelCache[leechingChannelId] &&
-      bigNumberify(
-        this.paymentChannelClient.channelCache[leechingChannelId].beneficiary.balance
-      ).toString();
-    log.info(`<< Payment - Peer ${peerAccount} Balance: ${balance} Downloaded ${wire.downloaded}`);
-=======
-    const channelInfoLog = this.paymentChannelClient.channelCache[leechingChannelId];
-    const balanceLog = channelInfoLog && bigNumberify(channelInfoLog.beneficiaryBalance).toString();
-    log.info(`<< Payment - Peer ${peerAccount} Balance: ${balanceLog} Downloaded ${downloaded}`);
->>>>>>> a0272b57
+    const balance = this.paymentChannelClient.channelCache[leechingChannelId].beneficiary.balance;
+    log.info(`<< Payment - Peer ${peerAccount} Balance: ${balance} Downloaded ${downloaded}`);
   }
 
   /** Utility function. Checks if the wire for a torrent is requesting the last piece */
