import MemoryChunkStore from 'memory-chunk-store';
import {
  defaultFile,
  defaultFileMagnetURI,
  defaultSeedingOptions,
  defaultTorrentHash,
  mockMetamask,
  mockChannelState
} from './testing/test-utils';
import WebTorrentPaidStreamingClient, {
  ClientEvents,
  PaidStreamingExtensionNotices,
  PaidStreamingTorrent
} from './web3torrent-lib';
<<<<<<< HEAD
import {
  Web3TorrentChannelClient as PaymentChannelClient,
  ChannelState
} from '../clients/web3t-channel-client';
=======
import {PaymentChannelClient, ChannelState} from '../clients/payment-channel-client';
>>>>>>> f739edb1
import {ChannelClient, FakeChannelProvider} from '@statechannels/channel-client';

describe('Seeding and Leeching', () => {
  let seeder: WebTorrentPaidStreamingClient;
  let leecher: WebTorrentPaidStreamingClient;

  beforeAll(() => {
    mockMetamask();
  });

  beforeEach(() => {
    seeder = new WebTorrentPaidStreamingClient({
      pseAccount: '1',
      dht: false,
      paymentChannelClient: new PaymentChannelClient(new ChannelClient(new FakeChannelProvider())) // use distinct provider & client
    });
    seeder.on('error', err => fail(err));
    seeder.on('warning', err => fail(err));
<<<<<<< HEAD
    seeder.paymentChannelClient.openChannels = {0x0: mockChannelState};
=======
    seeder.paymentChannelClient.channelCache = {0x0: mockChannelState};
>>>>>>> f739edb1

    leecher = new WebTorrentPaidStreamingClient({
      pseAccount: '2',
      dht: false,
      paymentChannelClient: new PaymentChannelClient(new ChannelClient(new FakeChannelProvider())) // use distinct provider & client
    });
    leecher.on('error', err => fail(err));
    leecher.on('warning', err => fail(err));
<<<<<<< HEAD
    leecher.paymentChannelClient.openChannels = {0x0: mockChannelState};
=======
    leecher.paymentChannelClient.channelCache = {0x0: mockChannelState};
>>>>>>> f739edb1
  });

  it('should seed and remove a Torrent', done => {
    expect(seeder.pseAccount).toBe('1');
    seeder.seed(defaultFile as File, defaultSeedingOptions(false), seededTorrent => {
      expect(seeder.torrents.length).toEqual(1);
      expect(seededTorrent.infoHash).toEqual(defaultTorrentHash);
      expect(seededTorrent.magnetURI).toEqual(defaultFileMagnetURI);
      expect((seededTorrent as PaidStreamingTorrent).usingPaidStreaming).toBe(true);
      done();
    });
  });

  it('should perform the extended handshake between seeder and leecher', done => {
    seeder.seed(defaultFile as File, defaultSeedingOptions(), seededTorrent => {
      leecher.add(seededTorrent.magnetURI, {store: MemoryChunkStore}, () => {
        expect(leecher.torrents.length).toEqual(1);
        expect(seeder.torrents[0].wires.length).toEqual(1);
        expect(leecher.torrents[0].wires.length).toEqual(1);
        expect(
          leecher.torrents[0].wires.some(
            wire =>
              wire.paidStreamingExtension.peerAccount === seeder.pseAccount &&
              wire.paidStreamingExtension.pseAccount === leecher.pseAccount
          )
        ).toBe(true);
        done();
      });
    });
  }, 10000);

  it('should reach a ready-for-leeching, choked state', done => {
    seeder.seed(defaultFile as File, defaultSeedingOptions(), seededTorrent => {
      seeder.once(ClientEvents.PEER_STATUS_CHANGED, ({torrentPeers}) => {
        expect(torrentPeers[`${leecher.pseAccount}`].allowed).toEqual(false);
        done();
      });
      leecher.add(seededTorrent.magnetURI, {store: MemoryChunkStore});
    });
  }, 10000);

  it.skip('should be able to unchoke and finish a download', done => {
    seeder.seed(defaultFile as File, defaultSeedingOptions(), seededTorrent => {
      seeder.once(ClientEvents.PEER_STATUS_CHANGED, ({peerAccount}) => {
        seeder.togglePeer(seededTorrent.infoHash, peerAccount);

        seeder.once(ClientEvents.PEER_STATUS_CHANGED, ({torrentPeers}) => {
          expect(torrentPeers[`${leecher.pseAccount}`].allowed).toEqual(true);
        });

        seeder.on(ClientEvents.TORRENT_NOTICE, ({command}) => {
          if (command == PaidStreamingExtensionNotices.ACK) {
            leecher.once(ClientEvents.TORRENT_DONE, ({torrent: leechedTorrent}) => {
              expect(seededTorrent.files[0].done).toEqual(leechedTorrent.files[0].done);
              expect(seededTorrent.files[0].length).toEqual(leechedTorrent.files[0].length);
              expect(seededTorrent.files[0].name).toEqual(leechedTorrent.files[0].name);
              done();
            });
          }
        });
      });

      leecher.add(seededTorrent.magnetURI, {store: MemoryChunkStore});
    });
  }, 10000);

  afterEach(() => {
    seeder.destroy();
    leecher.destroy();
  });
});<|MERGE_RESOLUTION|>--- conflicted
+++ resolved
@@ -12,14 +12,7 @@
   PaidStreamingExtensionNotices,
   PaidStreamingTorrent
 } from './web3torrent-lib';
-<<<<<<< HEAD
-import {
-  Web3TorrentChannelClient as PaymentChannelClient,
-  ChannelState
-} from '../clients/web3t-channel-client';
-=======
 import {PaymentChannelClient, ChannelState} from '../clients/payment-channel-client';
->>>>>>> f739edb1
 import {ChannelClient, FakeChannelProvider} from '@statechannels/channel-client';
 
 describe('Seeding and Leeching', () => {
@@ -38,11 +31,7 @@
     });
     seeder.on('error', err => fail(err));
     seeder.on('warning', err => fail(err));
-<<<<<<< HEAD
-    seeder.paymentChannelClient.openChannels = {0x0: mockChannelState};
-=======
     seeder.paymentChannelClient.channelCache = {0x0: mockChannelState};
->>>>>>> f739edb1
 
     leecher = new WebTorrentPaidStreamingClient({
       pseAccount: '2',
@@ -51,11 +40,7 @@
     });
     leecher.on('error', err => fail(err));
     leecher.on('warning', err => fail(err));
-<<<<<<< HEAD
-    leecher.paymentChannelClient.openChannels = {0x0: mockChannelState};
-=======
     leecher.paymentChannelClient.channelCache = {0x0: mockChannelState};
->>>>>>> f739edb1
   });
 
   it('should seed and remove a Torrent', done => {
