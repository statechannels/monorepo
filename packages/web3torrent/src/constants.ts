/* eslint-disable no-unreachable */
import {Status, Torrent} from './types';
import {ChannelState} from './clients/payment-channel-client';
import {bigNumberify} from 'ethers/utils';

export const WEI_PER_BYTE = bigNumberify(1); // cost per byte
export const BLOCK_LENGTH = 1 << 14; // Standard request length.
export const PEER_TRUST = 4; //amount of trust between peers. It's equivalent to the amount of request to pre-pay.
// The recomended value is 5 ( the size of the queue of requests made by the leecher to the seeder)

export const BUFFER_REFILL_RATE = bigNumberify(WEI_PER_BYTE.mul(BLOCK_LENGTH * PEER_TRUST));
// number of requests the leecher wishes to increase the buffer by
// These variables control the amount of (micro)trust the leecher must invest in the seeder
// As well as the overall performance hit of integrating payments into webtorrent.
// A high BUFFER_REFILL_RATE increases the need for trust, but decreases the number of additional messages and therefore latency
// It can also cause a payment to go above the leecher's balance / capabilities

export const INITIAL_SEEDER_BALANCE = bigNumberify(0); // needs to be zero so that depositing works correctly (unidirectional payment channel)

// firebase setup
export const HUB = {
  signingAddress: '0xaaaa84838319627Fa056fC3FC29ab94d479B8502',
  outcomeAddress: '0xaaaa84838319627Fa056fC3FC29ab94d479B8502',
  participantId: 'firebase:simple-hub'
};
export const FIREBASE_PREFIX = process.env.REACT_APP_FIREBASE_PREFIX;
<<<<<<< HEAD

export const fireBaseConfig = {
  apiKey: process.env.REACT_APP_FIREBASE_API_KEY,
  authDomain: `${process.env.REACT_APP_FIREBASE_PROJECT}.firebaseapp.com`,
  databaseURL: `https://${process.env.REACT_APP_FIREBASE_PROJECT}.firebaseio.com`,
  projectId: process.env.REACT_APP_FIREBASE_PROJECT,
  storageBucket: '',
  messagingSenderId: '913007764573'
};
=======
export const fireBaseConfig =
  process.env.NODE_ENV === 'test'
    ? undefined
    : {
        apiKey: process.env.REACT_APP_FIREBASE_API_KEY,
        authDomain: `${process.env.REACT_APP_FIREBASE_PROJECT}.firebaseapp.com`,
        databaseURL: `https://${process.env.REACT_APP_FIREBASE_PROJECT}.firebaseio.com`,
        projectId: process.env.REACT_APP_FIREBASE_PROJECT,
        storageBucket: '',
        messagingSenderId: '913007764573'
      };
>>>>>>> 8172f903
export const AUTO_FUND_LEDGER = process.env.REACT_APP_AUTO_FUND_LEDGER;

const httpProtocol = process.env.REACT_APP_TRACKER_URL_HTTP_PROTOCOL;
const url = process.env.REACT_APP_TRACKER_URL;
export const defaultTrackers = [
  // 'udp://explodie.org:6969',
  // 'udp://tracker.coppersurfer.tk:6969',
  // 'udp://tracker.empire-js.us:1337',
  // 'udp://tracker.leechers-paradise.org:6969',
  // 'udp://tracker.opentrackr.org:1337',
  // 'wss://tracker.btorrent.xyz',
  // 'wss://tracker.openwebtorrent.com'
  `${httpProtocol}://${url}/announce`,
  `udp://${url}`,
  `ws://${url}`
];

export const EmptyTorrent = ({
  name: 'unknown',
  magnetURI: '',
  infoHash: '',
  length: 0,
  done: false,
  ready: false,
  downloadSpeed: 0,
  uploadSpeed: 0,
  cost: '0',
  status: Status.Idle,
  downloaded: 0,
  files: [],
  wires: []
} as unknown) as Torrent;

// Pre Seeded Constants (by StateChannels team)
export const preSeededTorrents: Array<Partial<Torrent>> = [
  {
    name: 'Sintel.mp4',
    length: 129241752,
    infoHash: 'c53da4fa28aa2edc1faa91861cce38527414d874',
    magnetURI:
      'magnet:?xt=urn%3Abtih%3Ac53da4fa28aa2edc1faa91861cce38527414d874&dn=Sintel.mp4&xl=129241752'
  }
];

export const testTorrent = {
  name: 'Big Buck Bunny',
  length: 276445467,
  magnetURI:
    'magnet:?xt=urn:btih:dd8255ecdc7ca55fb0bbf81323d87062db1f6d1c&dn=Big+Buck+Bunny&xl=276445467'
};

export const mockCurrentUser = '0x8fd00f170fdf3772c5ebdcd90bf257316c69ba45';
const mockBalance = 200000000000000;
export const mockLeecherA = '0x829bd824b016326a401d083b33d092293333a830';
export const mockLeecherB = '0x3b33d092293333a830829bd824b016326a401d08';
export const mockSeeder = '0xc631e3bf86075f4d2b45ba974cff4ef5a5f922a0';

export const mockChannels: Array<Partial<ChannelState>> = [
  {
    channelId: '0x5a0b54d5dc17e0aadc383d2db43b0a0d3e029c4c',
    payer: mockLeecherA,
    payerBalance: bigNumberify(mockBalance / 2).toString(),
    beneficiary: mockCurrentUser,
    beneficiaryBalance: bigNumberify(mockBalance).toString()
  },
  {
    channelId: '0xb43b0a0d3e029c4c5a0b54d5dc17e0aadc383d2d',
    payer: mockLeecherB,
    payerBalance: bigNumberify(mockBalance * 6).toString(),
    beneficiary: mockCurrentUser,
    beneficiaryBalance: bigNumberify(mockBalance).toString()
  },
  {
    channelId: '0x7bc8f170fdf3772c5ebdcd90bf257316c69ba45',
    payer: mockCurrentUser,
    payerBalance: bigNumberify(mockBalance).toString(),
    beneficiary: mockSeeder,
    beneficiaryBalance: bigNumberify(mockBalance * 2).toString()
  }
];

let SINGLE_ASSET_PAYMENT_CONTRACT_ADDRESS: string;
if (process.env.REACT_APP_SINGLE_ASSET_PAYMENT_CONTRACT_ADDRESS) {
  SINGLE_ASSET_PAYMENT_CONTRACT_ADDRESS =
    process.env.REACT_APP_SINGLE_ASSET_PAYMENT_CONTRACT_ADDRESS;
} else {
  throw new Error('Contract address not defined');
}
export {SINGLE_ASSET_PAYMENT_CONTRACT_ADDRESS};<|MERGE_RESOLUTION|>--- conflicted
+++ resolved
@@ -24,17 +24,6 @@
   participantId: 'firebase:simple-hub'
 };
 export const FIREBASE_PREFIX = process.env.REACT_APP_FIREBASE_PREFIX;
-<<<<<<< HEAD
-
-export const fireBaseConfig = {
-  apiKey: process.env.REACT_APP_FIREBASE_API_KEY,
-  authDomain: `${process.env.REACT_APP_FIREBASE_PROJECT}.firebaseapp.com`,
-  databaseURL: `https://${process.env.REACT_APP_FIREBASE_PROJECT}.firebaseio.com`,
-  projectId: process.env.REACT_APP_FIREBASE_PROJECT,
-  storageBucket: '',
-  messagingSenderId: '913007764573'
-};
-=======
 export const fireBaseConfig =
   process.env.NODE_ENV === 'test'
     ? undefined
@@ -46,7 +35,6 @@
         storageBucket: '',
         messagingSenderId: '913007764573'
       };
->>>>>>> 8172f903
 export const AUTO_FUND_LEDGER = process.env.REACT_APP_AUTO_FUND_LEDGER;
 
 const httpProtocol = process.env.REACT_APP_TRACKER_URL_HTTP_PROTOCOL;
