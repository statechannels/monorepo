import React, {useEffect, useState} from 'react';
import {RouteComponentProps, useLocation} from 'react-router-dom';

import {download, getTorrentPeers, WebTorrentContext} from '../../clients/web3torrent-client';
import {FormButton} from '../../components/form';
import {TorrentInfo} from '../../components/torrent-info/TorrentInfo';
import {TorrentPeers} from '../../library/types';
import {Status, Torrent} from '../../types';
import {parseMagnetURL} from '../../utils/magnet';
import torrentStatusChecker from '../../utils/torrent-status-checker';
import {useInterval} from '../../utils/useInterval';
import './File.scss';

const getTorrentAndPeersData: (
  setTorrent: React.Dispatch<React.SetStateAction<Torrent>>,
  setPeers: React.Dispatch<React.SetStateAction<TorrentPeers>>
) => (torrent: Torrent) => void = (setTorrent, setPeers) => torrent => {
  const liveTorrent = torrentStatusChecker(torrent, torrent.infoHash);
  const livePeers = getTorrentPeers(torrent.infoHash);
  setTorrent(liveTorrent);
  setPeers(livePeers);
};

interface Props {
  ready: boolean;
}

const File: React.FC<RouteComponentProps & Props> = props => {
  const [torrent, setTorrent] = useState(parseMagnetURL(useLocation().hash));
  const [, setPeers] = useState({});
  const [loading, setLoading] = useState(false);
  const [buttonLabel, setButtonLabel] = useState('Start Download');
  const [errorLabel, setErrorLabel] = useState('');

  const getLiveData = getTorrentAndPeersData(setTorrent, setPeers);

  useEffect(() => {
    if (torrent.infoHash) {
      getLiveData(torrent);
    }
    // eslint-disable-next-line
  }, []);

  useInterval(
    () => getLiveData(torrent),
    (torrent.status !== Status.Idle || !!torrent.originalSeed) && 1000
  );

  return (
    <section className="section fill download">
<<<<<<< HEAD
=======
      <div className="jumbotron-upload">
        <h1>{torrent.originalSeed ? 'Upload a File' : 'Download a File'}</h1>
      </div>
>>>>>>> b4ed1785
      <WebTorrentContext.Consumer>
        {web3Torrent => {
          const me = web3Torrent.paymentChannelClient.mySigningAddress;
          const channelCache = web3Torrent.paymentChannelClient.channelCache;
          return (
            <TorrentInfo torrent={torrent} channelCache={channelCache} mySigningAddress={me} />
          );
        }}
      </WebTorrentContext.Consumer>
      {torrent.status === Status.Idle ? (
        <>
          <FormButton
            name="download"
            spinner={loading}
            disabled={!props.ready || buttonLabel === 'Preparing Download...'}
            onClick={async () => {
              setLoading(true);
              setErrorLabel('');
              setButtonLabel('Preparing Download...');
              try {
                // TODO: Put real values here
                // await web3torrent.paymentChannelClient.approveBudgetAndFund('', '', '', '', '');
                setTorrent({...torrent, ...(await download(torrent.magnetURI))});
              } catch (error) {
                setErrorLabel(
                  // FIXME: 'put human readable error here'
                  error.toString()
                  // getUserFriendlyError(error.code)
                );
              }
              setLoading(false);
              setButtonLabel('Start Download');
            }}
          >
            {buttonLabel}
          </FormButton>
          {errorLabel && <p className="error">{errorLabel}</p>}
          <div className="subtitle">
            <p>
              <strong>How do I pay for the download?</strong>
              <br />
              When you click "Start Download", you'll be asked to allocate an amount of ETH so
              Web3Torrent can collect payments on your behalf and transfer those funds to peers who
              have pieces of the file . Unlike other systems, the payment is not upfront; instead,
              you pay as you download.
            </p>
            <p>
              <strong>Is it safe?</strong>
              <br />
              Web3Torrent operates with budgets; therefore, the app will <b>never</b> use any funds
              outside whatever amount you allocate when starting the download. Also, Web3Torrent is
              powered by{' '}
              <a href="http://statechannels.org" target="_blank" rel="noopener noreferrer">
                State Channels
              </a>
              , a technique that reduces fees for blockchain users, allowing them to transact with
              each other on faster-than-on-chain operating times. This technology enables a private,
              efficient and secure environment for transactions.
            </p>
          </div>
        </>
      ) : (
        false
      )}
    </section>
  );
};

export default File;<|MERGE_RESOLUTION|>--- conflicted
+++ resolved
@@ -48,12 +48,9 @@
 
   return (
     <section className="section fill download">
-<<<<<<< HEAD
-=======
       <div className="jumbotron-upload">
         <h1>{torrent.originalSeed ? 'Upload a File' : 'Download a File'}</h1>
       </div>
->>>>>>> b4ed1785
       <WebTorrentContext.Consumer>
         {web3Torrent => {
           const me = web3Torrent.paymentChannelClient.mySigningAddress;
