--- conflicted
+++ resolved
@@ -80,11 +80,7 @@
     expect(downloadInfoElement.exists()).toEqual(false);
 
     expect(fileNameElement.text()).toEqual(torrent.name);
-<<<<<<< HEAD
-    expect(fileSizeElement.text()).toEqual(prettier(torrent.length));
-=======
     expect(fileSizeElement.text()).toEqual(`Size: ${prettier(torrent.length)}`);
->>>>>>> b4ed1785
   });
 
   it('can show the `? Mb` label when the torrent size is unknown', () => {
@@ -99,11 +95,7 @@
 
   it('can show `Unknown` when the torrent cost is not available', () => {
     const {fileCostElement} = mockTorrentInfo({length: 0});
-<<<<<<< HEAD
-    expect(fileCostElement.text()).toEqual('Cost unknown');
-=======
     expect(fileCostElement.text()).toEqual('Cost: unknown');
->>>>>>> b4ed1785
   });
 
   it('can show the DownloadInfo component when the status allows it', () => {
