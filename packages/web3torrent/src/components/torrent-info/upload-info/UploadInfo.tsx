--- conflicted
+++ resolved
@@ -2,13 +2,9 @@
 import React from 'react';
 import {Torrent} from '../../../types';
 import './UploadInfo.scss';
-<<<<<<< HEAD
-import {calculateWei} from '../../../utils/calculateWei';
-=======
 import {ChannelState} from '../../../clients/payment-channel-client';
 import {utils} from 'ethers';
 import {WiresList} from '../wires-list/WiresList';
->>>>>>> 448a1193
 
 const bigNumberify = utils.bigNumberify;
 
@@ -34,36 +30,16 @@
     <>
       <section className="uploadingInfo">
         <p>
-<<<<<<< HEAD
-          Total Received: <strong>{calculateWei(torrent.uploaded)}</strong>
-=======
           Total Received: <strong>{totalReceived}</strong> wei
->>>>>>> 448a1193
           <br />
           <strong data-test-selector="numPeers">{torrent.numPeers}</strong> Peers connected
         </p>
       </section>
-<<<<<<< HEAD
-      <section className="leechersInfo">
-        {Object.values(peers).map(leecher => (
-          <div className="leecherInfo" key={leecher.id}>
-            <span className="leecher-id">#{leecher.id.slice(0, 18)}...</span>
-            <span className="leecher-downloaded">
-              {leecher.wire && prettier(leecher.wire.uploaded)}
-            </span>
-            <span className="leecher-paid">
-              ${leecher.wire && calculateWei(leecher.wire.uploaded)}
-            </span>
-          </div>
-        ))}
-      </section>
-=======
       <WiresList
         wires={torrent.wires}
         channels={_.pickBy(channelCache, ({channelId}) => mySeedingChannelIds.includes(channelId))}
         peerType={'seeder'}
       />
->>>>>>> 448a1193
     </>
   );
 };
