--- conflicted
+++ resolved
@@ -7,11 +7,7 @@
   <footer>
     <img className="footer-logo" src="/assets/logo.svg" alt="Web3Torrent logo" />
     <span className="footer-text">
-<<<<<<< HEAD
-      Works in Chrome, Firefox, and Opera. Source code Available on GitHub. © 2020 Web3Torrent.
-=======
       Works in Chrome, Firefox, and Opera. Source code Available on GitHub. © 2020 State Channels.
->>>>>>> 89202f6a
     </span>
   </footer>
 );
