--- conflicted
+++ resolved
@@ -21,7 +21,7 @@
     "build:ci": "react-scripts build",
     "eject": "react-scripts eject",
     "test": "TRACKER_URL=http://localhost:4242/announce react-scripts test",
-    "test:ci": "CI=true yarn test --runInBand --detectOpenHandles --ci --all --forceExit",
+    "test:ci": "CI=true yarn test --runInBand --ci --all --forceExit",
     "test:coverage": "yarn test --coverage",
     "lint:check": "run-s eslint:check prettier:check",
     "lint:write": "run-s eslint:write prettier:write",
@@ -114,24 +114,6 @@
     "typescript": "3.7.2",
     "webtorrent-fixtures": "1.7.3"
   },
-<<<<<<< HEAD
-=======
-  "scripts": {
-    "precommit": "lint-staged --quiet",
-    "start": "react-scripts start",
-    "start:alt": "PORT=3333 react-scripts start",
-    "storybook": "start-storybook -s ./public -p 4568",
-    "build": "react-scripts build",
-    "build:typescript": "tsc -b .",
-    "build:ci": "react-scripts build",
-    "eject": "react-scripts eject",
-    "test": "TRACKER_URL=http://localhost:4242/announce react-scripts test",
-    "test:ci": "CI=true yarn test --runInBand --ci --all --forceExit",
-    "test:coverage": "yarn test --coverage",
-    "lint:check": "tslint -c tslint.json -p .",
-    "lint:write": "tslint -c tslint.json -p . --fix"
-  },
->>>>>>> e4f955ba
   "lint-staged": {
     "src/**/*.ts*": "yarn lint:check"
   },
