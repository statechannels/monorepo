export const NAME = 'Neo Bot';

// This account is provided eth in magmo-devtools/utils/startGanache.js
export const HUB_SIGNER_PRIVATE_KEY =
  '0x7ab741b57e8d94dd7e1a29055646bafde7010f38a900f55bbd7647880faa6ee8';
export const HUB_SIGNER_ADDRESS = '0xD9995BAE12FEe327256FFec1e3184d492bD94C31';

export const HUB_ADDRESS = '0x100063c326b27f78b2cBb7cd036B8ddE4d4FCa7C';
export const HUB_PRIVATE_KEY = '0x1b427b7ab88e2e10674b5aa92bb63c0ca26aa0b5a858e1d17295db6ad91c049b';

<<<<<<< HEAD
export const unreachable = (x: never) => x;
=======
export const unreachable = (x: never) => x;

export const enum EmbeddedProtocol {
  AdvanceChannel = 'AdvanceChannel',
  ConsensusUpdate = 'ConsensusUpdate',
  DirectFunding = 'DirectFunding', // TODO: Post-fund-setup exchange will be removed from direct funding, so this should be removed
  ExistingLedgerFunding = 'ExistingLedgerFunding',
  LedgerDefunding = 'LedgerDefunding',
  LedgerFunding = 'LedgerFunding',
  LedgerTopUp = 'LedgerTopUp',
  NewLedgerChannel = 'NewLedgerChannel',
  VirtualFunding = 'VirtualFunding',
  FundingStrategyNegotiation = 'FundingStrategyNegotiation',
  VirtualDefunding = 'VirtualDefunding',
  Defunding = 'Defunding'
}

export const enum ProcessProtocol {
  Application = 'Application',
  Funding = 'Funding',
  Concluding = 'Concluding',
  CloseLedgerChannel = 'CloseLedgerChannel'
}
>>>>>>> 405c728e
<|MERGE_RESOLUTION|>--- conflicted
+++ resolved
@@ -8,9 +8,6 @@
 export const HUB_ADDRESS = '0x100063c326b27f78b2cBb7cd036B8ddE4d4FCa7C';
 export const HUB_PRIVATE_KEY = '0x1b427b7ab88e2e10674b5aa92bb63c0ca26aa0b5a858e1d17295db6ad91c049b';
 
-<<<<<<< HEAD
-export const unreachable = (x: never) => x;
-=======
 export const unreachable = (x: never) => x;
 
 export const enum EmbeddedProtocol {
@@ -33,5 +30,4 @@
   Funding = 'Funding',
   Concluding = 'Concluding',
   CloseLedgerChannel = 'CloseLedgerChannel'
-}
->>>>>>> 405c728e
+}