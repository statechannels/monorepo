--- conflicted
+++ resolved
@@ -44,10 +44,5 @@
     "prepare": "yarn build",
     "test": "jest",
     "test:ci": "yarn test --ci --runInBand"
-<<<<<<< HEAD
   }
-=======
-  },
-  "gitHead": "89b158871f78cb256501a593c8ea36b24ad64226"
->>>>>>> 1a3f9479
 }