/**
 * Ethereum Address
 * @pattern  ^0x([a-fA-F0-9]{40})|0$
 */
export type Address = string;

/**
 * Bytes32
 * @pattern  ^0x([a-fA-F0-9]{64})$
 */
export type Bytes32 = string;

/**
 * Uint256
 * @pattern  ^0x([a-fA-F0-9]{64})$
 */
export type Uint256 = string;

/**
 * Bytes
 * @pattern  ^0x([a-fA-F0-9]*)$
 */
export type Bytes = string;

export interface Participant {
  participantId: string; // App allocated id, used for relaying messages to the participant
  signingAddress: Address; // Address used to sign channel updates
  destination: Address; // Address of EOA to receive channel proceeds (the account that'll get the funds).
}

export interface AllocationItem {
  destination: Bytes32; // Address of EOA or channelId to receive funds
  amount: Uint256; // How much funds will be transferred to the destination address.
}

export interface Allocation {
  assetHolderAddress: Address; // The token's contract address.
  allocationItems: AllocationItem[]; // A list of allocations (how much funds will each destination address get).
}

export type Allocations = Allocation[]; // included for backwards compatibility

export interface Gaurantee {
  assetHolderAddress: Address;
  targetChannelId: Bytes32;
  destinations: Bytes32[];
}

export type Guarantees = Gaurantee[];

export type Outcome = Guarantees | Allocations;

export function isAllocations(outcome: Outcome): outcome is Allocations {
  if (outcome.length === 0) {
    return true;
  } else {
    const first = outcome[0];
    return 'allocationItems' in first;
  }
}

export interface SignedState {
  chainId: string;
  participants: Participant[];
  channelNonce: Uint256;
  appDefinition: Address;
  challengeDuration: Uint256;
  outcome: Outcome;
  turnNum: Uint256;
  appData: Bytes;
  isFinal: boolean;
  channelId: Bytes32;
  signatures: string[];
}

type _Objective<Name, Data> = {
  participants: Participant[];
  type: Name;
  data: Data;
};
export type OpenChannel = _Objective<
  'OpenChannel',
  {
    targetChannelId: Bytes32;
  }
>;
export type VirtuallyFund = _Objective<
  'VirtuallyFund',
  {
    targetChannelId: Bytes32;
    jointChannelId: Bytes32;
  }
>;
export type FundGuarantor = _Objective<
  'FundGuarantor',
  {
    jointChannelId: Bytes32;
    ledgerId: Bytes32;
    guarantorId: Bytes32;
  }
>;

export type FundLedger = _Objective<
  'FundLedger',
  {
    ledgerId: Bytes32;
  }
>;

<<<<<<< HEAD
export type Objective = OpenChannel | VirtuallyFund | FundGuarantor | FundLedger;
=======
export type CloseLedger = _Objective<
  'CloseLedger',
  {
    ledgerId: Bytes32;
  }
>;

export type Objective = OpenChannel | VirtuallyFund | FundGuarantor | FundLedger | CloseLedger;
>>>>>>> a5f30bd4

const guard = <T extends Objective>(name: Objective['type']) => (o: Objective): o is T =>
  o.type === name;
export const isOpenChannel = guard<OpenChannel>('OpenChannel');
export const isVirtuallyFund = guard<VirtuallyFund>('VirtuallyFund');
export const isFundGuarantor = guard<FundGuarantor>('FundGuarantor');

export interface Message {
  recipient: string; // Identifier of user that the message should be relayed to
  sender: string; // Identifier of user that the message is from
  data: {
    signedStates?: SignedState[];
    objectives?: Objective[];
  };
}<|MERGE_RESOLUTION|>--- conflicted
+++ resolved
@@ -107,9 +107,6 @@
   }
 >;
 
-<<<<<<< HEAD
-export type Objective = OpenChannel | VirtuallyFund | FundGuarantor | FundLedger;
-=======
 export type CloseLedger = _Objective<
   'CloseLedger',
   {
@@ -118,7 +115,6 @@
 >;
 
 export type Objective = OpenChannel | VirtuallyFund | FundGuarantor | FundLedger | CloseLedger;
->>>>>>> a5f30bd4
 
 const guard = <T extends Objective>(name: Objective['type']) => (o: Objective): o is T =>
   o.type === name;
