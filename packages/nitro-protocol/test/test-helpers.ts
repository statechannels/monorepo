import fs from 'fs';

import {
  Contract,
  ethers,
  BigNumberish,
  BigNumber,
  constants,
  providers,
  utils,
  Event,
} from 'ethers';

import {ChallengeClearedEvent, ChallengeRegisteredStruct} from '../src/contract/challenge';
import {Bytes} from '../src/contract/types';
import {channelDataToStatus} from '../src/contract/channel-storage';
import {
  AllocationAssetOutcome,
  encodeAllocation,
  encodeGuarantee,
  Guarantee,
  hashAssetOutcome,
  Outcome,
  Allocation,
  AllocationItem,
} from '../src/contract/outcome';
import {Bytes32} from '../src';

// Interfaces

// E.g. {ALICE:2, BOB:3}
export interface AssetOutcomeShortHand {
  [destination: string]: BigNumberish;
}

// E.g. {ETH: {ALICE:2, BOB:3}, DAI: {ALICE:1, BOB:4}}
export interface OutcomeShortHand {
  [assetHolder: string]: AssetOutcomeShortHand;
}

export interface AddressesLookup {
  [shorthand: string]: string | undefined;
}

// Functions
export const getTestProvider = (): ethers.providers.JsonRpcProvider => {
  if (!process.env.GANACHE_PORT) {
    throw new Error('Missing environment variable GANACHE_PORT required');
  }
  return new ethers.providers.JsonRpcProvider(`http://localhost:${process.env.GANACHE_PORT}`);
};

<<<<<<< HEAD
export function setupContracts(
  provider: ethers.providers.JsonRpcProvider,
  artifact: {abi: ethers.ContractInterface},
  address: string
): ethers.Contract {
  const signer = provider.getSigner(0);
  // TODO: We should be use the address env variables instead of the address on the artifact
  const contract = new ethers.Contract(address, artifact.abi, signer);
  return contract;
=======
/**
 * Get a rich object representing an on-chain contract
 * @param provider an ethers JsonRpcProvider
 * @param artifact an object containing the abi of the contract in question
 * @param address the ethereum address of the contract, once it is deployed
 * @returns a rich (ethers) Contract object with a connected signer (ther 0th signer of the supplied provider)
 */
export function setupContract(
  provider: ethers.providers.JsonRpcProvider,
  artifact: {abi: ethers.ContractInterface},
  address: string
): Contract {
  return new ethers.Contract(address, artifact.abi, provider.getSigner(0));
>>>>>>> e9f3fc32
}

export function getPlaceHolderContractAddress(): string {
  return process.env.COUNTING_APP_ADDRESS;
}

export const nonParticipant = ethers.Wallet.createRandom();

export const clearedChallengeFingerprint = (turnNumRecord = 5): Bytes32 =>
  channelDataToStatus({
    turnNumRecord,
    finalizesAt: 0,
  });

export const ongoingChallengeFingerprint = (turnNumRecord = 5): Bytes32 =>
  channelDataToStatus({
    turnNumRecord,
    finalizesAt: 1e12,
    challengerAddress: constants.AddressZero,
    outcome: [],
  });

export const finalizedFingerprint = (
  turnNumRecord = 5,
  finalizesAt = 1,
  outcome: Outcome = [],
  state = undefined,
  challengerAddress = undefined
): Bytes32 =>
  channelDataToStatus({
    turnNumRecord,
    finalizesAt,
    outcome,
    state,
    challengerAddress,
  });

export const newChallengeRegisteredEvent = (
  contract: ethers.Contract,
  channelId: string
): Promise<ChallengeRegisteredStruct[keyof ChallengeRegisteredStruct]> => {
  const filter = contract.filters.ChallengeRegistered(channelId);
  return new Promise(resolve => {
    contract.on(
      filter,
      (
        eventChannelIdArg,
        eventTurnNumRecordArg,
        eventFinalizesAtArg,
        eventChallengerArg,
        eventIsFinalArg,
        eventFixedPartArg,
        eventChallengeVariablePartArg
      ) => {
        contract.removeAllListeners(filter);
        resolve([
          eventChannelIdArg,
          eventTurnNumRecordArg,
          eventFinalizesAtArg,
          eventChallengerArg,
          eventIsFinalArg,
          eventFixedPartArg,
          eventChallengeVariablePartArg,
        ]);
      }
    );
  });
};

export const newChallengeClearedEvent = (
  contract: ethers.Contract,
  channelId: string
): Promise<ChallengeClearedEvent[keyof ChallengeClearedEvent]> => {
  const filter = contract.filters.ChallengeCleared(channelId);
  return new Promise(resolve => {
    contract.on(filter, (eventChannelId, eventTurnNumRecord) => {
      // Match event for this channel only
      contract.removeAllListeners(filter);
      resolve([eventChannelId, eventTurnNumRecord]);
    });
  });
};

export const newConcludedEvent = (
  contract: ethers.Contract,
  channelId: string
): Promise<[Bytes32]> => {
  const filter = contract.filters.Concluded(channelId);
  return new Promise(resolve => {
    contract.on(filter, () => {
      // Match event for this channel only
      contract.removeAllListeners(filter);
      resolve([channelId]);
    });
  });
};

export const newDepositedEvent = (
  contract: ethers.Contract,
  destination: string
): Promise<[string, BigNumber, BigNumber]> => {
  const filter = contract.filters.Deposited(destination);
  return new Promise(resolve => {
    contract.on(
      filter,
      (eventDestination: string, amountDeposited: BigNumber, amountHeld: BigNumber) => {
        // Match event for this destination only
        contract.removeAllListeners(filter);
        resolve([eventDestination, amountDeposited, amountHeld]);
      }
    );
  });
};

export function randomChannelId(channelNonce = 0): Bytes32 {
  // Populate participants array (every test run targets a unique channel)
  const participants = [];
  for (let i = 0; i < 3; i++) {
    participants[i] = ethers.Wallet.createRandom().address;
  }
  // Compute channelId
  const channelId = utils.keccak256(
    utils.defaultAbiCoder.encode(
      ['uint256', 'address[]', 'uint256'],
      [1234, participants, channelNonce]
    )
  );
  return channelId;
}

export const randomExternalDestination = (): string =>
  '0x' + ethers.Wallet.createRandom().address.slice(2, 42).padStart(64, '0').toLowerCase();

export async function sendTransaction(
  provider: ethers.providers.JsonRpcProvider,
  contractAddress: string,
  transaction: providers.TransactionRequest
): Promise<providers.TransactionReceipt> {
  const signer = provider.getSigner();
  const response = await signer.sendTransaction({to: contractAddress, ...transaction});
  return await response.wait();
}

export function allocationToParams(allocation: AllocationItem[]): [Bytes, Bytes32] {
  const allocationBytes = encodeAllocation(allocation);
  let assetOutcomeHash;
  if (allocation.length === 0) {
    assetOutcomeHash = constants.HashZero;
  } else {
    assetOutcomeHash = hashAssetOutcome(allocation);
  }
  return [allocationBytes, assetOutcomeHash];
}

export function guaranteeToParams(guarantee: Guarantee): [Bytes, Bytes32] {
  const guaranteeBytes = encodeGuarantee(guarantee);

  const assetOutcomeHash = hashAssetOutcome(guarantee);
  return [guaranteeBytes, assetOutcomeHash];
}

// Recursively replaces any key with the value of that key in the addresses object
// BigNumberify all numbers
export function replaceAddressesAndBigNumberify(
  object: AssetOutcomeShortHand | OutcomeShortHand | string,
  addresses: AddressesLookup
): AssetOutcomeShortHand | OutcomeShortHand | string {
  const newObject = {};
  Object.keys(object).forEach(key => {
    if (typeof object[key] === 'object') {
      // Recurse
      newObject[addresses[key]] = replaceAddressesAndBigNumberify(object[key], addresses);
    }
    if (typeof object[key] === 'number') {
      newObject[addresses[key]] = BigNumber.from(object[key]);
    }
  });
  return newObject;
}

// Sets the holdings defined in the multipleHoldings object. Requires an array of the relevant contracts to be passed in.
export function resetMultipleHoldings(
  multipleHoldings: OutcomeShortHand,
  contractsArray: Contract[]
): void {
  Object.keys(multipleHoldings).forEach(assetHolder => {
    const holdings = multipleHoldings[assetHolder];
    Object.keys(holdings).forEach(async destination => {
      const amount = holdings[destination];
      contractsArray.forEach(async contract => {
        if (contract.address === assetHolder) {
          await (await contract.setHoldings(destination, amount)).wait();
          expect((await contract.holdings(destination)).eq(amount)).toBe(true);
        }
      });
    });
  });
}

// Check the holdings defined in the multipleHoldings object. Requires an array of the relevant contracts to be passed in.
export function checkMultipleHoldings(
  multipleHoldings: OutcomeShortHand,
  contractsArray: Contract[]
): void {
  Object.keys(multipleHoldings).forEach(assetHolder => {
    const holdings = multipleHoldings[assetHolder];
    Object.keys(holdings).forEach(async destination => {
      const amount = holdings[destination];
      contractsArray.forEach(async contract => {
        if (contract.address === assetHolder) {
          expect((await contract.holdings(destination)).eq(amount)).toBe(true);
        }
      });
    });
  });
}

// Check the assetOutcomeHash on multiple asset Hoders defined in the multipleHoldings object. Requires an array of the relevant contracts to be passed in.
export function checkMultipleAssetOutcomeHashes(
  channelId: string,
  outcome: OutcomeShortHand,
  contractsArray: Contract[]
): void {
  Object.keys(outcome).forEach(assetHolder => {
    const assetOutcome = outcome[assetHolder];
    const allocationAfter = [];
    Object.keys(assetOutcome).forEach(destination => {
      const amount = assetOutcome[destination];
      allocationAfter.push({destination, amount});
    });
    const [, expectedNewAssetOutcomeHash] = allocationToParams(allocationAfter);
    contractsArray.forEach(async contract => {
      if (contract.address === assetHolder) {
        expect(await contract.assetOutcomeHashes(channelId)).toEqual(expectedNewAssetOutcomeHash);
      }
    });
  });
}

// Computes an outcome from a shorthand description
export function computeOutcome(outcomeShortHand: OutcomeShortHand): AllocationAssetOutcome[] {
  const outcome: AllocationAssetOutcome[] = [];
  Object.keys(outcomeShortHand).forEach(assetHolder => {
    const allocation: Allocation = [];
    Object.keys(outcomeShortHand[assetHolder]).forEach(destination =>
      allocation.push({
        destination,
        amount: BigNumber.from(outcomeShortHand[assetHolder][destination]).toHexString(),
      })
    );
    const assetOutcome: AllocationAssetOutcome = {
      assetHolderAddress: assetHolder,
      allocationItems: allocation,
    }; // TODO handle gurantee outcomes
    outcome.push(assetOutcome);
  });
  return outcome;
}

export function compileEventsFromLogs(logs: any[], contractsArray: Contract[]): Event[] {
  const events = [];
  logs.forEach(log => {
    contractsArray.forEach(contract => {
      if (log.address === contract.address) {
        events.push({...contract.interface.parseLog(log), contract: log.address});
      }
    });
  });
  return events;
}

export async function writeGasConsumption(
  filename: string,
  description: string,
  gas: BigNumberish
): Promise<void> {
  const dir = './gas-artifacts';

  if (!fs.existsSync(dir)) {
    fs.mkdirSync(dir);
  }

  const path = dir + '/' + filename;
  await fs.appendFile(path, description + ':\n' + gas.toString() + ' gas\n\n', err => {
    if (err) throw err;
  });
}

export function getRandomNonce(seed: string): number {
  return Number.parseInt(ethers.utils.id(seed).slice(2, 11), 16);
}

export const largeOutcome = (
  numAllocationItems: number,
  assetHolderAddress: string = ethers.Wallet.createRandom().address
): AllocationAssetOutcome[] => {
  const randomDestination = randomExternalDestination();
  return numAllocationItems > 0
    ? [
        {
          allocationItems: Array(numAllocationItems).fill({
            destination: randomDestination,
            amount: '0x01',
          }),
          assetHolderAddress,
        },
      ]
    : [];
};<|MERGE_RESOLUTION|>--- conflicted
+++ resolved
@@ -50,17 +50,6 @@
   return new ethers.providers.JsonRpcProvider(`http://localhost:${process.env.GANACHE_PORT}`);
 };
 
-<<<<<<< HEAD
-export function setupContracts(
-  provider: ethers.providers.JsonRpcProvider,
-  artifact: {abi: ethers.ContractInterface},
-  address: string
-): ethers.Contract {
-  const signer = provider.getSigner(0);
-  // TODO: We should be use the address env variables instead of the address on the artifact
-  const contract = new ethers.Contract(address, artifact.abi, signer);
-  return contract;
-=======
 /**
  * Get a rich object representing an on-chain contract
  * @param provider an ethers JsonRpcProvider
@@ -74,7 +63,6 @@
   address: string
 ): Contract {
   return new ethers.Contract(address, artifact.abi, provider.getSigner(0));
->>>>>>> e9f3fc32
 }
 
 export function getPlaceHolderContractAddress(): string {
