--- conflicted
+++ resolved
@@ -39,13 +39,8 @@
     );
 
     /**
-<<<<<<< HEAD
-    * @dev Indicates that `amount` assets have been transferred to the external address denoted by `destination`.
-    * @param destination An external address, right-padded with zeros.
-=======
     * @dev Indicates that `amount` assets have been transferred to the external destination denoted by `destination`.
     * @param destination An external destination, right-padded with zeros.
->>>>>>> 85ea52a1
     * @param amount Number of assets transferred (wei or tokens).
     */
     event AssetTransferred(bytes32 indexed destination, uint256 amount);
