# Logs
logs
*.log

# Directories used by tools like mocha & istanbul
coverage
shippable

# Dependency directory
node_modules

# Generated files
website/i18n
config/development/contracts.json
config/development/*.sol.js
config/test/contracts.json
build
built
lib
<<<<<<< HEAD
dist
=======
dist

# environment
.env
>>>>>>> e1ce9bc5
<|MERGE_RESOLUTION|>--- conflicted
+++ resolved
@@ -17,11 +17,4 @@
 build
 built
 lib
-<<<<<<< HEAD
-dist
-=======
-dist
-
-# environment
-.env
->>>>>>> e1ce9bc5
+dist