--- conflicted
+++ resolved
@@ -73,15 +73,9 @@
     "lint:write": "eslint \"*/**/*.ts\" --fix && yarn prettier:write",
     "patch-package": "cd ../.. && yarn patch-package",
     "precommit": "lint-staged --quiet",
-<<<<<<< HEAD
-    "prepare": "yarn contract:compile && yarn build:typescript && yarn docgen",
-    "prettier:check": "prettier --check '{contracts,src,test}/**/*.{ts,tsx,sol}'",
-    "prettier:write": "prettier --write '{contracts,src,test}/**/*.{ts,tsx,sol}'",
-=======
     "prepare": "run-s patch-package contract:compile build:typescript docgen",
     "prettier:check": "prettier --check './contracts/**/*.sol'",
     "prettier:write": "prettier --write './contracts/**/*.sol'",
->>>>>>> 719691a5
     "test": "run-s test:contracts 'test:app --all'",
     "test:app": "jest -c ./config/jest/jest.config.js",
     "test:ci": "yarn run-p 'test:ci:contracts --runInBand' 'test:ci:app --runInBand'",
