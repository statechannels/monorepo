--- conflicted
+++ resolved
@@ -35,11 +35,7 @@
     "build:ci": "yarn build",
     "test:ci": "yarn test",
     "test:typescript": "npx jest --testPathIgnorePatterns='test/contracts' --reporters='default'",
-<<<<<<< HEAD
-    "test": "yarn prettier:check && yarn clearContracts && npx ganache-then-jest",
-=======
-    "test": "yarn lint:check && yarn clearContracts && npx ganache-then-jest --runInBand",
->>>>>>> e96c84be
+    "test": "yarn lint:check && yarn clearContracts && npx ganache-then-jest",
     "deploy": "yarn clearContracts && npx truffle migrate",
     "build:typescript": "tslint --project . && tsc -b",
     "build:truffle": "npx truffle compile",
