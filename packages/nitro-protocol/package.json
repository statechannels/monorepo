--- conflicted
+++ resolved
@@ -10,12 +10,8 @@
     "ethers": "5.0.12"
   },
   "devDependencies": {
-<<<<<<< HEAD
     "@ethereum-waffle/compiler": "^3.1.0",
-    "@statechannels/devtools": "^0.3.5",
-=======
     "@statechannels/devtools": "^0.3.6",
->>>>>>> 0ab0d36b
     "@types/eslint": "6.1.7",
     "@types/eslint-plugin-prettier": "2.2.0",
     "@types/jest": "25.1.0",
