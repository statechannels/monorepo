{
  "name": "@statechannels/nitro-protocol",
  "version": "0.0.1",
  "description": "A protocol for state channel networks",
  "main": "lib/src/index.js",
  "types": "lib/src/index.d.ts",
  "files": [
    "lib/*",
    "contracts/*"
  ],
  "engines": {
    "node": "10.16.3"
  },
  "directories": {
    "test": "test"
  },
  "repository": {
    "type": "git",
    "url": "git@github.com:statechannels/nitro-protocol.git"
  },
  "keywords": [
    "state",
    "channel",
    "ethereum",
    "network"
  ],
  "author": "George Knee",
  "license": "MIT",
  "bugs": {
    "url": "https://github.com/statechannels/nitro-protocol/"
  },
  "homepage": "https://github.com/statechannels/nitro-protocol/",
  "scripts": {
    "build": "run-s clearContracts clearLib contract:compile build:typescript",
    "build:ci": "yarn build",
    "build:typescript": "tslint --project . && tsc -b",
<<<<<<< HEAD
    "contract:compile": "./compile.sh",
=======
>>>>>>> e6d92eb4
    "clearContracts": "rm -rf build/contracts",
    "clearLib": "rm -rf lib",
    "contract:compile": "npx etherlime compile --buildDirectory=./build/contracts",
    "deploy:test": "npx etherlime deploy --compile=false --file=./deployment/deploy-test.js",
    "deploy": "npx etherlime deploy --compile=false",
    "lint:check": "npx tslint --config tslint.json --project .",
    "lint:write": "npx tslint --config tslint.json --project . --fix",
    "prepare": "yarn build",
    "prettier:check": "npx prettier --check '{contracts,src,test}/**/*.{ts,tsx,sol}'",
    "prettier:write": "npx prettier --write '{contracts,src,test}/**/*.{ts,tsx,sol}'",
    "startGanache": "node bin/start-ganache.js",
    "test:ci": "yarn contract:compile && yarn test:prepare && npx jest --ci --bail --runInBand",
    "test:prepare": "yarn lint:check && yarn deploy:test",
    "test:typescript": "npx jest --testPathIgnorePatterns='test/contracts' --reporters='default'",
    "test": "yarn test:prepare && npx jest"
  },
  "dependencies": {
    "@openzeppelin/contracts": "2.3.0",
    "ethers": "4.0.37",
    "openzeppelin-solidity": "2.3.0",
    "web3-eth-accounts": "1.2.1"
  },
  "devDependencies": {
    "@statechannels/devtools": "0.1.21",
    "@statechannels/jest-gas-reporter": "0.0.2",
    "@types/jest": "24.0.18",
    "@types/node": "12.7.5",
    "@types/web3": "1.0.19",
    "dotenv": "8.1.0",
    "etherlime": "^2.2.3",
    "etherlime-lib": "^1.1.5",
    "ganache-cli": "6.6.0",
    "jest": "24.9.0",
    "load-json-file": "^6.2.0",
    "npm-run-all": "4.1.5",
    "prettier": "1.18.2",
    "prettier-plugin-solidity": "1.0.0-alpha.34",
    "solc": "0.5.11",
    "ts-jest": "24.1.0",
    "tslint": "5.20.0",
    "tslint-config-prettier": "1.18.0",
    "typescript": "3.6.3",
    "write-json-file": "^4.2.0"
  },
  "prettier": {
    "printWidth": 100,
    "singleQuote": true,
    "trailingComma": "all",
    "overrides": [
      {
        "files": "*.sol",
        "options": {
          "tabWidth": 4
        }
      }
    ]
  }
}<|MERGE_RESOLUTION|>--- conflicted
+++ resolved
@@ -34,13 +34,9 @@
     "build": "run-s clearContracts clearLib contract:compile build:typescript",
     "build:ci": "yarn build",
     "build:typescript": "tslint --project . && tsc -b",
-<<<<<<< HEAD
     "contract:compile": "./compile.sh",
-=======
->>>>>>> e6d92eb4
     "clearContracts": "rm -rf build/contracts",
     "clearLib": "rm -rf lib",
-    "contract:compile": "npx etherlime compile --buildDirectory=./build/contracts",
     "deploy:test": "npx etherlime deploy --compile=false --file=./deployment/deploy-test.js",
     "deploy": "npx etherlime deploy --compile=false",
     "lint:check": "npx tslint --config tslint.json --project .",
