--- conflicted
+++ resolved
@@ -10,12 +10,7 @@
     "ethers": "4.0.45"
   },
   "devDependencies": {
-<<<<<<< HEAD
-    "@statechannels/devtools": "0.1.1",
-=======
     "@statechannels/devtools": "0.1.2",
-    "@statechannels/jest-gas-reporter": "0.0.2",
->>>>>>> 9e0f3401
     "@types/eslint": "6.1.7",
     "@types/eslint-plugin-prettier": "2.2.0",
     "@types/jest": "25.1.0",
@@ -28,12 +23,9 @@
     "eslint-config-prettier": "6.10.0",
     "eslint-plugin-jest": "23.6.0",
     "eslint-plugin-prettier": "3.1.2",
-<<<<<<< HEAD
-=======
     "etherlime": "2.3.3",
     "etherlime-lib": "1.1.5",
     "ganache-cli": "6.8.2",
->>>>>>> 9e0f3401
     "jest": "25.1.0",
     "lint-staged": "10.0.4",
     "npm-run-all": "4.1.5",
