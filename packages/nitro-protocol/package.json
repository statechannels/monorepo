--- conflicted
+++ resolved
@@ -67,7 +67,6 @@
     "@types/node": "12.7.5",
     "@types/server-destroy": "1.0.0",
     "@types/web3": "1.0.19",
-<<<<<<< HEAD
     "@typescript-eslint/eslint-plugin": "^2.7.0",
     "@typescript-eslint/eslint-plugin-tslint": "^2.7.0",
     "dotenv": "8.1.0",
@@ -75,9 +74,7 @@
     "eslint-config-prettier": "^6.0.0",
     "eslint-plugin-import": "^2.18.2",
     "eslint-plugin-prettier": "^3.1.0",
-=======
     "dotenv-extended": "2.5.0",
->>>>>>> de462ecc
     "etherlime": "2.2.4",
     "etherlime-lib": "1.1.5",
     "ganache-cli": "6.6.0",
@@ -95,12 +92,7 @@
     "solidoc": "https://github.com/statechannels/solidoc.git",
     "truffle": "5.0.37",
     "ts-jest": "24.1.0",
-<<<<<<< HEAD
-=======
     "ts-node": "8.4.1",
-    "tslint": "5.20.0",
-    "tslint-config-prettier": "1.18.0",
->>>>>>> de462ecc
     "typescript": "3.6.3",
     "write-json-file": "4.2.0"
   },
