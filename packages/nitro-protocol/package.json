{
  "name": "@statechannels/nitro-protocol",
  "version": "0.0.1",
  "description": "A protocol for state channel networks",
  "main": "lib/src/index.js",
  "types": "lib/src/index.d.ts",
  "files": [
    "lib/*",
    "contracts/*"
  ],
  "engines": {
    "node": "10.16.3"
  },
  "directories": {
    "test": "test"
  },
  "repository": {
    "type": "git",
    "url": "git@github.com:statechannels/nitro-protocol.git"
  },
  "keywords": [
    "state",
    "channel",
    "ethereum",
    "network"
  ],
  "author": "George Knee",
  "license": "MIT",
  "bugs": {
    "url": "https://github.com/statechannels/nitro-protocol/"
  },
  "homepage": "https://github.com/statechannels/nitro-protocol/",
  "scripts": {
    "build:ci": "yarn build",
    "build:typescript": "tslint --project . && tsc -b",
<<<<<<< HEAD
    "contract:compile": "npx etherlime compile --buildDirectory=./build/contracts",
=======
    "build": "run-s clearContracts clearLib contract:compile build:typescript",
>>>>>>> 5da180fa
    "clearContracts": "rm -rf build/contracts",
    "clearLib": "rm -rf lib",
    "contract:compile": "npx etherlime compile --runs=1 --buildDirectory=./build/contracts",
    "deploy:test": "yarn deploy && npx etherlime deploy --compile=false --file=./deployment/deploy-test.js",
    "deploy": "npx etherlime deploy --compile=false",
    "lint:check": "npx tslint --config tslint.json --project .",
    "lint:write": "npx tslint --config tslint.json --project . --fix",
    "prepare": "yarn build",
    "prettier:check": "npx prettier --check '{contracts,src,test}/**/*.{ts,tsx,sol}'",
    "prettier:write": "npx prettier --write '{contracts,src,test}/**/*.{ts,tsx,sol}'",
    "startGanache": "npx etherlime ganache --verbose > ganache.log",
    "test:ci": "yarn contract:compile && yarn test:prepare && npx jest --ci --bail --runInBand",
    "test:prepare": "yarn lint:check && yarn deploy:test",
    "test:typescript": "npx jest --testPathIgnorePatterns='test/contracts' --reporters='default'",
    "test": "yarn test:prepare && npx jest"
  },
  "dependencies": {
    "@openzeppelin/contracts": "2.3.0",
    "ethers": "4.0.37",
    "openzeppelin-solidity": "2.3.0",
    "web3-eth-accounts": "1.2.1"
  },
  "devDependencies": {
    "@statechannels/devtools": "0.1.21",
    "@statechannels/jest-gas-reporter": "0.0.2",
    "@types/jest": "24.0.18",
    "@types/node": "12.7.5",
    "@types/web3": "1.0.19",
    "dotenv": "8.1.0",
    "etherlime": "^2.2.3",
    "etherlime-lib": "^1.1.5",
    "ganache-cli": "6.6.0",
    "jest": "24.9.0",
    "load-json-file": "^6.2.0",
    "npm-run-all": "4.1.5",
    "prettier": "1.18.2",
    "prettier-plugin-solidity": "1.0.0-alpha.34",
    "solc": "0.5.11",
    "truffle": "5.0.37",
    "ts-jest": "24.1.0",
    "tslint": "5.20.0",
    "tslint-config-prettier": "1.18.0",
    "typescript": "3.6.3",
    "write-json-file": "^4.2.0"
  },
  "prettier": {
    "printWidth": 100,
    "singleQuote": true,
    "trailingComma": "all",
    "overrides": [
      {
        "files": "*.sol",
        "options": {
          "tabWidth": 4
        }
      }
    ]
  }
}<|MERGE_RESOLUTION|>--- conflicted
+++ resolved
@@ -33,11 +33,7 @@
   "scripts": {
     "build:ci": "yarn build",
     "build:typescript": "tslint --project . && tsc -b",
-<<<<<<< HEAD
     "contract:compile": "npx etherlime compile --buildDirectory=./build/contracts",
-=======
-    "build": "run-s clearContracts clearLib contract:compile build:typescript",
->>>>>>> 5da180fa
     "clearContracts": "rm -rf build/contracts",
     "clearLib": "rm -rf lib",
     "contract:compile": "npx etherlime compile --runs=1 --buildDirectory=./build/contracts",
