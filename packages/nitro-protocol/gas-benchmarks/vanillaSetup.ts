--- conflicted
+++ resolved
@@ -76,12 +76,9 @@
 });
 
 afterAll(async () => {
-<<<<<<< HEAD
   await kill(hardhatProcess.pid);
   await hardhatProcessExited;
   await hardhatProcessClosed;
-=======
-  await ganacheServer.close();
 });
 
 expect.extend({
@@ -104,5 +101,4 @@
       };
     }
   },
->>>>>>> 0b0a0c4d
 });