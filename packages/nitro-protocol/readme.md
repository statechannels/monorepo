<h1 align="center">
<div><img src="website/static/img/favicon.ico"> </div>
Nitro Protocol
</h1>
This repository contains the smart contracts that define a state channel framework capable of running 3rd-party
'applications' that conform to a simple state-machine interface, and allow for large-scale state-channel networks. There is also a documentation website and helper functions written in TypeScript.

# ForceMove

The ForceMove framework takes a pragmatic approach to state channels directly funded by on-chain deposits: sacrificing generality of the supported applications,
for simplicity in the on-chain and off-chain logic. In particular, the framework can't (yet) support
any applications that have state transitions whose validity depends on time, or other properties
that are external to the channel's state. For example, as it currently stands, you couldn't build
a state channel sports betting game, where bets have to be made by a deadline and the winner
is determined through an oracle feed.

A full description of the framework and it's capabilities can be found in the [whitepaper](https://magmo.com/force-move-games.pdf).

# Nitro and the nitro-adjudicator

Nitro protocol subsumes and extends ForceMove by allowing for ledger channels (which can allocate funds to other state channels) and virtual channels (which allow intermediaries to help other state-channel-network users open and close channels off-chain).

A full description of the framework and it's capabilities can be found in a second [whitepaper](https://eprint.iacr.org/2019/219).

The nitro-adjudicator supports an arbitrary number of state channels, and introduces new on-chain functions to manage state channel networks.

### Development

We use [etherlime](https://etherlime.gitbook.io/) for smart contract development.

To get started:

1. Download the repo and `cd` into the directory.
<<<<<<< HEAD
2. Make a `.env` file from the `.env.example`, like this:

```
DEFAULT_GAS=6721975
DEFAULT_GAS_PRICE=20000000000
GANACHE_HOST=0.0.0.0
GANACHE_PORT=8545
ENABLE_SOLC_OPTIMIZER=TRUE
SOLC_VERSION=0.5.11
USE_NATIVE_SOLC=false
```

3. Run `yarn install`.
=======
2. Run `yarn install`.
3. Run `yarn startGanache`.
>>>>>>> e6d92eb4
4. Run `yarn test`.

## Documentation website

1. Run `cd website`
2. Run `yarn install`
3. Run `yarn start`

See https://docusaurus.io/docs/en/installation for more information.<|MERGE_RESOLUTION|>--- conflicted
+++ resolved
@@ -31,24 +31,8 @@
 To get started:
 
 1. Download the repo and `cd` into the directory.
-<<<<<<< HEAD
-2. Make a `.env` file from the `.env.example`, like this:
-
-```
-DEFAULT_GAS=6721975
-DEFAULT_GAS_PRICE=20000000000
-GANACHE_HOST=0.0.0.0
-GANACHE_PORT=8545
-ENABLE_SOLC_OPTIMIZER=TRUE
-SOLC_VERSION=0.5.11
-USE_NATIVE_SOLC=false
-```
-
-3. Run `yarn install`.
-=======
 2. Run `yarn install`.
 3. Run `yarn startGanache`.
->>>>>>> e6d92eb4
 4. Run `yarn test`.
 
 ## Documentation website
