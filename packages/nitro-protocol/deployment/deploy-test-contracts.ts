--- conflicted
+++ resolved
@@ -33,6 +33,7 @@
   testNitroAdjudicatorFactory,
   tokenFactory,
   trivialAppFactory,
+  embeddedApplicationFactory,
 ] = [
   countingAppArtifact,
   erc20AssetHolderArtifact,
@@ -45,29 +46,11 @@
   testNitroAdjudicatorArtifact,
   tokenArtifact,
   trivialAppArtifact,
+  embeddedApplicationArtifact,
 ].map(artifact =>
   new ContractFactory(artifact.abi, artifact.bytecode).connect(provider.getSigner(0))
 );
 
-<<<<<<< HEAD
-  const COUNTING_APP_ADDRESS = await deployer.deploy(countingAppArtifact as any);
-  const HASH_LOCK_ADDRESS = await deployer.deploy(hashLockedSwapArtifact as any);
-  const EMBEDDED_APPLICATION_ADDRESS = await deployer.deploy(embeddedApplicationArtifact as any);
-  const SINGLE_ASSET_PAYMENT_ADDRESS = await deployer.deploy(singleAssetPaymentsArtifact as any);
-  const TEST_NITRO_ADJUDICATOR_ADDRESS = await deployer.deploy(testNitroAdjudicatorArtifact as any);
-  const TRIVIAL_APP_ADDRESS = await deployer.deploy(trivialAppArtifact as any);
-  const TEST_FORCE_MOVE_ADDRESS = await deployer.deploy(testForceMoveArtifact as any);
-  const TEST_ASSET_HOLDER_ADDRESS = await deployer.deploy(
-    testAssetHolderArtifact as any,
-    {},
-    TEST_NITRO_ADJUDICATOR_ADDRESS
-  );
-  const TEST_ASSET_HOLDER2_ADDRESS = await deployer.deploy(
-    testAssetHolderArtifact as any,
-    {},
-    TEST_NITRO_ADJUDICATOR_ADDRESS
-  );
-=======
 export async function deploy(): Promise<Record<string, string>> {
   const NITRO_ADJUDICATOR_ADDRESS = (await nitroAdjudicatorFactory.deploy()).address;
   const COUNTING_APP_ADDRESS = (await countingAppFactory.deploy()).address;
@@ -83,7 +66,7 @@
   const TEST_ASSET_HOLDER2_ADDRESS = (
     await testAssetHolderFactory.deploy(TEST_NITRO_ADJUDICATOR_ADDRESS)
   ).address;
->>>>>>> 29adb498
+  const EMBEDDED_APPLICATION_ADDRESS = (await embeddedApplicationFactory.deploy()).address;
 
   // for test purposes in this package, wire up the assetholders with the testNitroAdjudicator
 
