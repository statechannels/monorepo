--- conflicted
+++ resolved
@@ -66,30 +66,6 @@
 
   // for test purposes in this package, wire up the assetholders with the testNitroAdjudicator
 
-<<<<<<< HEAD
-  const TEST_TOKEN_ADDRESS = await deployer.deploy(
-    tokenArtifact as any,
-    {},
-    new Wallet(ETHERLIME_ACCOUNTS[0].privateKey).address
-  );
-  const ETH_ASSET_HOLDER_ADDRESS = await deployer.deploy(
-    ethAssetHolderArtifact as any,
-    {},
-    TEST_NITRO_ADJUDICATOR_ADDRESS
-  );
-  const ETH_ASSET_HOLDER2_ADDRESS = await deployer.deploy(
-    ethAssetHolderArtifact as any,
-    {},
-    TEST_NITRO_ADJUDICATOR_ADDRESS
-  );
-  const TEST_TOKEN_ASSET_HOLDER_ADDRESS = await deployer.deploy(
-    erc20AssetHolderArtifact as any,
-    {},
-    TEST_NITRO_ADJUDICATOR_ADDRESS,
-    TEST_TOKEN_ADDRESS
-  );
-
-=======
   const TEST_TOKEN_ADDRESS = (
     await tokenFactory.deploy(new Wallet(TEST_ACCOUNTS[0].privateKey).address)
   ).address;
@@ -102,7 +78,6 @@
   const TEST_TOKEN_ASSET_HOLDER_ADDRESS = (
     await erc20AssetHolderFactory.deploy(TEST_NITRO_ADJUDICATOR_ADDRESS, TEST_TOKEN_ADDRESS)
   ).address;
->>>>>>> 29adb498
   return {
     NITRO_ADJUDICATOR_ADDRESS,
     COUNTING_APP_ADDRESS,
