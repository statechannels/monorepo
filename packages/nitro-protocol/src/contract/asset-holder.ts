--- conflicted
+++ resolved
@@ -1,9 +1,5 @@
-<<<<<<< HEAD
-import {BigNumber, bigNumberify} from 'ethers/utils';
+import {BigNumber, bigNumberify, getAddress} from 'ethers/utils';
 import {parseEventResult} from '../ethers-utils';
-=======
-import {BigNumber, bigNumberify, getAddress} from 'ethers/utils';
->>>>>>> 405c728e
 
 export interface DepositedEvent {
   destination: string;
