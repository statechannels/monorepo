{
  "name": "@statechannels/wallet-core",
  "description": "State channel wallet components.",
  "version": "0.3.10-alpha.0",
  "author": "Alex Gap",
  "dependencies": {
<<<<<<< HEAD
    "@statechannels/client-api-schema": "^0.3.9-alpha.0",
    "@statechannels/nitro-protocol": "^0.3.9-alpha.0",
=======
    "@statechannels/nitro-protocol": "^0.3.10-alpha.0",
>>>>>>> 6da729f0
    "@statechannels/wire-format": "^0.3.9-alpha.0",
    "ethers": "5.0.12",
    "lodash": "4.17.19"
  },
  "devDependencies": {
    "@babel/core": "7.11.4",
    "@statechannels/devtools": "^0.3.10-alpha.0",
    "@types/babel__core": "7.1.7",
    "@types/jest": "^25.1.0",
    "@types/lodash": "4.14.149",
    "@types/node": "^14.11.2",
    "awesome-typescript-loader": "5.2.1",
    "jest": "25.1.0",
    "ts-jest": "25.0.0",
    "typescript": "4.0.3"
  },
  "engines": {
    "node": ">=12.16.0"
  },
  "files": [
    "src",
    "lib"
  ],
  "license": "MIT",
  "main": "lib/src/index.js",
  "scripts": {
    "lint:check": "eslint . --ext .ts --cache",
    "lint:write": "eslint . --ext .ts --fix",
    "prepare": "rm -rf lib; yarn tsc -b",
    "start:shared-ganache": "NODE_ENV=development npx start-shared-ganache",
    "test": "yarn jest -c ./config/jest/jest.config.js",
    "test:ci": "yarn test --ci --runInBand"
  },
  "types": "lib/src/index.d.ts"
}<|MERGE_RESOLUTION|>--- conflicted
+++ resolved
@@ -4,12 +4,7 @@
   "version": "0.3.10-alpha.0",
   "author": "Alex Gap",
   "dependencies": {
-<<<<<<< HEAD
-    "@statechannels/client-api-schema": "^0.3.9-alpha.0",
-    "@statechannels/nitro-protocol": "^0.3.9-alpha.0",
-=======
     "@statechannels/nitro-protocol": "^0.3.10-alpha.0",
->>>>>>> 6da729f0
     "@statechannels/wire-format": "^0.3.9-alpha.0",
     "ethers": "5.0.12",
     "lodash": "4.17.19"
