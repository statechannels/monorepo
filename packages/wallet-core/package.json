--- conflicted
+++ resolved
@@ -4,12 +4,8 @@
   "version": "0.3.5",
   "author": "Alex Gap",
   "dependencies": {
-    "@statechannels/nitro-protocol": "^0.3.5",
-<<<<<<< HEAD
-    "@statechannels/wire-format": "^0.3.4",
-=======
+    "@statechannels/nitro-protocol": "^0.3.6",
     "@statechannels/wire-format": "^0.3.5",
->>>>>>> 9594e0f6
     "ethers": "5.0.7",
     "lodash": "4.17.19"
   },
