module.exports = {
  env: {
    node: true,
    es6: true
  },
<<<<<<< HEAD
  plugins: ['jest'],
=======
  plugins: ['jest', 'react'],
>>>>>>> 9948d2c7
  extends: [
    '../../.eslintrc.js',
    'plugin:jest/recommended',
    'plugin:jest/style',
    'plugin:import/errors',
    'plugin:import/warnings',
    'plugin:import/typescript'
  ],
  rules: {
    'no-process-env': 'error',
    '@typescript-eslint/no-explicit-any': 'off',
    '@typescript-eslint/explicit-function-return-type': 'off',
    '@typescript-eslint/no-use-before-define': 'off',
    'no-restricted-imports': ['error', {patterns: ['**/lib', '**/src']}],
    'arrow-body-style': 'error'
  },
  overrides: [
    {
      // process.env allowed in tests
      files: ['*.test.ts'],
      rules: {'no-process-env': 'off'}
    },
    {
      // process.env allowed in src/config.js
      files: ['src/config.ts'],
      rules: {'no-process-env': 'off'}
    }
  ]
};<|MERGE_RESOLUTION|>--- conflicted
+++ resolved
@@ -3,11 +3,7 @@
     node: true,
     es6: true
   },
-<<<<<<< HEAD
   plugins: ['jest'],
-=======
-  plugins: ['jest', 'react'],
->>>>>>> 9948d2c7
   extends: [
     '../../.eslintrc.js',
     'plugin:jest/recommended',
